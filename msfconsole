--- conflicted
+++ resolved
@@ -1,140 +1,10 @@
 #!/usr/bin/env ruby
 # -*- coding: binary -*-
-#
-# $Id$
 #
 # This user interface provides users with a command console interface to the
 # framework.
 #
-# $Revision$
-#
 
-<<<<<<< HEAD
-msfbase = __FILE__
-while File.symlink?(msfbase)
-  msfbase = File.expand_path(File.readlink(msfbase), File.dirname(msfbase))
-end
-
-@msfbase_dir = File.expand_path(File.dirname(msfbase))
-
-$:.unshift(File.expand_path(File.join(File.dirname(msfbase), 'lib')))
-require 'fastlib'
-require 'msfenv'
-
-$:.unshift(ENV['MSF_LOCAL_LIB']) if ENV['MSF_LOCAL_LIB']
-
-require 'optparse'
-
-if(RUBY_PLATFORM =~ /mswin32/)
-  $stderr.puts "[*] The msfconsole interface is not supported on the native Windows Ruby\n"
-  $stderr.puts "    interpreter. Things will break, exploits will fail, payloads will not\n"
-  $stderr.puts "    be handled correctly. Please install Cygwin or use Linux in VMWare.\n\n"
-end
-
-class OptsConsole
-  #
-  # Return a hash describing the options.
-  #
-  def self.parse(args)
-    options = {
-      'DeferModuleLoads' => true
-    }
-
-    opts = OptionParser.new do |opts|
-      opts.banner = "Usage: msfconsole [options]"
-
-      opts.separator ""
-      opts.separator "Specific options:"
-
-      opts.on("-d", "-d", "Execute the console as defanged") do
-        options['Defanged'] = true
-      end
-
-      opts.on("-r", "-r <filename>", "Execute the specified resource file") do |r|
-        options['Resource'] ||= []
-        options['Resource'] << r
-      end
-
-      opts.on("-o", "-o <filename>", "Output to the specified file") do |o|
-        options['LocalOutput'] = o
-      end
-
-      opts.on("-c", "-c <filename>", "Load the specified configuration file") do |c|
-        options['Config'] = c
-      end
-
-      opts.on("-m", "-m <directory>", "Specifies an additional module search path") do |m|
-        options['ModulePath'] = m
-      end
-
-      opts.on("-p", "-p <plugin>", "Load a plugin on startup") do |p|
-        options['Plugins'] ||= []
-        options['Plugins'] << p
-      end
-
-      opts.on("-y", "--yaml <database.yml>", "Specify a YAML file containing database settings") do |m|
-        options['DatabaseYAML'] = m
-      end
-
-      opts.on("-M", "--migration-path <dir>", "Specify a directory containing additional DB migrations") do |m|
-        options['DatabaseMigrationPaths'] ||= []
-        options['DatabaseMigrationPaths'] << m
-      end
-
-      opts.on("-e", "--environment <production|development>", "Specify the database environment to load from the YAML") do |m|
-        options['DatabaseEnv'] = m
-      end
-
-      # Boolean switches
-      opts.on("-v", "--version", "Show version") do |v|
-        options['Version'] = true
-      end
-
-      opts.on("-L", "--real-readline", "Use the system Readline library instead of RbReadline") do |v|
-        options['RealReadline'] = true
-      end
-
-      opts.on("-n", "--no-database", "Disable database support") do |v|
-        options['DisableDatabase'] = true
-      end
-
-      opts.on("-q", "--quiet", "Do not print the banner on start up") do |v|
-        options['DisableBanner'] = true
-      end
-
-      opts.on("-a", "--ask", "Ask before exiting Metasploit or accept 'exit -y'") do |v|
-        options['ConfirmExit'] = true
-      end
-      
-      opts.on("-x", "-x <command>", "Execute the specified string as console commands (use ; for multiples)") do |s|
-        options['XCommands'] ||= []
-        options['XCommands'] += s.split(/\s*;\s*/)
-      end
-
-      opts.separator ""
-      opts.separator "Common options:"
-
-      opts.on_tail("-h", "--help", "Show this message") do
-        puts opts
-        exit
-      end
-    end
-
-    begin
-      opts.parse!(args)
-    rescue OptionParser::InvalidOption
-      puts "Invalid option, try -h for usage"
-      exit
-    end
-
-    options
-  end
-end
-
-options = OptsConsole.parse(ARGV)
-
-=======
->>>>>>> 62b81d68
 #
 # Standard Library
 #
@@ -146,7 +16,7 @@
 #
 
 # @see https://github.com/rails/rails/blob/v3.2.17/railties/lib/rails/generators/rails/app/templates/script/rails#L3-L5
-require Pathname.new(__FILE__).expand_path.parent.join('config', 'boot')
+require Pathname.new(__FILE__).realpath.expand_path.parent.join('config', 'boot')
 require 'metasploit/framework/command/console'
 
 Metasploit::Framework::Command::Console.start