--- conflicted
+++ resolved
@@ -6,11 +6,7 @@
 describe Msf::Framework do
 
   describe "#version" do
-<<<<<<< HEAD
-    CURRENT_VERSION = "4.10.0-dev"
-=======
     CURRENT_VERSION = "4.10.1-dev"
->>>>>>> e0df6646
 
     subject do
       described_class.new
