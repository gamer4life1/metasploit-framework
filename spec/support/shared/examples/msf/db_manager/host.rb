--- conflicted
+++ resolved
@@ -5,7 +5,6 @@
 
     # TODO: Evaluate need
     it { is_expected.to respond_to :del_host }
-    it { is_expected.to respond_to :update_host_via_sysinfo }
     it { is_expected.to respond_to :has_host? }
   end
 
@@ -14,8 +13,4 @@
   it { is_expected.to respond_to :get_host }
   it { is_expected.to respond_to :hosts }
   it { is_expected.to respond_to :report_host }
-<<<<<<< HEAD
-
-=======
->>>>>>> 2cd0228d
 end