--- conflicted
+++ resolved
@@ -41,13 +41,8 @@
 
         tempfile.unlink
 
-<<<<<<< HEAD
         File.exist?(module_path).should be_falsey
         subject.file_changed?(module_path).should be_true
-=======
-        File.exist?(module_path).should be_false
-        subject.file_changed?(module_path).should be_truthy
->>>>>>> b3e89873
       end
 
       it 'should return true if modification time does not match the cached modification time' do
