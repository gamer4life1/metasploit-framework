--- conflicted
+++ resolved
@@ -1,7 +1,3 @@
-<<<<<<< HEAD
-#
-=======
->>>>>>> 0dcc0a9a
 #Meterpreter script for ping sweeps on Windows 2003, Windows Vista
 #Windows 2008 and Windows XP targets using native windows commands.
 #Provided by Carlos Perez at carlos_perez[at]darkoperator.com
@@ -128,12 +124,7 @@
 			a.delete_if {|x| not x.alive?} while not a.empty?
 		end
 	rescue ::Exception => e
-<<<<<<< HEAD
-		print_status("The following Error was encountered: #{e.class} #{e}")
-=======
 		print_status("The following error was encountered: #{e.class} #{e}")
->>>>>>> 0dcc0a9a
-
 	end
 end
 
@@ -227,12 +218,7 @@
 			a.delete_if {|x| not x.alive?} while not a.empty?
 		end
 	rescue ::Exception => e
-<<<<<<< HEAD
-		print_status("The following Error was encountered: #{e.class} #{e}")
-=======
 		print_status("The following error was encountered: #{e.class} #{e}")
->>>>>>> 0dcc0a9a
-
 	end
 end
 #-------------------------------------------------------------------------------
@@ -307,10 +293,6 @@
 		hostlist = val
 	when "-r"
 		range = val
-<<<<<<< HEAD
-
-=======
->>>>>>> 0dcc0a9a
 	when "-h"
 		print(
 			"Network Enumerator Meterpreter Script\n" +
