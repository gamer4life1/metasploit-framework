#
# Meterpreter script for running multiple console commands on a meterpreter session
# Provided by Carlos Perez at carlos_perez[at]darkoperator[dot]com
# Verion: 0.1
#

################## Variable Declarations ##################
@client = client

# Setting Arguments
@@exec_opts = Rex::Parser::Arguments.new(
  "-h" => [ false,"Help menu."                        ],
  "-cl" => [ true,"Commands to execute. The command must be enclosed in double quotes and separated by a comma."],
  "-rc" => [ true,"Text file with list of commands, one per line."]
)

#Setting Argument variables
commands = nil
script = []
help = 0

################## Function Declarations ##################
# Function for running a list of commands stored in a array, returs string
def list_con_exec(cmdlst)
  print_status("Running Command List ...")
  cmdout = ""
  cmdlst.each do |cmd|
    next if cmd.strip.length < 1
    next if cmd[0,1] == "#"
    begin
      print_status "\tRunning command #{cmd}"
      @client.console.run_single(cmd)
    rescue ::Exception => e
      print_status("Error Running Command #{cmd}: #{e.class} #{e}")
    end
  end
  cmdout
end


def usage
  print_line("Console Multi Command Execution Meterpreter Script ")
  print_line(@@exec_opts.usage)
  raise Rex::Script::Completed
end
################## Main ##################
@@exec_opts.parse(args) { |opt, idx, val|
  case opt

  when "-cl"
    commands = val.split(",")
  when "-rc"
    script = val
    if not ::File.exists?(script)
      raise "Command List File does not exists!"
    else
<<<<<<< HEAD
=======
      commands = []
>>>>>>> 62ef810e
      ::File.open(script, "r").each_line do |line|
        commands << line.chomp
      end
    end

  when "-h"
    help = 1
  end
}

<<<<<<< HEAD
if args.length == 0 or help == 1
=======
if args.length == 0 or help == 1 or commands.nil?
>>>>>>> 62ef810e
  usage
else
  list_con_exec(commands)
  raise Rex::Script::Completed
end
<|MERGE_RESOLUTION|>--- conflicted
+++ resolved
@@ -54,10 +54,7 @@
     if not ::File.exists?(script)
       raise "Command List File does not exists!"
     else
-<<<<<<< HEAD
-=======
       commands = []
->>>>>>> 62ef810e
       ::File.open(script, "r").each_line do |line|
         commands << line.chomp
       end
@@ -68,11 +65,7 @@
   end
 }
 
-<<<<<<< HEAD
-if args.length == 0 or help == 1
-=======
 if args.length == 0 or help == 1 or commands.nil?
->>>>>>> 62ef810e
   usage
 else
   list_con_exec(commands)
