--- conflicted
+++ resolved
@@ -18,11 +18,7 @@
 						This module needs system access on the victime machine.},
 			'License'       => MSF_LICENSE,
 			'Author'        => [ 'Nikhil Mittal (Samratashok)'],
-<<<<<<< HEAD
-			'Platform'      => [ 'windows' ],
-=======
 			'Platform'      => [ 'win' ],
->>>>>>> 47650092
 			'SessionTypes'  => [ 'meterpreter' ]
 			))
 	end
