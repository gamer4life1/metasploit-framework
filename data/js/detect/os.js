--- conflicted
+++ resolved
@@ -1,37 +1,21 @@
 
 // Case matters, see lib/msf/core/constants.rb
 // All of these should match up with constants in ::Msf::HttpClients
-<<<<<<< HEAD
-var clients_opera = "Opera";
-var clients_ie    = "MSIE";
-var clients_ff    = "Firefox";
-var clients_chrome= "Chrome";
-var clients_safari= "Safari";
+var clients_opera  = "Opera";
+var clients_ie     = "MSIE";
+var clients_ff     = "Firefox";
+var clients_chrome = "Chrome";
+var clients_safari = "Safari";
 
 // All of these should match up with constants in ::Msf::OperatingSystems
-var oses_linux    = "Linux";
-var oses_windows  = "Microsoft Windows";
-var oses_mac_osx  = "Mac OS X";
-var oses_freebsd  = "FreeBSD";
-var oses_netbsd   = "NetBSD";
-var oses_openbsd  = "OpenBSD";
-=======
-clients_opera  = "Opera";
-clients_ie     = "MSIE";
-clients_ff     = "Firefox";
-clients_chrome = "Chrome";
-clients_safari = "Safari";
-
-// The name of the operating system name
-oses_linux     = "Linux";
-oses_android   = "Android";
-oses_windows   = "Windows";
-oses_mac_osx   = "Mac OS X";
-oses_apple_ios = "iOS";
-oses_freebsd   = "FreeBSD";
-oses_netbsd    = "NetBSD";
-oses_openbsd   = "OpenBSD";
->>>>>>> 24eec0e2
+var oses_linux     = "Linux";
+var oses_android   = "Android";
+var oses_windows   = "Windows";
+var oses_mac_osx   = "Mac OS X";
+var oses_apple_ios = "iOS";
+var oses_freebsd   = "FreeBSD";
+var oses_netbsd    = "NetBSD";
+var oses_openbsd   = "OpenBSD";
 
 // All of these should match up with the ARCH_* constants
 var arch_armle    = "armle";
@@ -282,7 +266,7 @@
 			ua_version = '17.0';
 		} else if ('mozApps' in navigator && 'install' in navigator.mozApps) {
 			ua_version = '16.0';
-		} else if ('HTMLSourceElement' in window && 
+		} else if ('HTMLSourceElement' in window &&
 		           HTMLSourceElement.prototype &&
 		           'media' in HTMLSourceElement.prototype) {
 			ua_version = '15.0';
@@ -757,7 +741,7 @@
 		version_maj   = ScriptEngineMajorVersion().toString();
 		version_min   = ScriptEngineMinorVersion().toString();
 		version_build = ScriptEngineBuildVersion().toString();
-		
+
 		version = version_maj + version_min + version_build;
 
 		//document.write("ScriptEngine: "+version+"<br />");
@@ -976,7 +960,7 @@
 				// IE 11.0.9600.16476 / KB2898785 (Technically: 11.0.2) Windows 8.1 x86 English
 				ua_version = "11.0";
 				os_name = "Windows 8.1";
-				break;				
+				break;
 			case "1000":
 				// IE 10.0.8400.0 (Pre-release + KB2702844), Windows 8 x86 English Pre-release
 				ua_version = "10.0";
