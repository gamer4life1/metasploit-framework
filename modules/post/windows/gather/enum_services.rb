--- conflicted
+++ resolved
@@ -15,7 +15,6 @@
     super(update_info(info,
       'Name'                 => "Windows Gather Service Info Enumeration",
       'Description'          => %q{
-<<<<<<< HEAD
         This module will query the system for services and display name and
         configuration info for each returned service. It allows you to
         optionally search the credentials, path, or start type for a string
@@ -24,14 +23,6 @@
         services.  NOTE: If the script hangs, windows firewall is most likely
         on and you did not migrate to a safe process (explorer.exe for
         example).
-=======
-        This module will query the system for services and display name and configuration
-        info for each returned service. It allows you to optionally search the credentials, path,
-        or start type for a string and only return the results that match. These query operations
-        are cumulative and if no query strings are specified, it just returns all services.
-        NOTE: If the script hangs, windows firewall is most likely on and you did not
-        migrate to a safe process (explorer.exe for example).
->>>>>>> aedd3471
         },
       'License'              => MSF_LICENSE,
       'Platform'             => ['win'],
@@ -42,48 +33,37 @@
       [
         OptString.new('CRED', [ false, 'String to search credentials for' ]),
         OptString.new('PATH', [ false, 'String to search path for' ]),
-        OptEnum.new('TYPE', [false, 'Service startup Option', 'All', ['All', 'Auto', 'Manual', 'Disabled' ]])
+        OptEnum.new('TYPE', [true, 'Service startup Option', 'All', ['All', 'Auto', 'Manual', 'Disabled' ]])
       ], self.class)
   end
 
 
-
   def run
 
-<<<<<<< HEAD
-    qcred = datastore["CRED"]
-    qpath = datastore["PATH"]
-
-    if qcred
-      qcred = qcred.downcase
-      print_status("Credential Filter: " + qcred)
-=======
     # set vars
     lootString = ""
     credentialCount = {}
     qcred = datastore["CRED"] || nil
     qpath = datastore["PATH"] || nil
-    if datastore["TYPE"] == "All"
-      qtype = nil
-    else
-      qtype = datastore["TYPE"]
-    end
-    if qcred
-      print_status("Credential Filter: #{qcred}")
->>>>>>> aedd3471
-    end
-
-    if qpath
-<<<<<<< HEAD
-      qpath = qpath.downcase
-      print_status("Executable Path Filter: " + qpath)
-    end
 
     if datastore["TYPE"] == "All"
       qtype = nil
     else
       qtype = datastore["TYPE"].downcase
-      print_status("Start Type Filter: " + qtype)
+    end
+
+    if qcred
+      qcred = qcred.downcase
+      print_status("Credential Filter: #{qcred}")
+    end
+
+    if qpath
+      qpath = qpath.downcase
+      print_status("Executable Path Filter: #{qpath}")
+    end
+
+    if qtype
+      print_status("Start Type Filter: #{qtype}")
     end
 
     results_table = Rex::Ui::Text::Table.new(
@@ -92,6 +72,12 @@
         'SortIndex'  => 0,
         'Columns'    => ['Name', 'Credentials', 'Command', 'Startup']
     )
+
+    if datastore['VERBOSE']
+      print_status("Listing Service Info for matching services:")
+    else
+      print_status("Detailed output is only printed when VERBOSE is set to True. Running this module can take some time.\n")
+    end
 
     print_status("Listing Service Info for matching services:")
     service_list.each do |srv|
@@ -116,6 +102,19 @@
               next
             end
 
+            # count the occurance of specific credentials services are running as
+            serviceCred = srv_conf['Credentials'].upcase
+            unless serviceCred.empty?
+              if credentialCount.has_key?(serviceCred)
+                credentialCount[serviceCred] += 1
+              else
+                credentialCount[serviceCred] = 1
+                # let the user know a new service account has been detected for possible lateral
+                # movement opportunities
+                print_good("New service credential detected: #{sname} is running as '#{srv_conf['Credentials']}'")
+              end
+            end
+
             results_table << [srv[:name],
                               srv_conf[:startname],
                               START_TYPE[srv_conf[:starttype]],
@@ -124,82 +123,17 @@
 
         rescue RuntimeError => e
           print_error("An error occurred enumerating service: #{srv[:name]}: #{e}")
-=======
-      print_status("Executable Path Filter: #{qpath}")
-    end
-    if qtype
-      print_status("Start Type Filter: #{qtype}")
-    end
-
-    if datastore['VERBOSE']
-      print_status("Listing Service Info for matching services:")
-    else
-      print_status("Detailed output is only printed when VERBOSE is set to True. Running this module can take some time.\n")
-    end
-
-    service_list.each do |sname|
-      srv_conf = {}
-      isgood = true
-      # make sure we got a service name
-      if sname
-        begin
-          srv_conf = service_info(sname)
-          # filter service based on filters passed, the are cumulative
-          if qcred and ! srv_conf['Credentials'].downcase.include? qcred.downcase
-            isgood = false
-          end
-          if qpath and ! srv_conf['Command'].downcase.include? qpath.downcase
-            isgood = false
-          end
-          # There may not be a 'Startup', need to check nil
-          if qtype and ! (srv_conf['Startup'] || '').downcase.include? qtype.downcase
-            isgood = false
-          end
-          # count the occurance of specific credentials services are running as
-          serviceCred = srv_conf['Credentials'].upcase
-          unless serviceCred.empty?
-            if credentialCount.has_key?(serviceCred)
-              credentialCount[serviceCred] += 1
-            else
-              credentialCount[serviceCred] = 1
-              # let the user know a new service account has been detected for possible lateral
-              # movement opportunities
-              print_good("New service credential detected: #{sname} is running as '#{srv_conf['Credentials']}'")
-            end
-          end
-
-          # if we are still good return the info
-          if isgood
-            msgString = "\tName: #{sname}"
-            msgString << "\n\t\tStartup: #{srv_conf['Startup']}"
-            #remove invalid char at the end
-            commandString = srv_conf['Command']
-            commandString.gsub!(/[\x00-\x08\x0b\x0c\x0e-\x19\x7f-\xff]+/n,"")
-            msgString << "\n\t\t#{commandString}"
-            msgString << "\n\t\tCredentials: #{srv_conf['Credentials']}\n"
-            vprint_good(msgString)
-            lootString << msgString
-          end
-        rescue ::Exception => e
-          # July 3rd 2014 wchen-r7: Not very sure what exceptions this method is trying to rescue,
-          # probably the typical shut-everything-up coding habit. We'll have to fix this later,
-          # but for now let's at least print the error for debugging purposes
-          print_error("An error occured enumerating service: #{sname}")
-          print_error(e.to_s)
->>>>>>> aedd3471
         end
       else
         print_error("Problem enumerating services (no service name found)")
       end
     end
-<<<<<<< HEAD
 
     print_line results_table.to_s
-=======
-      # store loot on completion of collection
-      p = store_loot("windows.services", "text/plain", session, lootString, "windows_services.txt", "Windows Services")
-      print_good("Loot file stored in: #{p.to_s}")
->>>>>>> aedd3471
+
+    # store loot on completion of collection
+    p = store_loot("windows.services", "text/plain", session, results_table.to_s, "windows_services.txt", "Windows Services")
+    print_good("Loot file stored in: #{p.to_s}")
   end
 
 end