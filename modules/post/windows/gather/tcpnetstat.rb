--- conflicted
+++ resolved
@@ -11,7 +11,6 @@
 
 class Metasploit3 < Msf::Post
 
-<<<<<<< HEAD
 	include Msf::Auxiliary::Report
 
 	def initialize(info={})
@@ -27,25 +26,6 @@
 			[
 			], self.class)
 	end
-=======
-  include Msf::Post::Common
-  include Msf::Auxiliary::Report
-
-
-  def initialize(info={})
-    super( update_info( info,
-        'Name'          => 'Windows Gather TCP Netstat',
-        'Description'   => %q{ This Module lists current TCP sessions},
-        'License'       => MSF_LICENSE,
-        'Author'        => [ 'mubix' ],
-        'Platform'      => [ 'win' ],
-        'SessionTypes'  => [ 'meterpreter']
-      ))
-    register_options(
-      [
-      ], self.class)
-  end
->>>>>>> 8566c1da
 
   def parse_tcptable(buffer)
     entries = buffer[0,4].unpack("V*")[0]
