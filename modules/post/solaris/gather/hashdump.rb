--- conflicted
+++ resolved
@@ -10,14 +10,8 @@
 
 class Metasploit3 < Msf::Post
 
-<<<<<<< HEAD
 	include Msf::Post::File
 	include Msf::Post::Solaris::Priv
-=======
-  include Msf::Post::Common
-  include Msf::Post::File
-  include Msf::Post::Solaris::Priv
->>>>>>> 8566c1da
 
   def initialize(info={})
     super( update_info( info,
