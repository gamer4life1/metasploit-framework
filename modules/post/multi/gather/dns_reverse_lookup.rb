--- conflicted
+++ resolved
@@ -10,7 +10,6 @@
 
 class Metasploit3 < Msf::Post
 
-<<<<<<< HEAD
 	def initialize(info={})
 		super( update_info( info,
 				'Name'          => 'Multi Gather DNS Reverse Lookup Scan',
@@ -24,24 +23,6 @@
 			))
 		register_options(
 			[
-=======
-  include Msf::Post::Common
-
-
-  def initialize(info={})
-    super( update_info( info,
-        'Name'          => 'Multi Gather DNS Reverse Lookup Scan',
-        'Description'   => %q{
-          Performs DNS reverse lookup using the OS included DNS query command.
-        },
-        'License'       => MSF_LICENSE,
-        'Author'        => [ 'Carlos Perez <carlos_perez[at]darkoperator.com>'],
-        'Platform'      => [ 'win','linux', 'osx', 'bsd', 'solaris' ],
-        'SessionTypes'  => [ 'meterpreter', 'shell' ]
-      ))
-    register_options(
-      [
->>>>>>> 8566c1da
 
         OptAddressRange.new('RHOSTS', [true, 'IP Range to perform reverse lookup against.'])
 
