--- conflicted
+++ resolved
@@ -5,10 +5,7 @@
 
 require 'msf/core'
 require 'msf/core/payload/android'
-<<<<<<< HEAD
-=======
 require 'msf/core/payload/android/meterpreter_loader'
->>>>>>> 23c2787d
 require 'msf/base/sessions/meterpreter_android'
 require 'msf/base/sessions/meterpreter_options'
 
@@ -31,13 +28,6 @@
     ))
   end
 
-<<<<<<< HEAD
-  #
-  # Override the Payload::Android version so we can load a prebuilt jar to be
-  # used as the final stage
-  #
-=======
->>>>>>> 23c2787d
   def generate_stage(opts={})
     stage_payload(opts)
   end
