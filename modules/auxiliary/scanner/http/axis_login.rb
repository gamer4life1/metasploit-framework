--- conflicted
+++ resolved
@@ -53,11 +53,7 @@
 	end
 
 	def run_host(ip)
-<<<<<<< HEAD
-	
-=======
 
->>>>>>> f5528ffe
 		print_status("Verifying login exists at #{target_url}")
 		begin
 			res = send_request_cgi({
@@ -68,11 +64,7 @@
 			print_error("The Axis2 login page does not exist at #{target_url}")
 			return
 		end
-<<<<<<< HEAD
-	
-=======
 
->>>>>>> f5528ffe
 		print_status "#{target_url} - Apache Axis - Attempting authentication"
 
 		each_user_pass { |user, pass|
