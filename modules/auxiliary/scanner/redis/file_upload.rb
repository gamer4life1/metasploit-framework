--- conflicted
+++ resolved
@@ -85,11 +85,7 @@
     end
 
     if datastore['FLUSHALL']
-<<<<<<< HEAD
-      data = redis_command('FLUSHALL')
-=======
       data = redis_command('FLUSHALL') || ''
->>>>>>> 23c2787d
       unless data.include?('+OK')
         print_warning("#{peer} -- failed to flushall(); continuing")
       end
