--- conflicted
+++ resolved
@@ -73,7 +73,6 @@
       port = Regexp.last_match(2).to_i
       host = Rex::Socket.addr_itoa(host, true)
       port = change_endianness(port, 2)
-<<<<<<< HEAD
     when cookie_value.downcase =~ /rd\d+o([a-f0-9]{32})o(\d{1,5})/
       host = Regexp.last_match(1).to_i(16)
       port = Regexp.last_match(2).to_i
@@ -86,17 +85,6 @@
     backend[:host] = (host.nil?) ? nil : host
     backend[:port] = (port.nil?) ? nil : port
     backend
-=======
-    elsif cookie_value.downcase =~ /rd\d+o([a-f0-9]{32})o(\d{1,5})/
-      host = $1.to_i(16)
-      port = $2.to_i
-      host = Rex::Socket.addr_itoa(host, v6=true)
-    elsif cookie_value =~ /!.{104}/
-      host = nil
-      port = nil
-    end
-    host.nil? ? nil : "#{host}:#{port}"
->>>>>>> 93ac8b48
   end
 
   def get_cookie # request a page and extract a F5 looking cookie.
@@ -117,19 +105,10 @@
         (rd\d+o([a-f0-9]{32})o(\d{1,5})))
         (?:$|,|;|\s)
       /x
-
-<<<<<<< HEAD
       m = res.get_cookies.match(regexp)
       cookie[:id] = (m.nil?) ? nil : m[1]
       cookie[:value] = (m.nil?) ? nil : m[2]
     end
-=======
-      m = res.get_cookies.match(/([~_\.\-\w\d]+)=(((?:\d+\.){2}\d+)|(rd\d+o0{20}f{4}\w+o\d{1,5})|(vi([a-f0-9]{32})\.(\d{1,5}))|(rd\d+o([a-f0-9]{32})o(\d{1,5}))|(!(.){104}))(?:$|,|;|\s)/)
-      cookie[:id] = m.nil? ? nil : m[1]
-      cookie[:value] = m.nil? ? nil : m[2]
-   end
-
->>>>>>> 93ac8b48
     cookie
   end
 
@@ -144,11 +123,7 @@
       # If the cookie is not found, stop process
       if cookie.empty? || cookie[:id].nil?
         print_error("#{peer} - F5 BigIP load balancing cookie not found")
-<<<<<<< HEAD
         return
-=======
-        break
->>>>>>> 93ac8b48
       end
 
       # Print the cookie name on the first request
