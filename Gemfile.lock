--- conflicted
+++ resolved
@@ -22,13 +22,8 @@
       metasploit-credential
       metasploit-model
       metasploit-payloads (= 1.3.66)
-<<<<<<< HEAD
       metasploit_data_models (= 3.0.10)
-      metasploit_payloads-mettle (= 0.5.12)
-=======
-      metasploit_data_models
       metasploit_payloads-mettle (= 0.5.13)
->>>>>>> a6430e29
       mqtt
       msgpack
       nessus_rest
