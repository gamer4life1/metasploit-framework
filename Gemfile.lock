GIT
  remote: git://github.com/rapid7/metasploit-concern.git
  revision: 25955570f568e3dca4d7c8123c9cdd660d77ad84
  branch: staging/rails-upgrade
  specs:
    metasploit-concern (1.1.0)
      activemodel (>= 4.1, < 4.2)
      activesupport (>= 4.1, < 4.2)
      railties (>= 4.1, < 4.2)

GIT
  remote: git://github.com/rapid7/metasploit-credential.git
  revision: 8ab9f2dc9f207341bbfe63cdf94a8723750435be
  branch: staging/rails-upgrade
  specs:
    metasploit-credential (1.1.0)
      metasploit-concern
      metasploit-model
      metasploit_data_models
      pg
      railties
      rubyntlm
      rubyzip (~> 1.1)

GIT
  remote: git://github.com/rapid7/metasploit-erd.git
  revision: 0e89e5028340f6fa7b8332f8517b4cd0065861ab
  branch: staging/rails-upgrade
  specs:
    metasploit-erd (1.1.0)
      activerecord (>= 4.1.0, < 4.2)
      activesupport (>= 4.1.0, < 4.2)
      rails-erd (~> 1.1)

GIT
  remote: git://github.com/rapid7/metasploit-model.git
  revision: 7ed461f7a8ef543397be9cdf06a0b910f8090327
  branch: staging/rails-upgrade
  specs:
    metasploit-model (1.1.0)
      activemodel (>= 4.1, < 4.2)
      activesupport (>= 4.1, < 4.2)
      railties (>= 4.1, < 4.2)

GIT
  remote: git://github.com/rapid7/metasploit-yard.git
  revision: 5db7698ebed25d775b94f0cbaef9ece4ae3255b3
  branch: staging/rails-upgrade
  specs:
    metasploit-yard (1.1.0)
      rake
      redcarpet
      yard

GIT
  remote: git://github.com/rapid7/metasploit_data_models.git
  revision: 7870250dba97b4d529d6ecb7af3ab726f91a5b7e
  branch: staging/rails-upgrade
  specs:
    metasploit_data_models (1.3.0)
      activerecord (>= 4.1, < 4.2)
      activesupport (>= 4.1, < 4.2)
      arel-helpers
      metasploit-concern
      metasploit-model
      pg
      postgres_ext
      railties (>= 4.1, < 4.2)
      recog (~> 2.0)

GIT
  remote: git://github.com/rapid7/yard-metasploit-erd.git
  revision: 6627ab547e86690272fcd39d8eb89fa4c6194d6e
  branch: staging/rails-upgrade
  specs:
    yard-metasploit-erd (1.1.0)
      metasploit-erd
      rails-erd
      yard

PATH
  remote: .
  specs:
<<<<<<< HEAD
    metasploit-framework (4.11.15)
      actionpack (>= 4.1.0, < 4.2.0)
      activerecord (>= 4.1.0, < 4.2.0)
      activesupport (>= 4.1.0, < 4.2.0)
=======
    metasploit-framework (4.11.20)
      actionpack (>= 4.0.9, < 4.1.0)
      activerecord (>= 4.0.9, < 4.1.0)
      activesupport (>= 4.0.9, < 4.1.0)
>>>>>>> 85ab9d38
      bcrypt
      filesize
      jsobfu (~> 0.4.1)
      json
      metasm (~> 1.0.2)
      metasploit-model (= 1.1.0)
<<<<<<< HEAD
      metasploit-payloads (= 1.1.2)
=======
      metasploit-payloads (= 1.1.4)
      metasploit_data_models (= 1.3.0)
>>>>>>> 85ab9d38
      msgpack
      network_interface (~> 0.0.1)
      nokogiri
      octokit
      openssl-ccm (= 1.2.1)
      packetfu (= 1.1.11)
      pcaprub
      pg (>= 0.11)
      railties
      rb-readline-r7
      recog (= 2.0.14)
      redcarpet
      robots
      rubyzip (~> 1.1)
      sqlite3
      tzinfo

GEM
  remote: https://rubygems.org/
  specs:
    actionmailer (4.1.15)
      actionpack (= 4.1.15)
      actionview (= 4.1.15)
      mail (~> 2.5, >= 2.5.4)
    actionpack (4.1.15)
      actionview (= 4.1.15)
      activesupport (= 4.1.15)
      rack (~> 1.5.2)
      rack-test (~> 0.6.2)
    actionview (4.1.15)
      activesupport (= 4.1.15)
      builder (~> 3.1)
      erubis (~> 2.7.0)
    activemodel (4.1.15)
      activesupport (= 4.1.15)
      builder (~> 3.1)
    activerecord (4.1.15)
      activemodel (= 4.1.15)
      activesupport (= 4.1.15)
      arel (~> 5.0.0)
    activesupport (4.1.15)
      i18n (~> 0.6, >= 0.6.9)
      json (~> 1.7, >= 1.7.7)
      minitest (~> 5.1)
      thread_safe (~> 0.1)
<<<<<<< HEAD
      tzinfo (~> 1.1)
    arel (5.0.1.20140414130214)
=======
      tzinfo (~> 0.3.37)
    addressable (2.3.8)
    arel (4.0.2)
>>>>>>> 85ab9d38
    arel-helpers (2.2.0)
      activerecord (>= 3.1.0, < 5)
    aruba (0.6.2)
      childprocess (>= 0.3.6)
      cucumber (>= 1.1.1)
      rspec-expectations (>= 2.7.0)
    bcrypt (3.1.11)
    builder (3.2.2)
    capybara (2.4.4)
      mime-types (>= 1.16)
      nokogiri (>= 1.3.3)
      rack (>= 1.0.0)
      rack-test (>= 0.5.4)
      xpath (~> 2.0)
    childprocess (0.5.5)
      ffi (~> 1.0, >= 1.0.11)
    choice (0.2.0)
    coderay (1.1.0)
    concurrent-ruby (1.0.1)
    cucumber (1.3.19)
      builder (>= 2.1.2)
      diff-lcs (>= 1.1.3)
      gherkin (~> 2.12)
      multi_json (>= 1.7.5, < 2.0)
      multi_test (>= 0.1.2)
    cucumber-rails (1.4.2)
      capybara (>= 1.1.2, < 3)
      cucumber (>= 1.3.8, < 2)
      mime-types (>= 1.16, < 3)
      nokogiri (~> 1.5)
      rails (>= 3, < 5)
    diff-lcs (1.2.5)
    docile (1.1.5)
    erubis (2.7.0)
    factory_girl (4.5.0)
      activesupport (>= 3.0.0)
    factory_girl_rails (4.5.0)
      factory_girl (~> 4.5.0)
      railties (>= 3.0.0)
    faraday (0.9.2)
      multipart-post (>= 1.2, < 3)
    ffi (1.9.8)
    filesize (0.1.1)
    fivemat (1.3.2)
    gherkin (2.12.2)
      multi_json (~> 1.3)
    i18n (0.7.0)
    jsobfu (0.4.1)
      rkelly-remix (= 0.0.6)
    json (1.8.3)
    mail (2.6.3)
      mime-types (>= 1.16, < 3)
    metasm (1.0.2)
<<<<<<< HEAD
    metasploit-payloads (1.1.2)
=======
    metasploit-concern (1.1.0)
      activerecord (>= 4.0.9, < 4.1.0)
      activesupport (>= 4.0.9, < 4.1.0)
      railties (>= 4.0.9, < 4.1.0)
    metasploit-credential (1.1.0)
      metasploit-concern (~> 1.1)
      metasploit-model (~> 1.1)
      metasploit_data_models (~> 1.3)
      pg
      railties
      rubyntlm
      rubyzip (~> 1.1)
    metasploit-model (1.1.0)
      activemodel (>= 4.0.9, < 4.1.0)
      activesupport (>= 4.0.9, < 4.1.0)
      railties (>= 4.0.9, < 4.1.0)
    metasploit-payloads (1.1.4)
    metasploit_data_models (1.3.0)
      activerecord (>= 4.0.9, < 4.1.0)
      activesupport (>= 4.0.9, < 4.1.0)
      arel-helpers
      metasploit-concern (~> 1.1)
      metasploit-model (~> 1.1)
      pg
      postgres_ext
      railties (>= 4.0.9, < 4.1.0)
      recog (~> 2.0)
>>>>>>> 85ab9d38
    method_source (0.8.2)
    mime-types (2.99.1)
    mini_portile2 (2.0.0)
    minitest (5.8.4)
    msgpack (0.7.4)
    multi_json (1.11.2)
    multi_test (0.1.2)
    multipart-post (2.0.0)
    network_interface (0.0.1)
    nokogiri (1.6.7.2)
      mini_portile2 (~> 2.0.0.rc2)
    octokit (4.2.0)
      sawyer (~> 0.6.0, >= 0.5.3)
    openssl-ccm (1.2.1)
    packetfu (1.1.11)
      network_interface (~> 0.0)
      pcaprub (~> 0.12)
    pcaprub (0.12.1)
    pg (0.18.4)
    pg_array_parser (0.0.9)
    postgres_ext (3.0.0)
      activerecord (>= 4.0.0)
      arel (>= 4.0.1)
      pg_array_parser (~> 0.0.9)
    pry (0.10.1)
      coderay (~> 1.1.0)
      method_source (~> 0.8.1)
      slop (~> 3.4)
    rack (1.5.5)
    rack-test (0.6.3)
      rack (>= 1.0)
    rails (4.1.15)
      actionmailer (= 4.1.15)
      actionpack (= 4.1.15)
      actionview (= 4.1.15)
      activemodel (= 4.1.15)
      activerecord (= 4.1.15)
      activesupport (= 4.1.15)
      bundler (>= 1.3.0, < 2.0)
      railties (= 4.1.15)
      sprockets-rails (~> 2.0)
    rails-erd (1.4.6)
      activerecord (>= 3.2)
      activesupport (>= 3.2)
      choice (~> 0.2.0)
      ruby-graphviz (~> 1.2)
    railties (4.1.15)
      actionpack (= 4.1.15)
      activesupport (= 4.1.15)
      rake (>= 0.8.7)
      thor (>= 0.18.1, < 2.0)
    rake (10.5.0)
    rb-readline-r7 (0.5.2.0)
    recog (2.0.14)
      nokogiri
    redcarpet (3.3.4)
    rkelly-remix (0.0.6)
    robots (0.10.1)
    rspec-core (3.3.2)
      rspec-support (~> 3.3.0)
    rspec-expectations (3.3.1)
      diff-lcs (>= 1.2.0, < 2.0)
      rspec-support (~> 3.3.0)
    rspec-mocks (3.3.2)
      diff-lcs (>= 1.2.0, < 2.0)
      rspec-support (~> 3.3.0)
    rspec-rails (3.3.3)
      actionpack (>= 3.0, < 4.3)
      activesupport (>= 3.0, < 4.3)
      railties (>= 3.0, < 4.3)
      rspec-core (~> 3.3.0)
      rspec-expectations (~> 3.3.0)
      rspec-mocks (~> 3.3.0)
      rspec-support (~> 3.3.0)
    rspec-support (3.3.0)
    ruby-graphviz (1.2.2)
    rubyntlm (0.6.0)
    rubyzip (1.2.0)
    sawyer (0.6.0)
      addressable (~> 2.3.5)
      faraday (~> 0.8, < 0.10)
    shoulda-matchers (2.8.0)
      activesupport (>= 3.0.0)
    simplecov (0.9.2)
      docile (~> 1.1.0)
      multi_json (~> 1.0)
      simplecov-html (~> 0.9.0)
    simplecov-html (0.9.0)
    slop (3.6.0)
    sprockets (3.5.2)
      concurrent-ruby (~> 1.0)
      rack (> 1, < 3)
    sprockets-rails (2.3.3)
      actionpack (>= 3.0)
      activesupport (>= 3.0)
      sprockets (>= 2.8, < 4.0)
    sqlite3 (1.3.11)
    thor (0.19.1)
    thread_safe (0.3.5)
    timecop (0.7.3)
    tzinfo (1.2.2)
      thread_safe (~> 0.1)
    xpath (2.0.0)
      nokogiri (~> 1.3)
    yard (0.8.7.6)

PLATFORMS
  ruby

DEPENDENCIES
  aruba
  cucumber-rails
  factory_girl_rails (~> 4.5.0)
  fivemat (~> 1.3.1)
  metasploit-concern!
  metasploit-credential!
  metasploit-erd!
  metasploit-framework!
<<<<<<< HEAD
  metasploit-model!
  metasploit-yard!
  metasploit_data_models!
=======
  octokit (~> 4.0)
>>>>>>> 85ab9d38
  pry
  rake (~> 10.5)
  redcarpet
  rspec-rails (~> 3.3)
  shoulda-matchers
  simplecov
  timecop
  yard
  yard-metasploit-erd!<|MERGE_RESOLUTION|>--- conflicted
+++ resolved
@@ -81,29 +81,17 @@
 PATH
   remote: .
   specs:
-<<<<<<< HEAD
-    metasploit-framework (4.11.15)
+    metasploit-framework (4.11.20)
       actionpack (>= 4.1.0, < 4.2.0)
       activerecord (>= 4.1.0, < 4.2.0)
       activesupport (>= 4.1.0, < 4.2.0)
-=======
-    metasploit-framework (4.11.20)
-      actionpack (>= 4.0.9, < 4.1.0)
-      activerecord (>= 4.0.9, < 4.1.0)
-      activesupport (>= 4.0.9, < 4.1.0)
->>>>>>> 85ab9d38
       bcrypt
       filesize
       jsobfu (~> 0.4.1)
       json
       metasm (~> 1.0.2)
       metasploit-model (= 1.1.0)
-<<<<<<< HEAD
-      metasploit-payloads (= 1.1.2)
-=======
       metasploit-payloads (= 1.1.4)
-      metasploit_data_models (= 1.3.0)
->>>>>>> 85ab9d38
       msgpack
       network_interface (~> 0.0.1)
       nokogiri
@@ -149,14 +137,9 @@
       json (~> 1.7, >= 1.7.7)
       minitest (~> 5.1)
       thread_safe (~> 0.1)
-<<<<<<< HEAD
       tzinfo (~> 1.1)
+    addressable (2.3.8)
     arel (5.0.1.20140414130214)
-=======
-      tzinfo (~> 0.3.37)
-    addressable (2.3.8)
-    arel (4.0.2)
->>>>>>> 85ab9d38
     arel-helpers (2.2.0)
       activerecord (>= 3.1.0, < 5)
     aruba (0.6.2)
@@ -210,37 +193,7 @@
     mail (2.6.3)
       mime-types (>= 1.16, < 3)
     metasm (1.0.2)
-<<<<<<< HEAD
-    metasploit-payloads (1.1.2)
-=======
-    metasploit-concern (1.1.0)
-      activerecord (>= 4.0.9, < 4.1.0)
-      activesupport (>= 4.0.9, < 4.1.0)
-      railties (>= 4.0.9, < 4.1.0)
-    metasploit-credential (1.1.0)
-      metasploit-concern (~> 1.1)
-      metasploit-model (~> 1.1)
-      metasploit_data_models (~> 1.3)
-      pg
-      railties
-      rubyntlm
-      rubyzip (~> 1.1)
-    metasploit-model (1.1.0)
-      activemodel (>= 4.0.9, < 4.1.0)
-      activesupport (>= 4.0.9, < 4.1.0)
-      railties (>= 4.0.9, < 4.1.0)
     metasploit-payloads (1.1.4)
-    metasploit_data_models (1.3.0)
-      activerecord (>= 4.0.9, < 4.1.0)
-      activesupport (>= 4.0.9, < 4.1.0)
-      arel-helpers
-      metasploit-concern (~> 1.1)
-      metasploit-model (~> 1.1)
-      pg
-      postgres_ext
-      railties (>= 4.0.9, < 4.1.0)
-      recog (~> 2.0)
->>>>>>> 85ab9d38
     method_source (0.8.2)
     mime-types (2.99.1)
     mini_portile2 (2.0.0)
@@ -359,13 +312,10 @@
   metasploit-credential!
   metasploit-erd!
   metasploit-framework!
-<<<<<<< HEAD
   metasploit-model!
   metasploit-yard!
   metasploit_data_models!
-=======
   octokit (~> 4.0)
->>>>>>> 85ab9d38
   pry
   rake (~> 10.5)
   redcarpet
@@ -374,4 +324,7 @@
   simplecov
   timecop
   yard
-  yard-metasploit-erd!+  yard-metasploit-erd!
+
+BUNDLED WITH
+   1.11.2