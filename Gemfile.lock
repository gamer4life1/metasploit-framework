--- conflicted
+++ resolved
@@ -405,11 +405,7 @@
     ruby-progressbar (1.11.0)
     ruby-rc4 (0.1.5)
     ruby2_keywords (0.0.4)
-<<<<<<< HEAD
     ruby_smb (2.0.9)
-=======
-    ruby_smb (2.0.8)
->>>>>>> a6f650a1
       bindata
       openssl-ccm
       openssl-cmac
@@ -483,6 +479,7 @@
   rubocop
   ruby-prof (= 1.4.2)
   simplecov (= 0.18.2)
+  swagger-blocks
   timecop
   yard
 
