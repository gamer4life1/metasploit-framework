PATH
  remote: .
  specs:
    metasploit-framework (4.16.25)
      actionpack (~> 4.2.6)
      activerecord (~> 4.2.6)
      activesupport (~> 4.2.6)
      backports
      bcrypt
      bcrypt_pbkdf
      bit-struct
      dnsruby
      filesize
      jsobfu
      json
      metasm
      metasploit-concern
      metasploit-credential
      metasploit-model
      metasploit-payloads (= 1.3.23)
      metasploit_data_models
<<<<<<< HEAD
      metasploit_payloads-mettle (= 0.3.2)
      mqtt
=======
      metasploit_payloads-mettle (= 0.3.3)
>>>>>>> 1975713a
      msgpack
      nessus_rest
      net-ssh
      network_interface
      nexpose
      nokogiri
      octokit
      openssl-ccm
      openvas-omp
      packetfu
      patch_finder
      pcaprub
      pdf-reader
      pg (= 0.20.0)
      railties
      rb-readline
      rbnacl (< 5.0.0)
      recog
      redcarpet
      rex-arch
      rex-bin_tools
      rex-core
      rex-encoder
      rex-exploitation
      rex-java
      rex-mime
      rex-nop
      rex-ole
      rex-powershell (< 0.1.78)
      rex-random_identifier
      rex-registry
      rex-rop_builder
      rex-socket
      rex-sslscan
      rex-struct2
      rex-text
      rex-zip
      ruby_smb
      rubyntlm
      rubyzip
      sqlite3
      sshkey
      tzinfo
      tzinfo-data
      windows_error
      xdr
      xmlrpc

GEM
  remote: https://rubygems.org/
  specs:
    Ascii85 (1.0.2)
    actionpack (4.2.10)
      actionview (= 4.2.10)
      activesupport (= 4.2.10)
      rack (~> 1.6)
      rack-test (~> 0.6.2)
      rails-dom-testing (~> 1.0, >= 1.0.5)
      rails-html-sanitizer (~> 1.0, >= 1.0.2)
    actionview (4.2.10)
      activesupport (= 4.2.10)
      builder (~> 3.1)
      erubis (~> 2.7.0)
      rails-dom-testing (~> 1.0, >= 1.0.5)
      rails-html-sanitizer (~> 1.0, >= 1.0.3)
    activemodel (4.2.10)
      activesupport (= 4.2.10)
      builder (~> 3.1)
    activerecord (4.2.10)
      activemodel (= 4.2.10)
      activesupport (= 4.2.10)
      arel (~> 6.0)
    activesupport (4.2.10)
      i18n (~> 0.7)
      minitest (~> 5.1)
      thread_safe (~> 0.3, >= 0.3.4)
      tzinfo (~> 1.1)
    addressable (2.5.2)
      public_suffix (>= 2.0.2, < 4.0)
    afm (0.2.2)
    arel (6.0.4)
    arel-helpers (2.5.0)
      activerecord (>= 3.1.0, < 6)
    backports (3.10.3)
    bcrypt (3.1.11)
    bcrypt_pbkdf (1.0.0)
    bindata (2.4.1)
    bit-struct (0.16)
    builder (3.2.3)
    coderay (1.1.2)
    concurrent-ruby (1.0.5)
    crass (1.0.3)
    diff-lcs (1.3)
    dnsruby (1.60.2)
    docile (1.1.5)
    erubis (2.7.0)
    factory_girl (4.9.0)
      activesupport (>= 3.0.0)
    factory_girl_rails (4.9.0)
      factory_girl (~> 4.9.0)
      railties (>= 3.0.0)
    faraday (0.13.1)
      multipart-post (>= 1.2, < 3)
    ffi (1.9.18)
    filesize (0.1.1)
    fivemat (1.3.5)
    google-protobuf (3.5.0)
    googleapis-common-protos-types (1.0.1)
      google-protobuf (~> 3.0)
    googleauth (0.6.2)
      faraday (~> 0.12)
      jwt (>= 1.4, < 3.0)
      logging (~> 2.0)
      memoist (~> 0.12)
      multi_json (~> 1.11)
      os (~> 0.9)
      signet (~> 0.7)
    grpc (1.8.0)
      google-protobuf (~> 3.1)
      googleapis-common-protos-types (~> 1.0.0)
      googleauth (>= 0.5.1, < 0.7)
    hashery (2.1.2)
    i18n (0.9.1)
      concurrent-ruby (~> 1.0)
    jsobfu (0.4.2)
      rkelly-remix
    json (2.1.0)
    jwt (2.1.0)
    little-plugger (1.1.4)
    logging (2.2.2)
      little-plugger (~> 1.1)
      multi_json (~> 1.10)
    loofah (2.1.1)
      crass (~> 1.0.2)
      nokogiri (>= 1.5.9)
    memoist (0.16.0)
    metasm (1.0.3)
    metasploit-aggregator (1.0.0)
      grpc
      rex-arch
    metasploit-concern (2.0.5)
      activemodel (~> 4.2.6)
      activesupport (~> 4.2.6)
      railties (~> 4.2.6)
    metasploit-credential (2.0.12)
      metasploit-concern
      metasploit-model
      metasploit_data_models
      pg
      railties
      rex-socket
      rubyntlm
      rubyzip
    metasploit-model (2.0.4)
      activemodel (~> 4.2.6)
      activesupport (~> 4.2.6)
      railties (~> 4.2.6)
    metasploit-payloads (1.3.23)
    metasploit_data_models (2.0.15)
      activerecord (~> 4.2.6)
      activesupport (~> 4.2.6)
      arel-helpers
      metasploit-concern
      metasploit-model
      pg
      postgres_ext
      railties (~> 4.2.6)
      recog (~> 2.0)
    metasploit_payloads-mettle (0.3.3)
    method_source (0.9.0)
    mini_portile2 (2.3.0)
    minitest (5.10.3)
    mqtt (0.5.0)
    msgpack (1.2.0)
    multi_json (1.12.2)
    multipart-post (2.0.0)
    nessus_rest (0.1.6)
    net-ssh (4.2.0)
    network_interface (0.0.2)
    nexpose (7.1.1)
    nokogiri (1.8.1)
      mini_portile2 (~> 2.3.0)
    octokit (4.7.0)
      sawyer (~> 0.8.0, >= 0.5.3)
    openssl-ccm (1.2.1)
    openvas-omp (0.0.4)
    os (0.9.6)
    packetfu (1.1.13)
      pcaprub
    patch_finder (1.0.2)
    pcaprub (0.12.4)
    pdf-reader (2.0.0)
      Ascii85 (~> 1.0.0)
      afm (~> 0.2.1)
      hashery (~> 2.0)
      ruby-rc4
      ttfunk
    pg (0.20.0)
    pg_array_parser (0.0.9)
    postgres_ext (3.0.0)
      activerecord (>= 4.0.0)
      arel (>= 4.0.1)
      pg_array_parser (~> 0.0.9)
    pry (0.11.3)
      coderay (~> 1.1.0)
      method_source (~> 0.9.0)
    public_suffix (3.0.1)
    rack (1.6.8)
    rack-test (0.6.3)
      rack (>= 1.0)
    rails-deprecated_sanitizer (1.0.3)
      activesupport (>= 4.2.0.alpha)
    rails-dom-testing (1.0.9)
      activesupport (>= 4.2.0, < 5.0)
      nokogiri (~> 1.6)
      rails-deprecated_sanitizer (>= 1.0.1)
    rails-html-sanitizer (1.0.3)
      loofah (~> 2.0)
    railties (4.2.10)
      actionpack (= 4.2.10)
      activesupport (= 4.2.10)
      rake (>= 0.8.7)
      thor (>= 0.18.1, < 2.0)
    rake (12.3.0)
    rb-readline (0.5.5)
    rbnacl (4.0.2)
      ffi
    recog (2.1.17)
      nokogiri
    redcarpet (3.4.0)
    rex-arch (0.1.13)
      rex-text
    rex-bin_tools (0.1.4)
      metasm
      rex-arch
      rex-core
      rex-struct2
      rex-text
    rex-core (0.1.12)
    rex-encoder (0.1.4)
      metasm
      rex-arch
      rex-text
    rex-exploitation (0.1.16)
      jsobfu
      metasm
      rex-arch
      rex-encoder
      rex-text
    rex-java (0.1.5)
    rex-mime (0.1.5)
      rex-text
    rex-nop (0.1.1)
      rex-arch
    rex-ole (0.1.6)
      rex-text
    rex-powershell (0.1.77)
      rex-random_identifier
      rex-text
    rex-random_identifier (0.1.4)
      rex-text
    rex-registry (0.1.3)
    rex-rop_builder (0.1.3)
      metasm
      rex-core
      rex-text
    rex-socket (0.1.9)
      rex-core
    rex-sslscan (0.1.5)
      rex-core
      rex-socket
      rex-text
    rex-struct2 (0.1.2)
    rex-text (0.2.15)
    rex-zip (0.1.3)
      rex-text
    rkelly-remix (0.0.7)
    rspec (3.7.0)
      rspec-core (~> 3.7.0)
      rspec-expectations (~> 3.7.0)
      rspec-mocks (~> 3.7.0)
    rspec-core (3.7.0)
      rspec-support (~> 3.7.0)
    rspec-expectations (3.7.0)
      diff-lcs (>= 1.2.0, < 2.0)
      rspec-support (~> 3.7.0)
    rspec-mocks (3.7.0)
      diff-lcs (>= 1.2.0, < 2.0)
      rspec-support (~> 3.7.0)
    rspec-rails (3.7.2)
      actionpack (>= 3.0)
      activesupport (>= 3.0)
      railties (>= 3.0)
      rspec-core (~> 3.7.0)
      rspec-expectations (~> 3.7.0)
      rspec-mocks (~> 3.7.0)
      rspec-support (~> 3.7.0)
    rspec-rerun (1.1.0)
      rspec (~> 3.0)
    rspec-support (3.7.0)
    ruby-rc4 (0.1.5)
    ruby_smb (0.0.18)
      bindata
      rubyntlm
      windows_error
    rubyntlm (0.6.2)
    rubyzip (1.2.1)
    sawyer (0.8.1)
      addressable (>= 2.3.5, < 2.6)
      faraday (~> 0.8, < 1.0)
    signet (0.8.1)
      addressable (~> 2.3)
      faraday (~> 0.9)
      jwt (>= 1.5, < 3.0)
      multi_json (~> 1.10)
    simplecov (0.15.1)
      docile (~> 1.1.0)
      json (>= 1.8, < 3)
      simplecov-html (~> 0.10.0)
    simplecov-html (0.10.2)
    sqlite3 (1.3.13)
    sshkey (1.9.0)
    thor (0.20.0)
    thread_safe (0.3.6)
    timecop (0.9.1)
    ttfunk (1.5.1)
    tzinfo (1.2.4)
      thread_safe (~> 0.1)
    tzinfo-data (1.2017.3)
      tzinfo (>= 1.0.0)
    windows_error (0.1.2)
    xdr (2.0.0)
      activemodel (>= 4.2.7)
      activesupport (>= 4.2.7)
    xmlrpc (0.3.0)
    yard (0.9.12)

PLATFORMS
  ruby

DEPENDENCIES
  factory_girl_rails
  fivemat
  metasploit-aggregator
  metasploit-framework!
  octokit
  pry
  rake
  redcarpet
  rspec-rails
  rspec-rerun
  simplecov
  timecop
  yard

BUNDLED WITH
   1.16.0<|MERGE_RESOLUTION|>--- conflicted
+++ resolved
@@ -19,12 +19,8 @@
       metasploit-model
       metasploit-payloads (= 1.3.23)
       metasploit_data_models
-<<<<<<< HEAD
-      metasploit_payloads-mettle (= 0.3.2)
+      metasploit_payloads-mettle (= 0.3.3)
       mqtt
-=======
-      metasploit_payloads-mettle (= 0.3.3)
->>>>>>> 1975713a
       msgpack
       nessus_rest
       net-ssh
