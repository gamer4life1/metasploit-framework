--- conflicted
+++ resolved
@@ -1,11 +1,7 @@
 PATH
   remote: .
   specs:
-<<<<<<< HEAD
     metasploit-framework (6.0.0)
-=======
-    metasploit-framework (5.0.99)
->>>>>>> 60b13413
       actionpack (~> 4.2.6)
       activerecord (~> 4.2.6)
       activesupport (~> 4.2.6)
@@ -33,11 +29,7 @@
       metasploit-concern (~> 2.0.0)
       metasploit-credential (~> 3.0.0)
       metasploit-model (~> 2.0.4)
-<<<<<<< HEAD
       metasploit-payloads (= 2.0.9)
-=======
-      metasploit-payloads (= 1.4.4)
->>>>>>> 60b13413
       metasploit_data_models (~> 3.0.10)
       metasploit_payloads-mettle (= 1.0.1)
       mqtt
@@ -130,33 +122,12 @@
       activerecord (>= 3.1.0, < 7)
     ast (2.4.1)
     aws-eventstream (1.1.0)
-<<<<<<< HEAD
-    aws-partitions (1.333.0)
-    aws-sdk-core (3.101.0)
-=======
     aws-partitions (1.340.0)
     aws-sdk-core (3.103.0)
->>>>>>> 60b13413
       aws-eventstream (~> 1, >= 1.0.2)
       aws-partitions (~> 1, >= 1.239.0)
       aws-sigv4 (~> 1.1)
       jmespath (~> 1.0)
-<<<<<<< HEAD
-    aws-sdk-ec2 (1.170.0)
-      aws-sdk-core (~> 3, >= 3.99.0)
-      aws-sigv4 (~> 1.1)
-    aws-sdk-iam (1.41.0)
-      aws-sdk-core (~> 3, >= 3.99.0)
-      aws-sigv4 (~> 1.1)
-    aws-sdk-kms (1.35.0)
-      aws-sdk-core (~> 3, >= 3.99.0)
-      aws-sigv4 (~> 1.1)
-    aws-sdk-s3 (1.70.0)
-      aws-sdk-core (~> 3, >= 3.99.0)
-      aws-sdk-kms (~> 1)
-      aws-sigv4 (~> 1.1)
-    aws-sigv4 (1.2.0)
-=======
     aws-sdk-ec2 (1.176.0)
       aws-sdk-core (~> 3, >= 3.99.0)
       aws-sigv4 (~> 1.1)
@@ -171,17 +142,12 @@
       aws-sdk-kms (~> 1)
       aws-sigv4 (~> 1.1)
     aws-sigv4 (1.2.1)
->>>>>>> 60b13413
       aws-eventstream (~> 1, >= 1.0.2)
     bcrypt (3.1.12)
     bcrypt_pbkdf (1.0.1)
     bindata (2.4.7)
     bit-struct (0.16)
-<<<<<<< HEAD
-    bson (4.9.3)
-=======
     bson (4.9.4)
->>>>>>> 60b13413
     builder (3.2.4)
     byebug (11.1.3)
     coderay (1.1.3)
@@ -254,11 +220,7 @@
       activemodel (~> 4.2.6)
       activesupport (~> 4.2.6)
       railties (~> 4.2.6)
-<<<<<<< HEAD
     metasploit-payloads (2.0.9)
-=======
-    metasploit-payloads (1.4.4)
->>>>>>> 60b13413
     metasploit_data_models (3.0.10)
       activerecord (~> 4.2.6)
       activesupport (~> 4.2.6)
@@ -414,11 +376,7 @@
     rspec-rerun (1.1.0)
       rspec (~> 3.0)
     rspec-support (3.9.3)
-<<<<<<< HEAD
-    rubocop (0.85.1)
-=======
     rubocop (0.86.0)
->>>>>>> 60b13413
       parallel (~> 1.10)
       parser (>= 2.7.0.1)
       rainbow (>= 2.2.2, < 4.0)
