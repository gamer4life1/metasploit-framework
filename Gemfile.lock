--- conflicted
+++ resolved
@@ -1,17 +1,10 @@
 PATH
   remote: .
   specs:
-<<<<<<< HEAD
     metasploit-framework (4.12.0)
-      actionpack (>= 4.0.9, < 4.1.0)
-      activerecord (>= 4.0.9, < 4.1.0)
-      activesupport (>= 4.0.9, < 4.1.0)
-=======
-    metasploit-framework (4.11.27)
       actionpack (~> 4.2.6)
       activerecord (~> 4.2.6)
       activesupport (~> 4.2.6)
->>>>>>> fd543f13
       bcrypt
       filesize
       jsobfu
