PATH
  remote: .
  specs:
    metasploit-framework (4.13.10)
      actionpack (~> 4.2.6)
      activerecord (~> 4.2.6)
      activesupport (~> 4.2.6)
      bcrypt
      bit-struct
      filesize
      jsobfu
      json
      metasm
      metasploit-concern
      metasploit-credential
      metasploit-model
      metasploit-payloads (= 1.2.6)
      metasploit_data_models
      metasploit_payloads-mettle (= 0.1.4)
      msgpack
      nessus_rest
      net-ssh
      network_interface
      nokogiri
      octokit
      openssl-ccm
      openvas-omp
      packetfu
      patch_finder
      pcaprub
      pg
      railties
      rb-readline-r7
      recog
      redcarpet
      rex-arch (= 0.1.4)
      rex-bin_tools
      rex-core
      rex-encoder
      rex-exploitation
      rex-java
      rex-mime
      rex-nop
      rex-ole
      rex-powershell
      rex-random_identifier
      rex-registry
      rex-rop_builder
      rex-socket
      rex-sslscan
      rex-struct2
      rex-text
      rex-zip
      robots
      rubyntlm
      rubyzip
      sqlite3
      sshkey
      tzinfo
      tzinfo-data
      windows_error

GEM
  remote: https://rubygems.org/
  specs:
    actionpack (4.2.7.1)
      actionview (= 4.2.7.1)
      activesupport (= 4.2.7.1)
      rack (~> 1.6)
      rack-test (~> 0.6.2)
      rails-dom-testing (~> 1.0, >= 1.0.5)
      rails-html-sanitizer (~> 1.0, >= 1.0.2)
    actionview (4.2.7.1)
      activesupport (= 4.2.7.1)
      builder (~> 3.1)
      erubis (~> 2.7.0)
      rails-dom-testing (~> 1.0, >= 1.0.5)
      rails-html-sanitizer (~> 1.0, >= 1.0.2)
    activemodel (4.2.7.1)
      activesupport (= 4.2.7.1)
      builder (~> 3.1)
    activerecord (4.2.7.1)
      activemodel (= 4.2.7.1)
      activesupport (= 4.2.7.1)
      arel (~> 6.0)
    activesupport (4.2.7.1)
      i18n (~> 0.7)
      json (~> 1.7, >= 1.7.7)
      minitest (~> 5.1)
      thread_safe (~> 0.3, >= 0.3.4)
      tzinfo (~> 1.1)
    addressable (2.5.0)
      public_suffix (~> 2.0, >= 2.0.2)
    arel (6.0.3)
    arel-helpers (2.3.0)
      activerecord (>= 3.1.0, < 6)
    aruba (0.14.2)
      childprocess (~> 0.5.6)
      contracts (~> 0.9)
      cucumber (>= 1.3.19)
      ffi (~> 1.9.10)
      rspec-expectations (>= 2.99)
      thor (~> 0.19)
    bcrypt (3.1.11)
    bit-struct (0.15.0)
    builder (3.2.2)
    capybara (2.11.0)
      addressable
      mime-types (>= 1.16)
      nokogiri (>= 1.3.3)
      rack (>= 1.0.0)
      rack-test (>= 0.5.4)
      xpath (~> 2.0)
    childprocess (0.5.9)
      ffi (~> 1.0, >= 1.0.11)
    coderay (1.1.1)
    contracts (0.14.0)
    cucumber (2.4.0)
      builder (>= 2.1.2)
      cucumber-core (~> 1.5.0)
      cucumber-wire (~> 0.0.1)
      diff-lcs (>= 1.1.3)
      gherkin (~> 4.0)
      multi_json (>= 1.7.5, < 2.0)
      multi_test (>= 0.1.2)
    cucumber-core (1.5.0)
      gherkin (~> 4.0)
    cucumber-rails (1.4.5)
      capybara (>= 1.1.2, < 3)
      cucumber (>= 1.3.8, < 4)
      mime-types (>= 1.16, < 4)
      nokogiri (~> 1.5)
      railties (>= 3, < 5.1)
    cucumber-wire (0.0.1)
    diff-lcs (1.2.5)
    docile (1.1.5)
    erubis (2.7.0)
    factory_girl (4.8.0)
      activesupport (>= 3.0.0)
    factory_girl_rails (4.8.0)
      factory_girl (~> 4.8.0)
      railties (>= 3.0.0)
    faraday (0.10.0)
      multipart-post (>= 1.2, < 3)
    ffi (1.9.14)
    filesize (0.1.1)
    fivemat (1.3.2)
    gherkin (4.0.0)
    i18n (0.7.0)
    jsobfu (0.4.1)
      rkelly-remix (= 0.0.6)
    json (1.8.3)
    loofah (2.0.3)
      nokogiri (>= 1.5.9)
    metasm (1.0.2)
    metasploit-concern (2.0.3)
      activemodel (~> 4.2.6)
      activesupport (~> 4.2.6)
      railties (~> 4.2.6)
    metasploit-credential (2.0.8)
      metasploit-concern
      metasploit-model
      metasploit_data_models
      pg
      railties
      rubyntlm
      rubyzip
    metasploit-model (2.0.3)
      activemodel (~> 4.2.6)
      activesupport (~> 4.2.6)
      railties (~> 4.2.6)
    metasploit-payloads (1.2.6)
    metasploit_data_models (2.0.10)
      activerecord (~> 4.2.6)
      activesupport (~> 4.2.6)
      arel-helpers
      metasploit-concern
      metasploit-model
      pg
      postgres_ext
      railties (~> 4.2.6)
      recog (~> 2.0)
    metasploit_payloads-mettle (0.1.4)
    method_source (0.8.2)
    mime-types (3.1)
      mime-types-data (~> 3.2015)
    mime-types-data (3.2016.0521)
    mini_portile2 (2.1.0)
    minitest (5.10.1)
    msgpack (1.0.2)
    multi_json (1.12.1)
    multi_test (0.1.2)
    multipart-post (2.0.0)
    nessus_rest (0.1.6)
    net-ssh (3.2.0)
    network_interface (0.0.1)
    nokogiri (1.6.8.1)
      mini_portile2 (~> 2.1.0)
    octokit (4.6.2)
      sawyer (~> 0.8.0, >= 0.5.3)
    openssl-ccm (1.2.1)
    openvas-omp (0.0.4)
    packetfu (1.1.11)
      network_interface (~> 0.0)
      pcaprub (~> 0.12)
    patch_finder (1.0.2)
    pcaprub (0.12.4)
    pg (0.19.0)
    pg_array_parser (0.0.9)
    postgres_ext (3.0.0)
      activerecord (>= 4.0.0)
      arel (>= 4.0.1)
      pg_array_parser (~> 0.0.9)
    pry (0.10.4)
      coderay (~> 1.1.0)
      method_source (~> 0.8.1)
      slop (~> 3.4)
    public_suffix (2.0.4)
    rack (1.6.5)
    rack-test (0.6.3)
      rack (>= 1.0)
    rails-deprecated_sanitizer (1.0.3)
      activesupport (>= 4.2.0.alpha)
    rails-dom-testing (1.0.7)
      activesupport (>= 4.2.0.beta, < 5.0)
      nokogiri (~> 1.6.0)
      rails-deprecated_sanitizer (>= 1.0.1)
    rails-html-sanitizer (1.0.3)
      loofah (~> 2.0)
    railties (4.2.7.1)
      actionpack (= 4.2.7.1)
      activesupport (= 4.2.7.1)
      rake (>= 0.8.7)
      thor (>= 0.18.1, < 2.0)
    rake (12.0.0)
    rb-readline-r7 (0.5.2.0)
    recog (2.1.2)
      nokogiri
    redcarpet (3.3.4)
    rex-arch (0.1.4)
      rex-text
    rex-bin_tools (0.1.1)
      metasm
      rex-arch
      rex-core
      rex-struct2
      rex-text
    rex-core (0.1.3)
    rex-encoder (0.1.1)
      metasm
      rex-arch
      rex-text
<<<<<<< HEAD
    rex-exploitation (0.1.4)
=======
    rex-exploitation (0.1.8)
>>>>>>> f25ced04
      jsobfu
      metasm
      rex-arch
      rex-encoder
      rex-text
    rex-java (0.1.3)
    rex-mime (0.1.1)
      rex-text
    rex-nop (0.1.0)
      rex-arch
    rex-ole (0.1.3)
      rex-text
    rex-powershell (0.1.68)
      rex-random_identifier
      rex-text
    rex-random_identifier (0.1.1)
      rex-text
    rex-registry (0.1.1)
    rex-rop_builder (0.1.1)
      metasm
      rex-core
      rex-text
    rex-socket (0.1.2)
      rex-core
    rex-sslscan (0.1.1)
      rex-socket
      rex-text
    rex-struct2 (0.1.0)
    rex-text (0.2.9)
    rex-zip (0.1.1)
      rex-text
    rkelly-remix (0.0.6)
    robots (0.10.1)
    rspec-core (3.5.4)
      rspec-support (~> 3.5.0)
    rspec-expectations (3.5.0)
      diff-lcs (>= 1.2.0, < 2.0)
      rspec-support (~> 3.5.0)
    rspec-mocks (3.5.0)
      diff-lcs (>= 1.2.0, < 2.0)
      rspec-support (~> 3.5.0)
    rspec-rails (3.5.2)
      actionpack (>= 3.0)
      activesupport (>= 3.0)
      railties (>= 3.0)
      rspec-core (~> 3.5.0)
      rspec-expectations (~> 3.5.0)
      rspec-mocks (~> 3.5.0)
      rspec-support (~> 3.5.0)
    rspec-support (3.5.0)
    rubyntlm (0.6.1)
    rubyzip (1.2.0)
    sawyer (0.8.1)
      addressable (>= 2.3.5, < 2.6)
      faraday (~> 0.8, < 1.0)
    shoulda-matchers (3.1.1)
      activesupport (>= 4.0.0)
    simplecov (0.12.0)
      docile (~> 1.1.0)
      json (>= 1.8, < 3)
      simplecov-html (~> 0.10.0)
    simplecov-html (0.10.0)
    slop (3.6.0)
    sqlite3 (1.3.12)
    sshkey (1.8.0)
    thor (0.19.4)
    thread_safe (0.3.5)
    timecop (0.8.1)
    tzinfo (1.2.2)
      thread_safe (~> 0.1)
    tzinfo-data (1.2016.10)
      tzinfo (>= 1.0.0)
    windows_error (0.0.2)
    xpath (2.0.0)
      nokogiri (~> 1.3)
    yard (0.9.5)

PLATFORMS
  ruby

DEPENDENCIES
  aruba
  cucumber-rails
  factory_girl_rails
  fivemat
  metasploit-framework!
  octokit (~> 4.0)
  pry
  rake
  redcarpet
  rspec-rails
  shoulda-matchers
  simplecov
  timecop
  yard

BUNDLED WITH
   1.13.6<|MERGE_RESOLUTION|>--- conflicted
+++ resolved
@@ -250,11 +250,7 @@
       metasm
       rex-arch
       rex-text
-<<<<<<< HEAD
-    rex-exploitation (0.1.4)
-=======
     rex-exploitation (0.1.8)
->>>>>>> f25ced04
       jsobfu
       metasm
       rex-arch
