PATH
  remote: .
  specs:
    metasploit-framework (4.14.2)
      actionpack (~> 4.2.6)
      activerecord (~> 4.2.6)
      activesupport (~> 4.2.6)
      bcrypt
      bit-struct
      filesize
      jsobfu
      json
      metasm
      metasploit-concern
      metasploit-credential
      metasploit-model
      metasploit-payloads (= 1.2.17)
      metasploit_data_models
      metasploit_payloads-mettle (= 0.1.7)
      msgpack
      nessus_rest
      net-ssh
      network_interface
      nexpose
      nokogiri
      octokit
      openssl-ccm
      openvas-omp
      packetfu (= 1.1.13.pre)
      patch_finder
      pcaprub
      pg
      railties
      rb-readline
      recog
      redcarpet
      rex-arch (= 0.1.4)
      rex-bin_tools
      rex-core
      rex-encoder
      rex-exploitation
      rex-java
      rex-mime
      rex-nop
      rex-ole
      rex-powershell
      rex-random_identifier
      rex-registry
      rex-rop_builder
      rex-socket
      rex-sslscan
      rex-struct2
      rex-text
      rex-zip
      robots
      rubyntlm
      rubyzip
      sqlite3
      sshkey
      tzinfo
      tzinfo-data
      windows_error

GEM
  remote: https://rubygems.org/
  specs:
    actionpack (4.2.8)
      actionview (= 4.2.8)
      activesupport (= 4.2.8)
      rack (~> 1.6)
      rack-test (~> 0.6.2)
      rails-dom-testing (~> 1.0, >= 1.0.5)
      rails-html-sanitizer (~> 1.0, >= 1.0.2)
    actionview (4.2.8)
      activesupport (= 4.2.8)
      builder (~> 3.1)
      erubis (~> 2.7.0)
      rails-dom-testing (~> 1.0, >= 1.0.5)
      rails-html-sanitizer (~> 1.0, >= 1.0.3)
    activemodel (4.2.8)
      activesupport (= 4.2.8)
      builder (~> 3.1)
    activerecord (4.2.8)
      activemodel (= 4.2.8)
      activesupport (= 4.2.8)
      arel (~> 6.0)
    activesupport (4.2.8)
      i18n (~> 0.7)
      minitest (~> 5.1)
      thread_safe (~> 0.3, >= 0.3.4)
      tzinfo (~> 1.1)
    addressable (2.5.0)
      public_suffix (~> 2.0, >= 2.0.2)
    arel (6.0.4)
    arel-helpers (2.3.0)
      activerecord (>= 3.1.0, < 6)
    aruba (0.14.2)
      childprocess (~> 0.5.6)
      contracts (~> 0.9)
      cucumber (>= 1.3.19)
      ffi (~> 1.9.10)
      rspec-expectations (>= 2.99)
      thor (~> 0.19)
    bcrypt (3.1.11)
    bit-struct (0.15.0)
    builder (3.2.3)
    capybara (2.12.1)
      addressable
      mime-types (>= 1.16)
      nokogiri (>= 1.3.3)
      rack (>= 1.0.0)
      rack-test (>= 0.5.4)
      xpath (~> 2.0)
    childprocess (0.5.9)
      ffi (~> 1.0, >= 1.0.11)
    coderay (1.1.1)
    contracts (0.15.0)
    cucumber (2.4.0)
      builder (>= 2.1.2)
      cucumber-core (~> 1.5.0)
      cucumber-wire (~> 0.0.1)
      diff-lcs (>= 1.1.3)
      gherkin (~> 4.0)
      multi_json (>= 1.7.5, < 2.0)
      multi_test (>= 0.1.2)
    cucumber-core (1.5.0)
      gherkin (~> 4.0)
    cucumber-rails (1.4.5)
      capybara (>= 1.1.2, < 3)
      cucumber (>= 1.3.8, < 4)
      mime-types (>= 1.16, < 4)
      nokogiri (~> 1.5)
      railties (>= 3, < 5.1)
    cucumber-wire (0.0.1)
    diff-lcs (1.3)
    docile (1.1.5)
    erubis (2.7.0)
    factory_girl (4.8.0)
      activesupport (>= 3.0.0)
    factory_girl_rails (4.8.0)
      factory_girl (~> 4.8.0)
      railties (>= 3.0.0)
    faraday (0.11.0)
      multipart-post (>= 1.2, < 3)
    ffi (1.9.18)
    filesize (0.1.1)
    fivemat (1.3.2)
    gherkin (4.0.0)
    google-protobuf (3.2.0)
    googleauth (0.5.1)
      faraday (~> 0.9)
      jwt (~> 1.4)
      logging (~> 2.0)
      memoist (~> 0.12)
      multi_json (~> 1.11)
      os (~> 0.9)
      signet (~> 0.7)
    grpc (1.1.2)
      google-protobuf (~> 3.1)
      googleauth (~> 0.5.1)
    i18n (0.8.1)
    jsobfu (0.4.2)
      rkelly-remix
    json (2.0.3)
    jwt (1.5.6)
    little-plugger (1.1.4)
    logging (2.1.0)
      little-plugger (~> 1.1)
      multi_json (~> 1.10)
    loofah (2.0.3)
      nokogiri (>= 1.5.9)
<<<<<<< HEAD
    memoist (0.15.0)
    metasm (1.0.3)
    metasploit-aggregator (0.1.3)
      grpc
      rex-arch
=======
    metasm (1.0.3)
>>>>>>> b2a7d185
    metasploit-concern (2.0.3)
      activemodel (~> 4.2.6)
      activesupport (~> 4.2.6)
      railties (~> 4.2.6)
    metasploit-credential (2.0.8)
      metasploit-concern
      metasploit-model
      metasploit_data_models
      pg
      railties
      rubyntlm
      rubyzip
    metasploit-model (2.0.3)
      activemodel (~> 4.2.6)
      activesupport (~> 4.2.6)
      railties (~> 4.2.6)
    metasploit-payloads (1.2.17)
    metasploit_data_models (2.0.14)
      activerecord (~> 4.2.6)
      activesupport (~> 4.2.6)
      arel-helpers
      metasploit-concern
      metasploit-model
      pg
      postgres_ext
      railties (~> 4.2.6)
      recog (~> 2.0)
    metasploit_payloads-mettle (0.1.7)
    method_source (0.8.2)
    mime-types (3.1)
      mime-types-data (~> 3.2015)
    mime-types-data (3.2016.0521)
    mini_portile2 (2.1.0)
    minitest (5.10.1)
    msgpack (1.1.0)
    multi_json (1.12.1)
    multi_test (0.1.2)
    multipart-post (2.0.0)
    nessus_rest (0.1.6)
    net-ssh (4.1.0)
    network_interface (0.0.1)
    nexpose (5.3.1)
    nokogiri (1.7.0.1)
      mini_portile2 (~> 2.1.0)
    octokit (4.6.2)
      sawyer (~> 0.8.0, >= 0.5.3)
    openssl-ccm (1.2.1)
    openvas-omp (0.0.4)
    os (0.9.6)
    packetfu (1.1.13.pre)
      pcaprub
    patch_finder (1.0.2)
    pcaprub (0.12.4)
    pg (0.20.0)
    pg_array_parser (0.0.9)
    postgres_ext (3.0.0)
      activerecord (>= 4.0.0)
      arel (>= 4.0.1)
      pg_array_parser (~> 0.0.9)
    pry (0.10.4)
      coderay (~> 1.1.0)
      method_source (~> 0.8.1)
      slop (~> 3.4)
    public_suffix (2.0.5)
    rack (1.6.5)
    rack-test (0.6.3)
      rack (>= 1.0)
    rails-deprecated_sanitizer (1.0.3)
      activesupport (>= 4.2.0.alpha)
    rails-dom-testing (1.0.8)
      activesupport (>= 4.2.0.beta, < 5.0)
      nokogiri (~> 1.6)
      rails-deprecated_sanitizer (>= 1.0.1)
    rails-html-sanitizer (1.0.3)
      loofah (~> 2.0)
    railties (4.2.8)
      actionpack (= 4.2.8)
      activesupport (= 4.2.8)
      rake (>= 0.8.7)
      thor (>= 0.18.1, < 2.0)
    rake (12.0.0)
    rb-readline (0.5.4)
    recog (2.1.5)
      nokogiri
    redcarpet (3.4.0)
    rex-arch (0.1.4)
      rex-text
    rex-bin_tools (0.1.1)
      metasm
      rex-arch
      rex-core
      rex-struct2
      rex-text
    rex-core (0.1.7)
    rex-encoder (0.1.2)
      metasm
      rex-arch
      rex-text
    rex-exploitation (0.1.11)
      jsobfu
      metasm
      rex-arch
      rex-encoder
      rex-text
    rex-java (0.1.3)
    rex-mime (0.1.3)
      rex-text
    rex-nop (0.1.0)
      rex-arch
    rex-ole (0.1.4)
      rex-text
    rex-powershell (0.1.69)
      rex-random_identifier
      rex-text
    rex-random_identifier (0.1.1)
      rex-text
    rex-registry (0.1.1)
    rex-rop_builder (0.1.1)
      metasm
      rex-core
      rex-text
    rex-socket (0.1.3)
      rex-core
    rex-sslscan (0.1.2)
      rex-socket
      rex-text
    rex-struct2 (0.1.0)
    rex-text (0.2.12)
    rex-zip (0.1.1)
      rex-text
    rkelly-remix (0.0.7)
    robots (0.10.1)
    rspec-core (3.5.4)
      rspec-support (~> 3.5.0)
    rspec-expectations (3.5.0)
      diff-lcs (>= 1.2.0, < 2.0)
      rspec-support (~> 3.5.0)
    rspec-mocks (3.5.0)
      diff-lcs (>= 1.2.0, < 2.0)
      rspec-support (~> 3.5.0)
    rspec-rails (3.5.2)
      actionpack (>= 3.0)
      activesupport (>= 3.0)
      railties (>= 3.0)
      rspec-core (~> 3.5.0)
      rspec-expectations (~> 3.5.0)
      rspec-mocks (~> 3.5.0)
      rspec-support (~> 3.5.0)
    rspec-support (3.5.0)
    rubyntlm (0.6.1)
    rubyzip (1.2.1)
    sawyer (0.8.1)
      addressable (>= 2.3.5, < 2.6)
      faraday (~> 0.8, < 1.0)
    shoulda-matchers (3.1.1)
      activesupport (>= 4.0.0)
    signet (0.7.3)
      addressable (~> 2.3)
      faraday (~> 0.9)
      jwt (~> 1.5)
      multi_json (~> 1.10)
    simplecov (0.13.0)
      docile (~> 1.1.0)
      json (>= 1.8, < 3)
      simplecov-html (~> 0.10.0)
    simplecov-html (0.10.0)
    slop (3.6.0)
    sqlite3 (1.3.13)
    sshkey (1.9.0)
    thor (0.19.4)
    thread_safe (0.3.6)
    timecop (0.8.1)
    tzinfo (1.2.2)
      thread_safe (~> 0.1)
    tzinfo-data (1.2017.1)
      tzinfo (>= 1.0.0)
    windows_error (0.1.1)
    xpath (2.0.0)
      nokogiri (~> 1.3)
    yard (0.9.8)

PLATFORMS
  ruby

DEPENDENCIES
  aruba
  cucumber-rails
  factory_girl_rails
  fivemat
  metasploit-aggregator
  metasploit-framework!
  octokit (~> 4.0)
  pry
  rake
  redcarpet
  rspec-rails
  shoulda-matchers
  simplecov
  timecop
  yard

BUNDLED WITH
   1.14.6<|MERGE_RESOLUTION|>--- conflicted
+++ resolved
@@ -169,15 +169,11 @@
       multi_json (~> 1.10)
     loofah (2.0.3)
       nokogiri (>= 1.5.9)
-<<<<<<< HEAD
     memoist (0.15.0)
     metasm (1.0.3)
     metasploit-aggregator (0.1.3)
       grpc
       rex-arch
-=======
-    metasm (1.0.3)
->>>>>>> b2a7d185
     metasploit-concern (2.0.3)
       activemodel (~> 4.2.6)
       activesupport (~> 4.2.6)
@@ -231,7 +227,7 @@
       pcaprub
     patch_finder (1.0.2)
     pcaprub (0.12.4)
-    pg (0.20.0)
+    pg (0.19.0)
     pg_array_parser (0.0.9)
     postgres_ext (3.0.0)
       activerecord (>= 4.0.0)
@@ -260,7 +256,7 @@
       thor (>= 0.18.1, < 2.0)
     rake (12.0.0)
     rb-readline (0.5.4)
-    recog (2.1.5)
+    recog (2.1.4)
       nokogiri
     redcarpet (3.4.0)
     rex-arch (0.1.4)
@@ -354,7 +350,7 @@
       thread_safe (~> 0.1)
     tzinfo-data (1.2017.1)
       tzinfo (>= 1.0.0)
-    windows_error (0.1.1)
+    windows_error (0.1.0)
     xpath (2.0.0)
       nokogiri (~> 1.3)
     yard (0.9.8)
