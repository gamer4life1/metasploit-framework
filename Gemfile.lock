--- conflicted
+++ resolved
@@ -318,11 +318,6 @@
     sawyer (0.8.1)
       addressable (>= 2.3.5, < 2.6)
       faraday (~> 0.8, < 1.0)
-<<<<<<< HEAD
-=======
-    shoulda-matchers (3.1.2)
-      activesupport (>= 4.0.0)
->>>>>>> de230478
     signet (0.7.3)
       addressable (~> 2.3)
       faraday (~> 0.9)
