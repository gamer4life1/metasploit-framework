--- conflicted
+++ resolved
@@ -146,7 +146,6 @@
     filesize (0.1.1)
     fivemat (1.3.2)
     gherkin (4.0.0)
-<<<<<<< HEAD
     google-protobuf (3.2.0)
     googleauth (0.5.1)
       faraday (~> 0.9)
@@ -159,10 +158,7 @@
     grpc (1.1.2)
       google-protobuf (~> 3.1)
       googleauth (~> 0.5.1)
-    i18n (0.8.0)
-=======
     i18n (0.8.1)
->>>>>>> 09c9e9b1
     jsobfu (0.4.2)
       rkelly-remix
     json (2.0.3)
