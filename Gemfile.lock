PATH
  remote: .
  specs:
    metasploit-framework (5.0.0)
      actionpack (~> 4.2.6)
      activerecord (~> 4.2.6)
      activesupport (~> 4.2.6)
      backports
      bcrypt
      bcrypt_pbkdf
      bit-struct
      dnsruby
      faker
      filesize
      jsobfu
      json
      metasm
      metasploit-concern
      metasploit-credential
      metasploit-model
      metasploit-payloads (= 1.3.31)
      metasploit_data_models
      metasploit_payloads-mettle (= 0.3.7)
      mqtt
      msgpack
      nessus_rest
      net-ssh
      network_interface
      nexpose
      nokogiri
      octokit
      openssl-ccm
      openvas-omp
      packetfu
      patch_finder
      pcaprub
      pdf-reader
      pg (= 0.20.0)
      railties
      rb-readline
      recog
      redcarpet
      rex-arch
      rex-bin_tools
      rex-core
      rex-encoder
      rex-exploitation
      rex-java
      rex-mime
      rex-nop
      rex-ole
      rex-powershell (< 0.1.78)
      rex-random_identifier
      rex-registry
      rex-rop_builder
      rex-socket
      rex-sslscan
      rex-struct2
      rex-text
      rex-zip
      ruby-macho
      ruby_smb (= 0.0.18)
      rubyntlm
      rubyzip
      sinatra
      sqlite3
      sshkey
      thin
      tzinfo
      tzinfo-data
      windows_error
      xdr
      xmlrpc

GEM
  remote: https://rubygems.org/
  specs:
    Ascii85 (1.0.3)
    actionpack (4.2.10)
      actionview (= 4.2.10)
      activesupport (= 4.2.10)
      rack (~> 1.6)
      rack-test (~> 0.6.2)
      rails-dom-testing (~> 1.0, >= 1.0.5)
      rails-html-sanitizer (~> 1.0, >= 1.0.2)
    actionview (4.2.10)
      activesupport (= 4.2.10)
      builder (~> 3.1)
      erubis (~> 2.7.0)
      rails-dom-testing (~> 1.0, >= 1.0.5)
      rails-html-sanitizer (~> 1.0, >= 1.0.3)
    activemodel (4.2.10)
      activesupport (= 4.2.10)
      builder (~> 3.1)
    activerecord (4.2.10)
      activemodel (= 4.2.10)
      activesupport (= 4.2.10)
      arel (~> 6.0)
    activesupport (4.2.10)
      i18n (~> 0.7)
      minitest (~> 5.1)
      thread_safe (~> 0.3, >= 0.3.4)
      tzinfo (~> 1.1)
    addressable (2.5.2)
      public_suffix (>= 2.0.2, < 4.0)
    afm (0.2.2)
    arel (6.0.4)
    arel-helpers (2.6.1)
      activerecord (>= 3.1.0, < 6)
    backports (3.11.1)
    bcrypt (3.1.11)
    bcrypt_pbkdf (1.0.0)
    bindata (2.4.2)
    bit-struct (0.16)
    builder (3.2.3)
    coderay (1.1.2)
    concurrent-ruby (1.0.5)
    crass (1.0.3)
    daemons (1.2.4)
    diff-lcs (1.3)
    dnsruby (1.60.2)
    docile (1.1.5)
    erubis (2.7.0)
    eventmachine (1.2.3)
    factory_girl (4.9.0)
      activesupport (>= 3.0.0)
    factory_girl_rails (4.9.0)
      factory_girl (~> 4.9.0)
      railties (>= 3.0.0)
    faker (1.8.7)
      i18n (>= 0.7)
    faraday (0.14.0)
      multipart-post (>= 1.2, < 3)
    filesize (0.1.1)
    fivemat (1.3.6)
    google-protobuf (3.5.1)
    googleapis-common-protos-types (1.0.1)
      google-protobuf (~> 3.0)
    googleauth (0.6.2)
      faraday (~> 0.12)
      jwt (>= 1.4, < 3.0)
      logging (~> 2.0)
      memoist (~> 0.12)
      multi_json (~> 1.11)
      os (~> 0.9)
      signet (~> 0.7)
    grpc (1.8.3)
      google-protobuf (~> 3.1)
      googleapis-common-protos-types (~> 1.0.0)
      googleauth (>= 0.5.1, < 0.7)
    hashery (2.1.2)
    i18n (0.9.5)
      concurrent-ruby (~> 1.0)
    jsobfu (0.4.2)
      rkelly-remix
    json (2.1.0)
    jwt (2.1.0)
    little-plugger (1.1.4)
    logging (2.2.2)
      little-plugger (~> 1.1)
      multi_json (~> 1.10)
    loofah (2.2.0)
      crass (~> 1.0.2)
      nokogiri (>= 1.5.9)
    memoist (0.16.0)
    metasm (1.0.3)
    metasploit-aggregator (1.0.0)
      grpc
      rex-arch
    metasploit-concern (2.0.5)
      activemodel (~> 4.2.6)
      activesupport (~> 4.2.6)
      railties (~> 4.2.6)
    metasploit-credential (2.0.13)
      metasploit-concern
      metasploit-model
      metasploit_data_models
      pg
      railties
      rex-socket
      rubyntlm
      rubyzip
    metasploit-model (2.0.4)
      activemodel (~> 4.2.6)
      activesupport (~> 4.2.6)
      railties (~> 4.2.6)
    metasploit-payloads (1.3.31)
    metasploit_data_models (2.0.16)
      activerecord (~> 4.2.6)
      activesupport (~> 4.2.6)
      arel-helpers
      metasploit-concern
      metasploit-model
      pg (= 0.20.0)
      postgres_ext
      railties (~> 4.2.6)
      recog (~> 2.0)
    metasploit_payloads-mettle (0.3.7)
    method_source (0.9.0)
    mini_portile2 (2.3.0)
    minitest (5.11.3)
    mqtt (0.5.0)
    msgpack (1.2.4)
    multi_json (1.13.1)
    multipart-post (2.0.0)
    nessus_rest (0.1.6)
    net-ssh (4.2.0)
    network_interface (0.0.2)
    nexpose (7.2.0)
    nokogiri (1.8.2)
      mini_portile2 (~> 2.3.0)
    octokit (4.8.0)
      sawyer (~> 0.8.0, >= 0.5.3)
    openssl-ccm (1.2.1)
    openvas-omp (0.0.4)
    os (0.9.6)
    packetfu (1.1.13)
      pcaprub
    patch_finder (1.0.2)
    pcaprub (0.12.4)
    pdf-reader (2.1.0)
      Ascii85 (~> 1.0.0)
      afm (~> 0.2.1)
      hashery (~> 2.0)
      ruby-rc4
      ttfunk
    pg (0.20.0)
    pg_array_parser (0.0.9)
    postgres_ext (3.0.0)
      activerecord (>= 4.0.0)
      arel (>= 4.0.1)
      pg_array_parser (~> 0.0.9)
    pry (0.11.3)
      coderay (~> 1.1.0)
      method_source (~> 0.9.0)
    public_suffix (3.0.2)
<<<<<<< HEAD
    rack (1.6.8)
    rack-protection (1.5.3)
      rack
=======
    rack (1.6.9)
>>>>>>> 1b2f1ced
    rack-test (0.6.3)
      rack (>= 1.0)
    rails-deprecated_sanitizer (1.0.3)
      activesupport (>= 4.2.0.alpha)
    rails-dom-testing (1.0.9)
      activesupport (>= 4.2.0, < 5.0)
      nokogiri (~> 1.6)
      rails-deprecated_sanitizer (>= 1.0.1)
    rails-html-sanitizer (1.0.3)
      loofah (~> 2.0)
    railties (4.2.10)
      actionpack (= 4.2.10)
      activesupport (= 4.2.10)
      rake (>= 0.8.7)
      thor (>= 0.18.1, < 2.0)
    rake (12.3.0)
    rb-readline (0.5.5)
    recog (2.1.18)
      nokogiri
    redcarpet (3.4.0)
    rex-arch (0.1.13)
      rex-text
    rex-bin_tools (0.1.4)
      metasm
      rex-arch
      rex-core
      rex-struct2
      rex-text
    rex-core (0.1.13)
    rex-encoder (0.1.4)
      metasm
      rex-arch
      rex-text
    rex-exploitation (0.1.17)
      jsobfu
      metasm
      rex-arch
      rex-encoder
      rex-text
    rex-java (0.1.5)
    rex-mime (0.1.5)
      rex-text
    rex-nop (0.1.1)
      rex-arch
    rex-ole (0.1.6)
      rex-text
    rex-powershell (0.1.77)
      rex-random_identifier
      rex-text
    rex-random_identifier (0.1.4)
      rex-text
    rex-registry (0.1.3)
    rex-rop_builder (0.1.3)
      metasm
      rex-core
      rex-text
    rex-socket (0.1.10)
      rex-core
    rex-sslscan (0.1.5)
      rex-core
      rex-socket
      rex-text
    rex-struct2 (0.1.2)
    rex-text (0.2.16)
    rex-zip (0.1.3)
      rex-text
    rkelly-remix (0.0.7)
    rspec (3.7.0)
      rspec-core (~> 3.7.0)
      rspec-expectations (~> 3.7.0)
      rspec-mocks (~> 3.7.0)
    rspec-core (3.7.1)
      rspec-support (~> 3.7.0)
    rspec-expectations (3.7.0)
      diff-lcs (>= 1.2.0, < 2.0)
      rspec-support (~> 3.7.0)
    rspec-mocks (3.7.0)
      diff-lcs (>= 1.2.0, < 2.0)
      rspec-support (~> 3.7.0)
    rspec-rails (3.7.2)
      actionpack (>= 3.0)
      activesupport (>= 3.0)
      railties (>= 3.0)
      rspec-core (~> 3.7.0)
      rspec-expectations (~> 3.7.0)
      rspec-mocks (~> 3.7.0)
      rspec-support (~> 3.7.0)
    rspec-rerun (1.1.0)
      rspec (~> 3.0)
    rspec-support (3.7.1)
    ruby-macho (1.1.0)
    ruby-rc4 (0.1.5)
    ruby_smb (0.0.18)
      bindata
      rubyntlm
      windows_error
    rubyntlm (0.6.2)
    rubyzip (1.2.1)
    sawyer (0.8.1)
      addressable (>= 2.3.5, < 2.6)
      faraday (~> 0.8, < 1.0)
    signet (0.8.1)
      addressable (~> 2.3)
      faraday (~> 0.9)
      jwt (>= 1.5, < 3.0)
      multi_json (~> 1.10)
    simplecov (0.15.1)
      docile (~> 1.1.0)
      json (>= 1.8, < 3)
      simplecov-html (~> 0.10.0)
    simplecov-html (0.10.2)
    sinatra (1.4.8)
      rack (~> 1.5)
      rack-protection (~> 1.4)
      tilt (>= 1.3, < 3)
    sqlite3 (1.3.13)
    sshkey (1.9.0)
    thin (1.7.1)
      daemons (~> 1.0, >= 1.0.9)
      eventmachine (~> 1.0, >= 1.0.4)
      rack (>= 1, < 3)
    thor (0.20.0)
    thread_safe (0.3.6)
    tilt (2.0.7)
    timecop (0.9.1)
    ttfunk (1.5.1)
    tzinfo (1.2.5)
      thread_safe (~> 0.1)
    tzinfo-data (1.2018.3)
      tzinfo (>= 1.0.0)
    windows_error (0.1.2)
    xdr (2.0.0)
      activemodel (>= 4.2.7)
      activesupport (>= 4.2.7)
    xmlrpc (0.3.0)
    yard (0.9.12)

PLATFORMS
  ruby

DEPENDENCIES
  factory_girl_rails
  fivemat
  google-protobuf (= 3.5.1)
<<<<<<< HEAD
=======
  grpc (= 1.8.3)
>>>>>>> 1b2f1ced
  metasploit-aggregator
  metasploit-framework!
  octokit
  pry
  rake
  redcarpet
  rspec-rails
  rspec-rerun
  simplecov
  timecop
  yard

BUNDLED WITH
   1.16.1<|MERGE_RESOLUTION|>--- conflicted
+++ resolved
@@ -234,13 +234,9 @@
       coderay (~> 1.1.0)
       method_source (~> 0.9.0)
     public_suffix (3.0.2)
-<<<<<<< HEAD
-    rack (1.6.8)
+    rack (1.6.9)
     rack-protection (1.5.3)
       rack
-=======
-    rack (1.6.9)
->>>>>>> 1b2f1ced
     rack-test (0.6.3)
       rack (>= 1.0)
     rails-deprecated_sanitizer (1.0.3)
@@ -385,10 +381,7 @@
   factory_girl_rails
   fivemat
   google-protobuf (= 3.5.1)
-<<<<<<< HEAD
-=======
   grpc (= 1.8.3)
->>>>>>> 1b2f1ced
   metasploit-aggregator
   metasploit-framework!
   octokit
