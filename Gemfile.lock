GEM
  remote: https://rubygems.org/
  specs:
    activemodel (3.2.14)
      activesupport (= 3.2.14)
      builder (~> 3.0.0)
    activerecord (3.2.14)
      activemodel (= 3.2.14)
      activesupport (= 3.2.14)
      arel (~> 3.0.2)
      tzinfo (~> 0.3.29)
    activesupport (3.2.14)
      i18n (~> 0.6, >= 0.6.4)
      multi_json (~> 1.0)
    arel (3.0.2)
    bcrypt (3.1.7)
    builder (3.0.4)
    database_cleaner (1.1.1)
    diff-lcs (1.2.4)
    factory_girl (4.2.0)
      activesupport (>= 3.0.0)
    fivemat (1.2.1)
    i18n (0.6.5)
    json (1.8.0)
    metasploit_data_models (0.17.0)
      activerecord (>= 3.2.13)
      activesupport
      pg
    meterpreter_bins (0.0.6)
    mini_portile (0.5.1)
    msgpack (0.5.5)
    multi_json (1.0.4)
    network_interface (0.0.1)
    nokogiri (1.6.0)
      mini_portile (~> 0.5.0)
    packetfu (1.1.9)
    pcaprub (0.11.3)
    pg (0.16.0)
    rake (10.1.0)
    redcarpet (3.0.0)
    rkelly-remix (0.0.6)
    robots (0.10.1)
    rspec (2.14.1)
      rspec-core (~> 2.14.0)
      rspec-expectations (~> 2.14.0)
      rspec-mocks (~> 2.14.0)
    rspec-core (2.14.5)
    rspec-expectations (2.14.2)
      diff-lcs (>= 1.1.3, < 2.0)
    rspec-mocks (2.14.3)
    shoulda-matchers (2.3.0)
      activesupport (>= 3.0.0)
    simplecov (0.5.4)
      multi_json (~> 1.0.3)
      simplecov-html (~> 0.5.3)
    simplecov-html (0.5.3)
    sqlite3 (1.3.9)
    timecop (0.6.3)
    tzinfo (0.3.37)
    yard (0.8.7)

PLATFORMS
  ruby

DEPENDENCIES
  activerecord (>= 3.0.0, < 4.0.0)
  activesupport (>= 3.0.0, < 4.0.0)
  bcrypt
  database_cleaner
  factory_girl (>= 4.1.0)
  fivemat (= 1.2.1)
  json
<<<<<<< HEAD
  metasploit_data_models (~> 0.17.0)
  meterpreter_bins (= 0.0.6)
=======
  metasploit_data_models (= 0.17.0)
>>>>>>> 4eeab66e
  msgpack
  network_interface (~> 0.0.1)
  nokogiri
  packetfu (= 1.1.9)
  pcaprub
  pg (>= 0.11)
  rake (>= 10.0.0)
  redcarpet
  rkelly-remix (= 0.0.6)
  robots
  rspec (>= 2.12)
  shoulda-matchers
  simplecov (= 0.5.4)
  sqlite3
  timecop
  yard<|MERGE_RESOLUTION|>--- conflicted
+++ resolved
@@ -70,12 +70,8 @@
   factory_girl (>= 4.1.0)
   fivemat (= 1.2.1)
   json
-<<<<<<< HEAD
-  metasploit_data_models (~> 0.17.0)
+  metasploit_data_models (= 0.17.0)
   meterpreter_bins (= 0.0.6)
-=======
-  metasploit_data_models (= 0.17.0)
->>>>>>> 4eeab66e
   msgpack
   network_interface (~> 0.0.1)
   nokogiri
