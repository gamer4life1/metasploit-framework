PATH
  remote: .
  specs:
    metasploit-framework (4.11.0.pre.dev)
      actionpack (>= 4.0.9, < 4.1.0)
      activesupport (>= 4.0.9, < 4.1.0)
      bcrypt
      jsobfu (~> 0.2.0)
      json
      metasploit-concern (~> 1.0)
      metasploit-model (~> 1.0)
      metasploit-payloads (= 1.0.2)
      msgpack
      nokogiri
      packetfu (= 1.1.9)
      railties
      rb-readline-r7
      recog (~> 2.0)
      robots
      rubyzip (~> 1.1)
      sqlite3
      tzinfo
    metasploit-framework-db (4.11.0.pre.dev)
      activerecord (>= 4.0.9, < 4.1.0)
      metasploit-credential (~> 1.0)
      metasploit-framework (= 4.11.0.pre.dev)
      metasploit_data_models (~> 1.2)
      pg (>= 0.11)
    metasploit-framework-pcap (4.11.0.pre.dev)
      metasploit-framework (= 4.11.0.pre.dev)
      network_interface (~> 0.0.1)
      pcaprub

GEM
  remote: https://rubygems.org/
  specs:
    actionmailer (4.0.13)
      actionpack (= 4.0.13)
      mail (~> 2.5, >= 2.5.4)
    actionpack (4.0.13)
      activesupport (= 4.0.13)
      builder (~> 3.1.0)
      erubis (~> 2.7.0)
      rack (~> 1.5.2)
      rack-test (~> 0.6.2)
    activemodel (4.0.13)
      activesupport (= 4.0.13)
      builder (~> 3.1.0)
    activerecord (4.0.13)
      activemodel (= 4.0.13)
      activerecord-deprecated_finders (~> 1.0.2)
      activesupport (= 4.0.13)
      arel (~> 4.0.0)
    activerecord-deprecated_finders (1.0.4)
    activesupport (4.0.13)
      i18n (~> 0.6, >= 0.6.9)
      minitest (~> 4.2)
      multi_json (~> 1.3)
      thread_safe (~> 0.1)
      tzinfo (~> 0.3.37)
    arel (4.0.2)
    arel-helpers (2.1.0)
      activerecord (>= 3.1.0, < 5)
    aruba (0.6.2)
      childprocess (>= 0.3.6)
      cucumber (>= 1.1.1)
      rspec-expectations (>= 2.7.0)
    bcrypt (3.1.10)
    builder (3.1.4)
    capybara (2.4.4)
      mime-types (>= 1.16)
      nokogiri (>= 1.3.3)
      rack (>= 1.0.0)
      rack-test (>= 0.5.4)
      xpath (~> 2.0)
    childprocess (0.5.5)
      ffi (~> 1.0, >= 1.0.11)
    coderay (1.1.0)
    cucumber (1.3.19)
      builder (>= 2.1.2)
      diff-lcs (>= 1.1.3)
      gherkin (~> 2.12)
      multi_json (>= 1.7.5, < 2.0)
      multi_test (>= 0.1.2)
    cucumber-rails (1.4.2)
      capybara (>= 1.1.2, < 3)
      cucumber (>= 1.3.8, < 2)
      mime-types (>= 1.16, < 3)
      nokogiri (~> 1.5)
      rails (>= 3, < 5)
    diff-lcs (1.2.5)
    docile (1.1.5)
    erubis (2.7.0)
    factory_girl (4.5.0)
      activesupport (>= 3.0.0)
    factory_girl_rails (4.5.0)
      factory_girl (~> 4.5.0)
      railties (>= 3.0.0)
    ffi (1.9.8)
    fivemat (1.2.1)
    gherkin (2.12.2)
      multi_json (~> 1.3)
    hike (1.2.3)
    i18n (0.7.0)
    jsobfu (0.2.1)
      rkelly-remix (= 0.0.6)
    json (1.8.2)
    mail (2.6.3)
      mime-types (>= 1.16, < 3)
    metasploit-concern (1.0.0)
      activerecord (>= 4.0.9, < 4.1.0)
      activesupport (>= 4.0.9, < 4.1.0)
      railties (>= 4.0.9, < 4.1.0)
    metasploit-credential (1.0.0)
      metasploit-concern (~> 1.0)
      metasploit-model (~> 1.0)
      metasploit_data_models (~> 1.0)
      pg
      railties
      rubyntlm
      rubyzip (~> 1.1)
    metasploit-model (1.0.0)
      activemodel (>= 4.0.9, < 4.1.0)
      activesupport (>= 4.0.9, < 4.1.0)
      railties (>= 4.0.9, < 4.1.0)
<<<<<<< HEAD
    metasploit-payloads (1.0.2)
    metasploit_data_models (1.1.0)
=======
    metasploit-payloads (0.0.7)
    metasploit_data_models (1.2.0)
>>>>>>> 2934dcbf
      activerecord (>= 4.0.9, < 4.1.0)
      activesupport (>= 4.0.9, < 4.1.0)
      arel-helpers
      metasploit-concern (~> 1.0)
      metasploit-model (~> 1.0)
      pg
      postgres_ext
      railties (>= 4.0.9, < 4.1.0)
      recog (~> 2.0)
    method_source (0.8.2)
    mime-types (2.4.3)
    mini_portile (0.6.2)
    minitest (4.7.5)
    msgpack (0.6.0)
    multi_json (1.11.0)
    multi_test (0.1.2)
    network_interface (0.0.1)
    nokogiri (1.6.6.2)
      mini_portile (~> 0.6.0)
    packetfu (1.1.9)
    pcaprub (0.12.0)
    pg (0.18.2)
    pg_array_parser (0.0.9)
    postgres_ext (2.4.1)
      activerecord (>= 4.0.0)
      arel (>= 4.0.1)
      pg_array_parser (~> 0.0.9)
    pry (0.10.1)
      coderay (~> 1.1.0)
      method_source (~> 0.8.1)
      slop (~> 3.4)
    rack (1.5.3)
    rack-test (0.6.3)
      rack (>= 1.0)
    rails (4.0.13)
      actionmailer (= 4.0.13)
      actionpack (= 4.0.13)
      activerecord (= 4.0.13)
      activesupport (= 4.0.13)
      bundler (>= 1.3.0, < 2.0)
      railties (= 4.0.13)
      sprockets-rails (~> 2.0)
    railties (4.0.13)
      actionpack (= 4.0.13)
      activesupport (= 4.0.13)
      rake (>= 0.8.7)
      thor (>= 0.18.1, < 2.0)
    rake (10.4.2)
    rb-readline-r7 (0.5.2.0)
    recog (2.0.2)
      nokogiri
    redcarpet (3.2.3)
    rkelly-remix (0.0.6)
    robots (0.10.1)
    rspec (2.99.0)
      rspec-core (~> 2.99.0)
      rspec-expectations (~> 2.99.0)
      rspec-mocks (~> 2.99.0)
    rspec-collection_matchers (1.1.2)
      rspec-expectations (>= 2.99.0.beta1)
    rspec-core (2.99.2)
    rspec-expectations (2.99.2)
      diff-lcs (>= 1.1.3, < 2.0)
    rspec-mocks (2.99.3)
    rspec-rails (2.99.0)
      actionpack (>= 3.0)
      activemodel (>= 3.0)
      activesupport (>= 3.0)
      railties (>= 3.0)
      rspec-collection_matchers
      rspec-core (~> 2.99.0)
      rspec-expectations (~> 2.99.0)
      rspec-mocks (~> 2.99.0)
    rubyntlm (0.5.0)
    rubyzip (1.1.7)
    shoulda-matchers (2.8.0)
      activesupport (>= 3.0.0)
    simplecov (0.9.2)
      docile (~> 1.1.0)
      multi_json (~> 1.0)
      simplecov-html (~> 0.9.0)
    simplecov-html (0.9.0)
    slop (3.6.0)
    sprockets (2.12.3)
      hike (~> 1.2)
      multi_json (~> 1.0)
      rack (~> 1.0)
      tilt (~> 1.1, != 1.3.0)
    sprockets-rails (2.2.4)
      actionpack (>= 3.0)
      activesupport (>= 3.0)
      sprockets (>= 2.8, < 4.0)
    sqlite3 (1.3.10)
    thor (0.19.1)
    thread_safe (0.3.5)
    tilt (1.4.1)
    timecop (0.7.3)
    tzinfo (0.3.44)
    xpath (2.0.0)
      nokogiri (~> 1.3)
    yard (0.8.7.6)

PLATFORMS
  ruby

DEPENDENCIES
  aruba
  cucumber-rails
  factory_girl_rails (~> 4.5.0)
  fivemat (= 1.2.1)
  metasploit-framework!
  metasploit-framework-db!
  metasploit-framework-pcap!
  pry
  rake (>= 10.0.0)
  redcarpet
  rspec (>= 2.12, < 3.0.0)
  rspec-rails (>= 2.12, < 3.0.0)
  shoulda-matchers
  simplecov
  timecop
  yard<|MERGE_RESOLUTION|>--- conflicted
+++ resolved
@@ -123,13 +123,8 @@
       activemodel (>= 4.0.9, < 4.1.0)
       activesupport (>= 4.0.9, < 4.1.0)
       railties (>= 4.0.9, < 4.1.0)
-<<<<<<< HEAD
     metasploit-payloads (1.0.2)
-    metasploit_data_models (1.1.0)
-=======
-    metasploit-payloads (0.0.7)
     metasploit_data_models (1.2.0)
->>>>>>> 2934dcbf
       activerecord (>= 4.0.9, < 4.1.0)
       activesupport (>= 4.0.9, < 4.1.0)
       arel-helpers
