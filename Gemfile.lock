GIT
  remote: github-metasploit-credential:rapid7/metasploit-credential.git
<<<<<<< HEAD
  revision: 3059b9ccd2d0a99566b9d0ad356e235dc197754e
  tag: v0.6.3.pre.electro.pre.release
  specs:
    metasploit-credential (0.6.3.pre.electro.pre.release)
      metasploit-concern (~> 0.1.0)
      metasploit-model (>= 0.25.3, < 0.26)
      metasploit_data_models (>= 0.18.0.pre.compatibility, < 0.19)
=======
  revision: 1a472b5f7f6df6fa6a01233e0831ec4383c8f5a2
  tag: v0.6.0-electro-release
  specs:
    metasploit-credential (0.6.0)
      metasploit-concern (~> 0.1.0)
      metasploit-model (>= 0.25.3, < 0.26)
      metasploit_data_models (>= 0.18.0, < 0.19)
>>>>>>> f3ec3862
      rubyntlm
      rubyzip (~> 1.1)

PATH
  remote: .
  specs:
    metasploit-framework (4.9.3.pre.dev)
      activesupport (>= 3.0.0, < 4.0.0)
      bcrypt
      json
      msgpack
      nokogiri
      packetfu (= 1.1.9)
      railties
      rkelly-remix (= 0.0.6)
      robots
      rubyzip (~> 1.1)
      sqlite3
      tzinfo

GEM
  remote: https://rubygems.org/
  specs:
    actionpack (3.2.19)
      activemodel (= 3.2.19)
      activesupport (= 3.2.19)
      builder (~> 3.0.0)
      erubis (~> 2.7.0)
      journey (~> 1.0.4)
      rack (~> 1.4.5)
      rack-cache (~> 1.2)
      rack-test (~> 0.6.1)
      sprockets (~> 2.2.1)
    activemodel (3.2.19)
      activesupport (= 3.2.19)
      builder (~> 3.0.0)
    activerecord (3.2.19)
      activemodel (= 3.2.19)
      activesupport (= 3.2.19)
      arel (~> 3.0.2)
      tzinfo (~> 0.3.29)
    activesupport (3.2.19)
      i18n (~> 0.6, >= 0.6.4)
      multi_json (~> 1.0)
    arel (3.0.3)
    bcrypt (3.1.7)
    builder (3.0.4)
    coderay (1.1.0)
    diff-lcs (1.2.5)
    erubis (2.7.0)
    factory_girl (4.4.0)
      activesupport (>= 3.0.0)
    factory_girl_rails (4.4.1)
      factory_girl (~> 4.4.0)
      railties (>= 3.0.0)
    fivemat (1.2.1)
    hike (1.2.3)
    i18n (0.6.11)
    journey (1.0.4)
    json (1.8.1)
    metasploit-concern (0.1.1)
      activesupport (~> 3.0, >= 3.0.0)
    metasploit-model (0.25.3)
      activesupport
    metasploit_data_models (0.18.0)
      activerecord (>= 3.2.13, < 4.0.0)
      activesupport
      metasploit-concern (~> 0.1.0)
      metasploit-model (>= 0.25.1, < 0.26)
      pg
    method_source (0.8.2)
    mini_portile (0.6.0)
    msgpack (0.5.8)
    multi_json (1.0.4)
    network_interface (0.0.1)
    nokogiri (1.6.2.1)
      mini_portile (= 0.6.0)
    packetfu (1.1.9)
    pcaprub (0.11.3)
    pg (0.17.1)
    pry (0.10.0)
      coderay (~> 1.1.0)
      method_source (~> 0.8.1)
      slop (~> 3.4)
    rack (1.4.5)
    rack-cache (1.2)
      rack (>= 0.4)
    rack-ssl (1.3.4)
      rack
    rack-test (0.6.2)
      rack (>= 1.0)
    railties (3.2.19)
      actionpack (= 3.2.19)
      activesupport (= 3.2.19)
      rack-ssl (~> 1.3.2)
      rake (>= 0.8.7)
      rdoc (~> 3.4)
      thor (>= 0.14.6, < 2.0)
    rake (10.3.2)
    rdoc (3.12.2)
      json (~> 1.4)
    redcarpet (3.1.2)
    rkelly-remix (0.0.6)
    robots (0.10.1)
    rspec (2.99.0)
      rspec-core (~> 2.99.0)
      rspec-expectations (~> 2.99.0)
      rspec-mocks (~> 2.99.0)
    rspec-collection_matchers (1.0.0)
      rspec-expectations (>= 2.99.0.beta1)
    rspec-core (2.99.1)
    rspec-expectations (2.99.1)
      diff-lcs (>= 1.1.3, < 2.0)
    rspec-mocks (2.99.1)
    rspec-rails (2.99.0)
      actionpack (>= 3.0)
      activemodel (>= 3.0)
      activesupport (>= 3.0)
      railties (>= 3.0)
      rspec-collection_matchers
      rspec-core (~> 2.99.0)
      rspec-expectations (~> 2.99.0)
      rspec-mocks (~> 2.99.0)
    rubyntlm (0.4.0)
    rubyzip (1.1.6)
    shoulda-matchers (2.6.1)
      activesupport (>= 3.0.0)
    simplecov (0.5.4)
      multi_json (~> 1.0.3)
      simplecov-html (~> 0.5.3)
    simplecov-html (0.5.3)
    slop (3.5.0)
    sprockets (2.2.2)
      hike (~> 1.2)
      multi_json (~> 1.0)
      rack (~> 1.0)
      tilt (~> 1.1, != 1.3.0)
    sqlite3 (1.3.9)
    thor (0.19.1)
    tilt (1.4.1)
    timecop (0.7.1)
    tzinfo (0.3.39)
    yard (0.8.7.4)

PLATFORMS
  ruby

DEPENDENCIES
  activerecord (>= 3.0.0, < 4.0.0)
  factory_girl (>= 4.1.0)
  factory_girl_rails
  fivemat (= 1.2.1)
  metasploit-credential!
  metasploit-framework!
<<<<<<< HEAD
  metasploit_data_models (~> 0.18.0.pre.compatibility)
=======
  metasploit_data_models (>= 0.18.0, < 0.19)
>>>>>>> f3ec3862
  network_interface (~> 0.0.1)
  pcaprub
  pg (>= 0.11)
  pry
  rake (>= 10.0.0)
  redcarpet
  rspec (>= 2.12, < 3.0.0)
  rspec-rails (>= 2.12, < 3.0.0)
  shoulda-matchers
  simplecov (= 0.5.4)
  timecop
  yard<|MERGE_RESOLUTION|>--- conflicted
+++ resolved
@@ -1,6 +1,5 @@
 GIT
   remote: github-metasploit-credential:rapid7/metasploit-credential.git
-<<<<<<< HEAD
   revision: 3059b9ccd2d0a99566b9d0ad356e235dc197754e
   tag: v0.6.3.pre.electro.pre.release
   specs:
@@ -8,15 +7,6 @@
       metasploit-concern (~> 0.1.0)
       metasploit-model (>= 0.25.3, < 0.26)
       metasploit_data_models (>= 0.18.0.pre.compatibility, < 0.19)
-=======
-  revision: 1a472b5f7f6df6fa6a01233e0831ec4383c8f5a2
-  tag: v0.6.0-electro-release
-  specs:
-    metasploit-credential (0.6.0)
-      metasploit-concern (~> 0.1.0)
-      metasploit-model (>= 0.25.3, < 0.26)
-      metasploit_data_models (>= 0.18.0, < 0.19)
->>>>>>> f3ec3862
       rubyntlm
       rubyzip (~> 1.1)
 
@@ -171,11 +161,7 @@
   fivemat (= 1.2.1)
   metasploit-credential!
   metasploit-framework!
-<<<<<<< HEAD
-  metasploit_data_models (~> 0.18.0.pre.compatibility)
-=======
   metasploit_data_models (>= 0.18.0, < 0.19)
->>>>>>> f3ec3862
   network_interface (~> 0.0.1)
   pcaprub
   pg (>= 0.11)
