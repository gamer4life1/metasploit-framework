GIT
  remote: git://github.com/rapid7/metasploit-concern.git
  revision: 482868e64612ef812ee7942c6a15056dd031ae1d
  branch: staging/rails-upgrade
  specs:
    metasploit-concern (1.1.0)
      activemodel (~> 4.2.6)
      activesupport (~> 4.2.6)
      railties (~> 4.2.6)

GIT
  remote: git://github.com/rapid7/metasploit-credential.git
  revision: cf42bde7e52c13f39d068be0d97a6a3cae7469ef
  branch: staging/rails-upgrade
  specs:
    metasploit-credential (1.1.0)
      metasploit-concern
      metasploit-model
      metasploit_data_models
      pg
      railties
      rubyntlm
      rubyzip

GIT
  remote: git://github.com/rapid7/metasploit-erd.git
  revision: dccec019e977e37687cc4e67e696b515b168e68b
  branch: staging/rails-upgrade
  specs:
    metasploit-erd (1.1.0)
      activerecord (~> 4.2.6)
      activesupport (~> 4.2.6)
      rails-erd (~> 1.1)

GIT
  remote: git://github.com/rapid7/metasploit-model.git
  revision: 70ce6d1e01c5a88f765eed270f5752af752cfe91
  branch: staging/rails-upgrade
  specs:
    metasploit-model (1.1.0)
      activemodel (~> 4.2.6)
      activesupport (~> 4.2.6)
      railties (~> 4.2.6)

GIT
  remote: git://github.com/rapid7/metasploit-yard.git
  revision: a664b716e06b102b2e370cf3a7f4bc5a7aa1468b
  branch: staging/rails-upgrade
  specs:
    metasploit-yard (1.1.0)
      rake
      redcarpet
      yard

GIT
  remote: git://github.com/rapid7/metasploit_data_models.git
  revision: c79964d02a9f003ec7defb6e51d9a6038a80df1a
  branch: staging/rails-upgrade
  specs:
    metasploit_data_models (1.3.0)
      activerecord (~> 4.2.6)
      activesupport (~> 4.2.6)
      arel-helpers
      metasploit-concern
      metasploit-model
      pg
      postgres_ext
      railties (~> 4.2.6)
      recog (~> 2.0)

GIT
  remote: git://github.com/rapid7/yard-metasploit-erd.git
  revision: 92fd9da9d29cb8a708ae5dca8b3151e89005ab85
  branch: staging/rails-upgrade
  specs:
    yard-metasploit-erd (1.1.0)
      metasploit-erd
      rails-erd
      yard

PATH
  remote: .
  specs:
<<<<<<< HEAD
    metasploit-framework (4.11.24)
      actionpack (~> 4.2.6)
      activerecord (~> 4.2.6)
      activesupport (~> 4.2.6)
=======
    metasploit-framework (4.11.26)
      actionpack (>= 4.0.9, < 4.1.0)
      activerecord (>= 4.0.9, < 4.1.0)
      activesupport (>= 4.0.9, < 4.1.0)
>>>>>>> 891a788a
      bcrypt
      filesize
      jsobfu
      json
      metasm
      metasploit-concern
<<<<<<< HEAD
      metasploit-credential
      metasploit-model
      metasploit-payloads (= 1.1.8)
      metasploit_data_models
=======
      metasploit-credential (= 1.1.0)
      metasploit-model (= 1.1.0)
      metasploit-payloads (= 1.1.10)
      metasploit_data_models (= 1.3.0)
>>>>>>> 891a788a
      msgpack
      network_interface
      nokogiri
      octokit
      openssl-ccm
      packetfu
      patch_finder
      pcaprub
      pg
      railties
      rb-readline-r7
      recog
      redcarpet
      robots
      rubyzip
      sqlite3
      tzinfo

GEM
  remote: https://rubygems.org/
  specs:
    actionpack (4.2.6)
      actionview (= 4.2.6)
      activesupport (= 4.2.6)
      rack (~> 1.6)
      rack-test (~> 0.6.2)
      rails-dom-testing (~> 1.0, >= 1.0.5)
      rails-html-sanitizer (~> 1.0, >= 1.0.2)
    actionview (4.2.6)
      activesupport (= 4.2.6)
      builder (~> 3.1)
      erubis (~> 2.7.0)
      rails-dom-testing (~> 1.0, >= 1.0.5)
      rails-html-sanitizer (~> 1.0, >= 1.0.2)
    activemodel (4.2.6)
      activesupport (= 4.2.6)
      builder (~> 3.1)
    activerecord (4.2.6)
      activemodel (= 4.2.6)
      activesupport (= 4.2.6)
      arel (~> 6.0)
    activesupport (4.2.6)
      i18n (~> 0.7)
      json (~> 1.7, >= 1.7.7)
      minitest (~> 5.1)
      thread_safe (~> 0.3, >= 0.3.4)
      tzinfo (~> 1.1)
    addressable (2.4.0)
    arel (6.0.3)
    arel-helpers (2.3.0)
      activerecord (>= 3.1.0, < 6)
    aruba (0.14.1)
      childprocess (~> 0.5.6)
      contracts (~> 0.9)
      cucumber (>= 1.3.19)
      ffi (~> 1.9.10)
      rspec-expectations (>= 2.99)
      thor (~> 0.19)
    bcrypt (3.1.11)
    builder (3.2.2)
    capybara (2.7.1)
      addressable
      mime-types (>= 1.16)
      nokogiri (>= 1.3.3)
      rack (>= 1.0.0)
      rack-test (>= 0.5.4)
      xpath (~> 2.0)
    childprocess (0.5.9)
      ffi (~> 1.0, >= 1.0.11)
    choice (0.2.0)
    coderay (1.1.1)
    contracts (0.14.0)
    cucumber (2.3.3)
      builder (>= 2.1.2)
      cucumber-core (~> 1.4.0)
      cucumber-wire (~> 0.0.1)
      diff-lcs (>= 1.1.3)
      gherkin (~> 3.2.0)
      multi_json (>= 1.7.5, < 2.0)
      multi_test (>= 0.1.2)
    cucumber-core (1.4.0)
      gherkin (~> 3.2.0)
    cucumber-rails (1.4.3)
      capybara (>= 1.1.2, < 3)
      cucumber (>= 1.3.8, < 3)
      mime-types (>= 1.16, < 4)
      nokogiri (~> 1.5)
      railties (>= 3, < 5)
    cucumber-wire (0.0.1)
    diff-lcs (1.2.5)
    docile (1.1.5)
    erubis (2.7.0)
    factory_girl (4.7.0)
      activesupport (>= 3.0.0)
    factory_girl_rails (4.7.0)
      factory_girl (~> 4.7.0)
      railties (>= 3.0.0)
    faraday (0.9.2)
      multipart-post (>= 1.2, < 3)
    ffi (1.9.10)
    filesize (0.1.1)
    fivemat (1.3.2)
    gherkin (3.2.0)
    i18n (0.7.0)
    jsobfu (0.4.1)
      rkelly-remix (= 0.0.6)
    json (1.8.3)
    loofah (2.0.3)
      nokogiri (>= 1.5.9)
    metasm (1.0.2)
<<<<<<< HEAD
    metasploit-payloads (1.1.8)
=======
    metasploit-concern (1.1.0)
      activerecord (>= 4.0.9, < 4.1.0)
      activesupport (>= 4.0.9, < 4.1.0)
      railties (>= 4.0.9, < 4.1.0)
    metasploit-credential (1.1.0)
      metasploit-concern (~> 1.1)
      metasploit-model (~> 1.1)
      metasploit_data_models (~> 1.3)
      pg
      railties
      rubyntlm
      rubyzip (~> 1.1)
    metasploit-model (1.1.0)
      activemodel (>= 4.0.9, < 4.1.0)
      activesupport (>= 4.0.9, < 4.1.0)
      railties (>= 4.0.9, < 4.1.0)
    metasploit-payloads (1.1.10)
    metasploit_data_models (1.3.0)
      activerecord (>= 4.0.9, < 4.1.0)
      activesupport (>= 4.0.9, < 4.1.0)
      arel-helpers
      metasploit-concern (~> 1.1)
      metasploit-model (~> 1.1)
      pg
      postgres_ext
      railties (>= 4.0.9, < 4.1.0)
      recog (~> 2.0)
>>>>>>> 891a788a
    method_source (0.8.2)
    mime-types (3.0)
      mime-types-data (~> 3.2015)
    mime-types-data (3.2016.0221)
    mini_portile2 (2.0.0)
    minitest (5.8.4)
    msgpack (0.7.5)
    multi_json (1.11.3)
    multi_test (0.1.2)
    multipart-post (2.0.0)
    network_interface (0.0.1)
    nokogiri (1.6.7.2)
      mini_portile2 (~> 2.0.0.rc2)
    octokit (4.3.0)
      sawyer (~> 0.7.0, >= 0.5.3)
    openssl-ccm (1.2.1)
    packetfu (1.1.11)
      network_interface (~> 0.0)
      pcaprub (~> 0.12)
    patch_finder (1.0.2)
    pcaprub (0.12.4)
    pg (0.18.4)
    pg_array_parser (0.0.9)
    postgres_ext (3.0.0)
      activerecord (>= 4.0.0)
      arel (>= 4.0.1)
      pg_array_parser (~> 0.0.9)
    pry (0.10.3)
      coderay (~> 1.1.0)
      method_source (~> 0.8.1)
      slop (~> 3.4)
    rack (1.6.4)
    rack-test (0.6.3)
      rack (>= 1.0)
    rails-deprecated_sanitizer (1.0.3)
      activesupport (>= 4.2.0.alpha)
    rails-dom-testing (1.0.7)
      activesupport (>= 4.2.0.beta, < 5.0)
      nokogiri (~> 1.6.0)
      rails-deprecated_sanitizer (>= 1.0.1)
    rails-erd (1.4.7)
      activerecord (>= 3.2)
      activesupport (>= 3.2)
      choice (~> 0.2.0)
      ruby-graphviz (~> 1.2)
    rails-html-sanitizer (1.0.3)
      loofah (~> 2.0)
    railties (4.2.6)
      actionpack (= 4.2.6)
      activesupport (= 4.2.6)
      rake (>= 0.8.7)
      thor (>= 0.18.1, < 2.0)
    rake (11.1.2)
    rb-readline-r7 (0.5.2.0)
    recog (2.0.20)
      nokogiri
    redcarpet (3.3.4)
    rkelly-remix (0.0.6)
    robots (0.10.1)
    rspec-core (3.4.4)
      rspec-support (~> 3.4.0)
    rspec-expectations (3.4.0)
      diff-lcs (>= 1.2.0, < 2.0)
      rspec-support (~> 3.4.0)
    rspec-mocks (3.4.1)
      diff-lcs (>= 1.2.0, < 2.0)
      rspec-support (~> 3.4.0)
    rspec-rails (3.4.2)
      actionpack (>= 3.0, < 4.3)
      activesupport (>= 3.0, < 4.3)
      railties (>= 3.0, < 4.3)
      rspec-core (~> 3.4.0)
      rspec-expectations (~> 3.4.0)
      rspec-mocks (~> 3.4.0)
      rspec-support (~> 3.4.0)
    rspec-support (3.4.1)
    ruby-graphviz (1.2.2)
    rubyntlm (0.6.0)
    rubyzip (1.2.0)
    sawyer (0.7.0)
      addressable (>= 2.3.5, < 2.5)
      faraday (~> 0.8, < 0.10)
    shoulda-matchers (3.1.1)
      activesupport (>= 4.0.0)
    simplecov (0.11.2)
      docile (~> 1.1.0)
      json (~> 1.8)
      simplecov-html (~> 0.10.0)
    simplecov-html (0.10.0)
    slop (3.6.0)
    sqlite3 (1.3.11)
    thor (0.19.1)
    thread_safe (0.3.5)
    timecop (0.8.1)
    tzinfo (1.2.2)
      thread_safe (~> 0.1)
    xpath (2.0.0)
      nokogiri (~> 1.3)
    yard (0.8.7.6)

PLATFORMS
  ruby

DEPENDENCIES
  aruba
  cucumber-rails
  factory_girl_rails
  fivemat
  metasploit-concern!
  metasploit-credential!
  metasploit-erd!
  metasploit-framework!
  metasploit-model!
  metasploit-yard!
  metasploit_data_models!
  octokit (~> 4.0)
  pry
  rake
  redcarpet
  rspec-rails
  shoulda-matchers
  simplecov
  timecop
  yard
  yard-metasploit-erd!

BUNDLED WITH
<<<<<<< HEAD
   1.11.2
=======
   1.12.1
>>>>>>> 891a788a
<|MERGE_RESOLUTION|>--- conflicted
+++ resolved
@@ -81,34 +81,20 @@
 PATH
   remote: .
   specs:
-<<<<<<< HEAD
-    metasploit-framework (4.11.24)
+    metasploit-framework (4.11.26)
       actionpack (~> 4.2.6)
       activerecord (~> 4.2.6)
       activesupport (~> 4.2.6)
-=======
-    metasploit-framework (4.11.26)
-      actionpack (>= 4.0.9, < 4.1.0)
-      activerecord (>= 4.0.9, < 4.1.0)
-      activesupport (>= 4.0.9, < 4.1.0)
->>>>>>> 891a788a
       bcrypt
       filesize
       jsobfu
       json
       metasm
       metasploit-concern
-<<<<<<< HEAD
       metasploit-credential
       metasploit-model
-      metasploit-payloads (= 1.1.8)
+      metasploit-payloads (= 1.1.10)
       metasploit_data_models
-=======
-      metasploit-credential (= 1.1.0)
-      metasploit-model (= 1.1.0)
-      metasploit-payloads (= 1.1.10)
-      metasploit_data_models (= 1.3.0)
->>>>>>> 891a788a
       msgpack
       network_interface
       nokogiri
@@ -219,37 +205,7 @@
     loofah (2.0.3)
       nokogiri (>= 1.5.9)
     metasm (1.0.2)
-<<<<<<< HEAD
-    metasploit-payloads (1.1.8)
-=======
-    metasploit-concern (1.1.0)
-      activerecord (>= 4.0.9, < 4.1.0)
-      activesupport (>= 4.0.9, < 4.1.0)
-      railties (>= 4.0.9, < 4.1.0)
-    metasploit-credential (1.1.0)
-      metasploit-concern (~> 1.1)
-      metasploit-model (~> 1.1)
-      metasploit_data_models (~> 1.3)
-      pg
-      railties
-      rubyntlm
-      rubyzip (~> 1.1)
-    metasploit-model (1.1.0)
-      activemodel (>= 4.0.9, < 4.1.0)
-      activesupport (>= 4.0.9, < 4.1.0)
-      railties (>= 4.0.9, < 4.1.0)
     metasploit-payloads (1.1.10)
-    metasploit_data_models (1.3.0)
-      activerecord (>= 4.0.9, < 4.1.0)
-      activesupport (>= 4.0.9, < 4.1.0)
-      arel-helpers
-      metasploit-concern (~> 1.1)
-      metasploit-model (~> 1.1)
-      pg
-      postgres_ext
-      railties (>= 4.0.9, < 4.1.0)
-      recog (~> 2.0)
->>>>>>> 891a788a
     method_source (0.8.2)
     mime-types (3.0)
       mime-types-data (~> 3.2015)
@@ -257,7 +213,7 @@
     mini_portile2 (2.0.0)
     minitest (5.8.4)
     msgpack (0.7.5)
-    multi_json (1.11.3)
+    multi_json (1.12.0)
     multi_test (0.1.2)
     multipart-post (2.0.0)
     network_interface (0.0.1)
@@ -377,8 +333,4 @@
   yard-metasploit-erd!
 
 BUNDLED WITH
-<<<<<<< HEAD
-   1.11.2
-=======
-   1.12.1
->>>>>>> 891a788a
+   1.11.2