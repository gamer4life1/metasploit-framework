GEM
  remote: http://rubygems.org/
  specs:
    activemodel (3.2.13)
      activesupport (= 3.2.13)
      builder (~> 3.0.0)
    activerecord (3.2.13)
      activemodel (= 3.2.13)
      activesupport (= 3.2.13)
      arel (~> 3.0.2)
      tzinfo (~> 0.3.29)
    activesupport (3.2.13)
      i18n (= 0.6.1)
      multi_json (~> 1.0)
    arel (3.0.2)
    bourne (1.4.0)
      mocha (~> 0.13.2)
    builder (3.0.4)
    database_cleaner (0.9.1)
    diff-lcs (1.2.2)
    factory_girl (4.2.0)
      activesupport (>= 3.0.0)
    i18n (0.6.1)
    json (1.7.7)
    metaclass (0.0.1)
<<<<<<< HEAD
    metasploit_data_models (0.16.0)
=======
    metasploit_data_models (0.15.2)
>>>>>>> 31110139
      activerecord (>= 3.2.13)
      activesupport
      pg
    mocha (0.13.3)
      metaclass (~> 0.0.1)
    msgpack (0.5.4)
    multi_json (1.0.4)
    nokogiri (1.5.9)
    pcaprub (0.11.3)
    pg (0.15.1)
    rake (10.0.4)
    redcarpet (2.2.2)
    robots (0.10.1)
    rspec (2.13.0)
      rspec-core (~> 2.13.0)
      rspec-expectations (~> 2.13.0)
      rspec-mocks (~> 2.13.0)
    rspec-core (2.13.1)
    rspec-expectations (2.13.0)
      diff-lcs (>= 1.1.3, < 2.0)
    rspec-mocks (2.13.0)
    shoulda-matchers (1.5.2)
      activesupport (>= 3.0.0)
      bourne (~> 1.3)
    simplecov (0.5.4)
      multi_json (~> 1.0.3)
      simplecov-html (~> 0.5.3)
    simplecov-html (0.5.3)
    timecop (0.6.1)
    tzinfo (0.3.37)
    yard (0.8.5.2)

PLATFORMS
  ruby

DEPENDENCIES
  activerecord
  activesupport (>= 3.0.0)
  database_cleaner
  factory_girl (>= 4.1.0)
  json
<<<<<<< HEAD
  metasploit_data_models (~> 0.16.0)
=======
  metasploit_data_models (~> 0.15.2)
>>>>>>> 31110139
  msgpack
  nokogiri
  pcaprub
  pg (>= 0.11)
  rake
  redcarpet
  robots
  rspec (>= 2.12)
  shoulda-matchers
  simplecov (= 0.5.4)
  timecop
  yard<|MERGE_RESOLUTION|>--- conflicted
+++ resolved
@@ -23,11 +23,7 @@
     i18n (0.6.1)
     json (1.7.7)
     metaclass (0.0.1)
-<<<<<<< HEAD
     metasploit_data_models (0.16.0)
-=======
-    metasploit_data_models (0.15.2)
->>>>>>> 31110139
       activerecord (>= 3.2.13)
       activesupport
       pg
@@ -69,11 +65,7 @@
   database_cleaner
   factory_girl (>= 4.1.0)
   json
-<<<<<<< HEAD
-  metasploit_data_models (~> 0.16.0)
-=======
   metasploit_data_models (~> 0.15.2)
->>>>>>> 31110139
   msgpack
   nokogiri
   pcaprub
