# -*- coding: binary -*-
module Rex
module Proto
module SMB
class Client

require 'rex/text'
require 'rex/struct2'
require 'rex/proto/smb/constants'
require 'rex/proto/smb/exceptions'
require 'rex/proto/smb/evasions'
require 'rex/proto/smb/utils'
require 'rex/proto/smb/crypt'
require 'rex/proto/ntlm/crypt'
require 'rex/proto/ntlm/constants'
require 'rex/proto/ntlm/utils'


# Some short-hand class aliases
CONST = Rex::Proto::SMB::Constants
CRYPT = Rex::Proto::SMB::Crypt
UTILS = Rex::Proto::SMB::Utils
XCEPT = Rex::Proto::SMB::Exceptions
EVADE = Rex::Proto::SMB::Evasions
NTLM_CRYPT = Rex::Proto::NTLM::Crypt
NTLM_CONST = Rex::Proto::NTLM::Constants
NTLM_UTILS = Rex::Proto::NTLM::Utils

  def initialize(socket)
    self.socket = socket
    self.native_os = 'Windows 2000 2195'
    self.native_lm = 'Windows 2000 5.0'
    self.encrypt_passwords = true
    self.extended_security = false
    self.multiplex_id = rand(0xffff)
    self.process_id = rand(0xffff)
    self.read_timeout = 10
    self.evasion_opts = {

      # Padding is performed between packet headers and data
      'pad_data' => EVADE::EVASION_NONE,

      # File path padding is performed on all open/create calls
      'pad_file' => EVADE::EVASION_NONE,

      # Modify the \PIPE\ string in trans_named_pipe calls
      'obscure_trans_pipe' => EVADE::EVASION_NONE,
    }

    self.verify_signature = false
    self.use_ntlmv2 = false
    self.usentlm2_session = true
    self.send_lm = true
    self.use_lanman_key = false
    self.send_ntlm  = true

    # Signing
    self.sequence_counter = 0
    self.signing_key      = ''
    self.require_signing  = false

    #Misc
    self.spnopt = {}

  end

  # Read a SMB packet from the socket
  def smb_recv

    data = socket.timed_read(4, self.read_timeout)
    if (data.nil? or data.length < 4)
      raise XCEPT::NoReply
    end

    recv_len = data[2,2].unpack('n')[0]
    if (recv_len == 0)
      return data
    end

    recv_len += 4

    while (data.length != recv_len)
      buff = ''

      begin
        buff << self.socket.timed_read(recv_len - data.length, self.read_timeout)
      rescue Timeout::Error
      rescue
        raise XCEPT::ReadPacket
      end

      if (buff.nil? or buff.length == 0)
        raise XCEPT::ReadPacket
      end

      data << buff
    end

    #signing
    if self.require_signing && self.signing_key != ''
      if self.verify_signature
        raise XCEPT::IncorrectSigningError if not CRYPT::is_signature_correct?(self.signing_key,self.sequence_counter,data)
      end
      self.sequence_counter += 1
    end

    return data


  end

  # Send a SMB packet down the socket
  def smb_send(data, evasion_level=0)

    # evasion_level is ignored, since real evasion happens
    # in the actual socket layer

    size = 0
    wait = 0

    #signing
    if self.require_signing && self.signing_key != ''
      data = CRYPT::sign_smb_packet(self.signing_key, self.sequence_counter, data)
      self.sequence_counter += 1
    end

    begin
      # Just send the packet and return
      if (size == 0 or size >= data.length)
        return self.socket.put(data)
      end

      # Break the packet up into chunks and wait between them
      ret = 0
      while ( (chunk = data.slice!(0, size)).length > 0 )
        ret = self.socket.put(chunk)
        if (wait > 0)
          ::IO.select(nil, nil, nil, wait)
        end
      end
      return ret
    end
  end

  # Set the SMB parameters to some reasonable defaults
  def smb_defaults(packet)
    packet.v['MultiplexID'] = self.multiplex_id.to_i
    packet.v['TreeID'] = self.last_tree_id.to_i
    packet.v['UserID'] = self.auth_user_id.to_i
    packet.v['ProcessID'] = self.process_id.to_i
  end


  # The main dispatcher for all incoming SMB packets
  def smb_recv_parse(expected_type, ignore_errors = false)

    # This will throw an exception if it fails to read the whole packet
    data = self.smb_recv

    pkt = CONST::SMB_BASE_PKT.make_struct
    pkt.from_s(data)
    res  = pkt

    begin
      case pkt['Payload']['SMB'].v['Command']

        when CONST::SMB_COM_NEGOTIATE
          res =  smb_parse_negotiate(pkt, data)

        when CONST::SMB_COM_SESSION_SETUP_ANDX
          res =  smb_parse_session_setup(pkt, data)

        when CONST::SMB_COM_TREE_CONNECT_ANDX
          res =  smb_parse_tree_connect(pkt, data)

        when CONST::SMB_COM_TREE_DISCONNECT
          res =  smb_parse_tree_disconnect(pkt, data)

        when CONST::SMB_COM_NT_CREATE_ANDX
          res =  smb_parse_create(pkt, data)

        when CONST::SMB_COM_TRANSACTION, CONST::SMB_COM_TRANSACTION2
          res =  smb_parse_trans(pkt, data)

        when CONST::SMB_COM_NT_TRANSACT
          res =  smb_parse_nttrans(pkt, data)

        when CONST::SMB_COM_NT_TRANSACT_SECONDARY
          res =  smb_parse_nttrans(pkt, data)

        when CONST::SMB_COM_OPEN_ANDX
          res =  smb_parse_open(pkt, data)

        when CONST::SMB_COM_WRITE_ANDX
          res =  smb_parse_write(pkt, data)

        when CONST::SMB_COM_READ_ANDX
          res =  smb_parse_read(pkt, data)

        when CONST::SMB_COM_CLOSE
          res =  smb_parse_close(pkt, data)

        when CONST::SMB_COM_DELETE
          res =  smb_parse_delete(pkt, data)

        else
          raise XCEPT::InvalidCommand
      end

      if (pkt['Payload']['SMB'].v['Command'] != expected_type)
        raise XCEPT::InvalidType
      end

      if (ignore_errors == false and pkt['Payload']['SMB'].v['ErrorClass'] != 0)
        raise XCEPT::ErrorCode
      end

    rescue XCEPT::InvalidWordCount, XCEPT::InvalidCommand, XCEPT::InvalidType, XCEPT::ErrorCode
        $!.word_count = pkt['Payload']['SMB'].v['WordCount']
        $!.command = pkt['Payload']['SMB'].v['Command']
        $!.error_code = pkt['Payload']['SMB'].v['ErrorClass']
        raise $!
    end

    return res
  end

  # Process incoming SMB_COM_NEGOTIATE packets
  def smb_parse_negotiate(pkt, data)
    #Process NTLM negotiate responses
    if (pkt['Payload']['SMB'].v['WordCount'] == 17)
      res = CONST::SMB_NEG_RES_NT_PKT.make_struct
      res.from_s(data)
      return res
    end

    # Process LANMAN negotiate responses
    if (pkt['Payload']['SMB'].v['WordCount'] == 13)
      res = CONST::SMB_NEG_RES_LM_PKT.make_struct
      res.from_s(data)
      return res
    end

    # Process ERROR negotiate responses
    if (pkt['Payload']['SMB'].v['WordCount'] == 1)
      res = CONST::SMB_NEG_RES_ERR_PKT.make_struct
      res.from_s(data)
      return res
    end

    # Process SMB error responses
    if (pkt['Payload']['SMB'].v['WordCount'] == 0)
      return pkt
    end

    raise XCEPT::InvalidWordCount
  end

  # Process incoming SMB_COM_SESSION_SETUP_ANDX packets
  def smb_parse_session_setup(pkt, data)
    # Process NTLMSSP negotiate responses
    if (pkt['Payload']['SMB'].v['WordCount'] == 4)
      res = CONST::SMB_SETUP_NTLMV2_RES_PKT.make_struct
      res.from_s(data)
      return res
    end

    # Process LANMAN responses
    if (pkt['Payload']['SMB'].v['WordCount'] == 3)
      res = CONST::SMB_SETUP_RES_PKT.make_struct
      res.from_s(data)
      return res
    end

    # Process SMB error responses
    if (pkt['Payload']['SMB'].v['WordCount'] == 0)
      return pkt
    end

    raise XCEPT::InvalidWordCount
  end

  # Process incoming SMB_COM_TREE_CONNECT_ANDX packets
  def smb_parse_tree_connect(pkt, data)

    if (pkt['Payload']['SMB'].v['WordCount'] == 3)
      res = CONST::SMB_TREE_CONN_RES_PKT.make_struct
      res.from_s(data)
      return res
    end

    # Process SMB error responses
    if (pkt['Payload']['SMB'].v['WordCount'] == 0)
      return pkt
    end

    raise XCEPT::InvalidWordCount
  end

  # Process incoming SMB_COM_TREE_DISCONNECT packets
  def smb_parse_tree_disconnect(pkt, data)

    # Process SMB responses
    if (pkt['Payload']['SMB'].v['WordCount'] == 0)
      res = CONST::SMB_TREE_DISCONN_RES_PKT.make_struct
      res.from_s(data)
      return res
    end

    raise XCEPT::InvalidWordCount
  end

  # Process incoming SMB_COM_NT_CREATE_ANDX packets
  def smb_parse_create(pkt, data)

    # Windows says 42, but Samba says 34, same structure :-/
    if (pkt['Payload']['SMB'].v['WordCount'] == 42)
      res = CONST::SMB_CREATE_RES_PKT.make_struct
      res.from_s(data)
      return res
    end

    if (pkt['Payload']['SMB'].v['WordCount'] == 34)
      res = CONST::SMB_CREATE_RES_PKT.make_struct
      res.from_s(data)
      return res
    end

    # Process SMB error responses
    if (pkt['Payload']['SMB'].v['WordCount'] == 0)
      return pkt
    end

    raise XCEPT::InvalidWordCount
  end

  # Process incoming SMB_COM_TRANSACTION packets
  def smb_parse_trans(pkt, data)

    if (pkt['Payload']['SMB'].v['WordCount'] == 10)
      res = CONST::SMB_TRANS_RES_PKT.make_struct
      res.from_s(data)
      return res
    end

    # Process SMB error responses
    if (pkt['Payload']['SMB'].v['WordCount'] == 0)
      return pkt
    end

    raise XCEPT::InvalidWordCount
  end

  # Process incoming SMB_COM_NT_TRANSACT packets
  def smb_parse_nttrans(pkt, data)

    # Process SMB error responses
    if (pkt['Payload']['SMB'].v['WordCount'] == 0)
      return pkt
    end

    if (pkt['Payload']['SMB'].v['WordCount'] >= 18)
      res = CONST::SMB_NTTRANS_RES_PKT.make_struct
      res.from_s(data)
      return res
    end

    raise XCEPT::InvalidWordCount
  end

  # Process incoming SMB_COM_OPEN_ANDX packets
  def smb_parse_open(pkt, data)
    # Process open responses
    if (pkt['Payload']['SMB'].v['WordCount'] == 15)
      res = CONST::SMB_OPEN_RES_PKT.make_struct
      res.from_s(data)
      return res
    end

    # Process SMB error responses
    if (pkt['Payload']['SMB'].v['WordCount'] == 0)
      return pkt
    end

    raise XCEPT::InvalidWordCount
  end

  # Process incoming SMB_COM_WRITE_ANDX packets
  def smb_parse_write(pkt, data)

    # Process write responses
    if (pkt['Payload']['SMB'].v['WordCount'] == 6)
      res = CONST::SMB_WRITE_RES_PKT.make_struct
      res.from_s(data)
      return res
    end

    # Process SMB error responses
    if (pkt['Payload']['SMB'].v['WordCount'] == 0)
      return pkt
    end

    raise XCEPT::InvalidWordCount
  end

  # Process incoming SMB_COM_READ_ANDX packets
  def smb_parse_read(pkt, data)

    # Process read responses
    if (pkt['Payload']['SMB'].v['WordCount'] == 12)
      res = CONST::SMB_READ_RES_PKT.make_struct
      res.from_s(data)
      return res
    end

    # Process SMB error responses
    if (pkt['Payload']['SMB'].v['WordCount'] == 0)
      return pkt
    end

    raise XCEPT::InvalidWordCount
  end

  # Process incoming SMB_COM_CLOSE packets
  def smb_parse_close(pkt, data)

    # Process SMB error responses
    if (pkt['Payload']['SMB'].v['WordCount'] == 0)
      return pkt
    end

    raise XCEPT::InvalidWordCount
  end

  # Process incoming SMB_COM_DELETE packets
  def smb_parse_delete(pkt, data)

    # Process SMB error responses
    if (pkt['Payload']['SMB'].v['WordCount'] == 0)
      res = CONST::SMB_DELETE_RES_PKT.make_struct
      res.from_s(data)
      return res
    end

    raise XCEPT::InvalidWordCount
  end

  # Request a SMB session over NetBIOS
  def session_request(name = '*SMBSERVER', do_recv = true)

    name ||= '*SMBSERVER'

    data = ''
    data << "\x20" + UTILS.nbname_encode(name) + "\x00"
    data << "\x20" + CONST::NETBIOS_REDIR      + "\x00"

    pkt = CONST::NBRAW_PKT.make_struct
    pkt.v['Type'] = 0x81
    pkt['Payload'].v['Payload'] = data

    # Most SMB implementations can't handle this being fragmented
    ret = self.smb_send(pkt.to_s, EVADE::EVASION_NONE)
    return ret if not do_recv

    res = self.smb_recv

    ack = CONST::NBRAW_PKT.make_struct
    ack.from_s(res)

    if (ack.v['Type'] != 130)
      raise XCEPT::NetbiosSessionFailed
    end

    return ack
  end

  # Negotiate a SMB dialect
  def negotiate(smb_extended_security=true, do_recv = true)

    dialects = ['LANMAN1.0', 'LM1.2X002' ]

    if (self.encrypt_passwords)
      dialects.push('NT LANMAN 1.0', 'NT LM 0.12')
    end

    data = dialects.collect { |dialect| "\x02" + dialect + "\x00" }.join('')

    pkt = CONST::SMB_NEG_PKT.make_struct
    self.smb_defaults(pkt['Payload']['SMB'])

    pkt['Payload']['SMB'].v['Command'] = CONST::SMB_COM_NEGOTIATE
    pkt['Payload']['SMB'].v['Flags1'] = 0x18

    if(smb_extended_security)
      pkt['Payload']['SMB'].v['Flags2'] = 0x2801
    else
      pkt['Payload']['SMB'].v['Flags2'] = 0xc001
    end

    pkt['Payload'].v['Payload'] = data

    ret = self.smb_send(pkt.to_s, EVADE::EVASION_NONE)
    return ret if not do_recv

    ack = self.smb_recv_parse(CONST::SMB_COM_NEGOTIATE)

    idx = ack['Payload'].v['Dialect']

    # Check for failed dialect selection
    if (idx < 0 or idx >= dialects.length)
      return nil
    end

    # Set the selected dialect
    self.dialect = dialects[idx]

    # Does the server support extended security negotiation?
    if (ack['Payload'].v['Capabilities'] & 0x80000000 != 0)
      self.extended_security = true
    end

    # Set the security mode
    self.security_mode = ack['Payload'].v['SecurityMode']

    #set require_signing
    if (ack['Payload'].v['SecurityMode'] & 0x08 != 0)
      self.require_signing	= true
    end

    # Set the challenge key
    if (ack['Payload'].v['EncryptionKey'] != nil)
      self.challenge_key = ack['Payload'].v['EncryptionKey']
    else
      # Handle Windows NT 4.0 responses
      if (ack['Payload'].v['KeyLength'] > 0)
        self.challenge_key = ack['Payload'].v['Payload'][0, ack['Payload'].v['KeyLength']]
      end
    end

    # Set the session identifier
    if (ack['Payload'].v['SessionKey'] != nil)
      self.session_id = ack['Payload'].v['SessionKey']
    end

    # Extract the payload (GUID/SecurityBlob)
    buf = ack['Payload'].v['Payload'] || ''

    # Set the server GUID
    if (self.extended_security and buf.length >= 16)
      self.server_guid = buf[0,16]
    end

    # Set the server SecurityBlob
    if (self.extended_security and buf.length > 16)
      # buf[16, buf.length - 16]
    end

    # The number of 100-nanosecond intervals that have elapsed since January 1, 1601, in
    # Coordinated Universal Time (UTC) format.
    # We convert it to a friendly Time object here
    self.system_time = UTILS.time_smb_to_unix(ack['Payload'].v['SystemTimeHigh'],ack['Payload'].v['SystemTimeLow'])
    self.system_time = ::Time.at( self.system_time )

    # A signed 16-bit signed integer that represents the server's time zone, in minutes,
    # from UTC. The time zone of the server MUST be expressed in minutes, plus or minus,
    # from UTC.
    # NOTE: althought the spec says +/- it doesn't say that it should be inverted :-/
    system_zone = ack['Payload'].v['ServerTimeZone']
    # Convert the ServerTimeZone to _seconds_ and back into a signed integer :-/
    if (system_zone & 0x8000) == 0x8000
      system_zone = (( (~system_zone)  & 0x0FFF ) + 1 )
    else
      system_zone *= -1
    end
    self.system_zone = system_zone * 60

    return ack
  end


  # Authenticate and establish a session
  def session_setup(*args)

    if (self.dialect =~ /^(NT LANMAN 1.0|NT LM 0.12)$/)

      if (self.challenge_key)
        return self.session_setup_no_ntlmssp(*args)
      end

      if ( self.extended_security )
        return self.session_setup_with_ntlmssp(*args)
      end

    end

    return self.session_setup_clear(*args)
  end

  # Authenticate using clear-text passwords
  def session_setup_clear(user = '', pass = '', domain = '', do_recv = true)

    data = [ pass, user, domain, self.native_os, self.native_lm ].collect{ |a| a + "\x00" }.join('');

    pkt = CONST::SMB_SETUP_LANMAN_PKT.make_struct
    self.smb_defaults(pkt['Payload']['SMB'])

    pkt['Payload']['SMB'].v['Command'] = CONST::SMB_COM_SESSION_SETUP_ANDX
    pkt['Payload']['SMB'].v['Flags1'] = 0x18
    if self.require_signing
      #ascii
      pkt['Payload']['SMB'].v['Flags2'] = 0x2807
    else
      #ascii
      pkt['Payload']['SMB'].v['Flags2'] =  0x2801
    end

    pkt['Payload']['SMB'].v['WordCount'] = 10
    pkt['Payload'].v['AndX'] = 255
    pkt['Payload'].v['MaxBuff'] = 0xffdf
    pkt['Payload'].v['MaxMPX'] = 2
    pkt['Payload'].v['VCNum'] = 1
    pkt['Payload'].v['PasswordLen'] = pass.length + 1
    pkt['Payload'].v['Capabilities'] = 64
    pkt['Payload'].v['SessionKey'] = self.session_id
    pkt['Payload'].v['Payload'] = data

    ret = self.smb_send(pkt.to_s)
    return ret if not do_recv

    ack = self.smb_recv_parse(CONST::SMB_COM_SESSION_SETUP_ANDX)

    if (ack['Payload'].v['Action'] != 1 and user.length > 0)
      self.auth_user = user
    end

    self.auth_user_id = ack['Payload']['SMB'].v['UserID']

    info = ack['Payload'].v['Payload'].split(/\x00/)
    self.peer_native_os = info[0]
    self.peer_native_lm = info[1]
    self.default_domain = info[2]

    return ack
  end

  # Authenticate without NTLMSSP
  def session_setup_no_ntlmssp(user = '', pass = '', domain = '', do_recv = true)

    # Requires a challenge key to have been seen during negotiation
    raise XCEPT::NTLM1MissingChallenge if not self.challenge_key

    #
    # We can not yet handle signing in this situation
    # But instead of throwing an exception,we will disable signing, continue and hope for the best.
    #

    #raise XCEPT::SigningError if self.require_signing
    self.require_signing = false if self.require_signing


    if NTLM_UTILS.is_pass_ntlm_hash?(pass)
      arglm = {
        :lm_hash => [ pass.upcase()[0,32] ].pack('H32'),
        :challenge =>  self.challenge_key
      }
      hash_lm = NTLM_CRYPT::lm_response(arglm)

      argntlm = {
        :ntlm_hash =>  [ pass.upcase()[33,65] ].pack('H32'),
        :challenge =>  self.challenge_key
      }
      hash_nt = NTLM_CRYPT::ntlm_response(argntlm)
    else
      hash_lm = pass.length > 0 ? NTLM_CRYPT.lanman_des(pass, self.challenge_key) : ''
      hash_nt = pass.length > 0 ? NTLM_CRYPT.ntlm_md4(pass, self.challenge_key)   : ''
    end

    data = ''
    data << hash_lm
    data << hash_nt
    data << user + "\x00"
    data << domain + "\x00"
    data << self.native_os + "\x00"
    data << self.native_lm + "\x00"

    pkt = CONST::SMB_SETUP_NTLMV1_PKT.make_struct
    self.smb_defaults(pkt['Payload']['SMB'])

    pkt['Payload']['SMB'].v['Command'] = CONST::SMB_COM_SESSION_SETUP_ANDX
    pkt['Payload']['SMB'].v['Flags1'] = 0x18
    pkt['Payload']['SMB'].v['Flags2'] = 0x2001
    pkt['Payload']['SMB'].v['WordCount'] = 13
    pkt['Payload'].v['AndX'] = 255
    pkt['Payload'].v['MaxBuff'] = 0xffdf
    pkt['Payload'].v['MaxMPX'] = 2
    pkt['Payload'].v['VCNum'] = 1
    pkt['Payload'].v['PasswordLenLM'] = hash_lm.length
    pkt['Payload'].v['PasswordLenNT'] = hash_nt.length
    pkt['Payload'].v['Capabilities'] = 64
    pkt['Payload'].v['SessionKey'] = self.session_id
    pkt['Payload'].v['Payload'] = data

    ret = self.smb_send(pkt.to_s)
    return ret if not do_recv

    ack = self.smb_recv_parse(CONST::SMB_COM_SESSION_SETUP_ANDX)

    if (ack['Payload'].v['Action'] != 1 and user.length > 0)
      self.auth_user = user
    end

    self.auth_user_id = ack['Payload']['SMB'].v['UserID']

    info = ack['Payload'].v['Payload'].split(/\x00/)

    self.peer_native_os = info[0]
    self.peer_native_lm = info[1]
    self.default_domain = info[2]

    return ack
  end


  # Authenticate without ntlmssp with a precomputed hash pair
  def session_setup_no_ntlmssp_prehash(user, domain, hash_lm, hash_nt, do_recv = true)

    data = ''
    data << hash_lm
    data << hash_nt
    data << user + "\x00"
    data << domain + "\x00"
    data << self.native_os + "\x00"
    data << self.native_lm + "\x00"

    pkt = CONST::SMB_SETUP_NTLMV1_PKT.make_struct
    self.smb_defaults(pkt['Payload']['SMB'])

    pkt['Payload']['SMB'].v['Command'] = CONST::SMB_COM_SESSION_SETUP_ANDX
    pkt['Payload']['SMB'].v['Flags1'] = 0x18
    pkt['Payload']['SMB'].v['Flags2'] = 0x2001
    pkt['Payload']['SMB'].v['WordCount'] = 13
    pkt['Payload'].v['AndX'] = 255
    pkt['Payload'].v['MaxBuff'] = 0xffdf
    pkt['Payload'].v['MaxMPX'] = 2
    pkt['Payload'].v['VCNum'] = 1
    pkt['Payload'].v['PasswordLenLM'] = hash_lm.length
    pkt['Payload'].v['PasswordLenNT'] = hash_nt.length
    pkt['Payload'].v['Capabilities'] = 64
    pkt['Payload'].v['SessionKey'] = self.session_id
    pkt['Payload'].v['Payload'] = data

    ret = self.smb_send(pkt.to_s)
    return ret if not do_recv

    ack = self.smb_recv_parse(CONST::SMB_COM_SESSION_SETUP_ANDX)

    if (ack['Payload'].v['Action'] != 1 and user.length > 0)
      self.auth_user = user
    end

    self.auth_user_id = ack['Payload']['SMB'].v['UserID']

    info = ack['Payload'].v['Payload'].split(/\x00/)

    self.peer_native_os = info[0]
    self.peer_native_lm = info[1]
    self.default_domain = info[2]

    return ack
  end

  # Authenticate using extended security negotiation
  def session_setup_with_ntlmssp(user = '', pass = '', domain = '', name = nil, do_recv = true)

    ntlm_options = {
        :signing 		=> self.require_signing,
        :usentlm2_session 	=> self.usentlm2_session,
        :use_ntlmv2 		=> self.use_ntlmv2,
        :send_lm 		=> self.send_lm,
        :send_ntlm		=> self.send_ntlm,
        :use_lanman_key		=> self.use_lanman_key
        }

    ntlmssp_flags = NTLM_UTILS.make_ntlm_flags(ntlm_options)

    if (name == nil)
      name = Rex::Text.rand_text_alphanumeric(16)
    end

    blob = NTLM_UTILS.make_ntlmssp_secblob_init(domain, name, ntlmssp_flags)

    native_data = ''
    native_data << self.native_os + "\x00"
    native_data << self.native_lm + "\x00"

    pkt = CONST::SMB_SETUP_NTLMV2_PKT.make_struct
    self.smb_defaults(pkt['Payload']['SMB'])

    pkt['Payload']['SMB'].v['Command'] = CONST::SMB_COM_SESSION_SETUP_ANDX
    pkt['Payload']['SMB'].v['Flags1'] = 0x18
    if require_signing
      #ascii
      pkt['Payload']['SMB'].v['Flags2'] = 0x2807
    else
      #ascii
      pkt['Payload']['SMB'].v['Flags2'] =  0x2801
    end
    pkt['Payload']['SMB'].v['WordCount'] = 12
    pkt['Payload'].v['AndX'] = 255
    pkt['Payload'].v['MaxBuff'] = 0xffdf
    pkt['Payload'].v['MaxMPX'] = 2
    pkt['Payload'].v['VCNum'] = 1
    pkt['Payload'].v['SecurityBlobLen'] = blob.length
    pkt['Payload'].v['Capabilities'] = 0x800000d4
    pkt['Payload'].v['SessionKey'] = self.session_id
    pkt['Payload'].v['Payload'] = blob + native_data

    ret = self.smb_send(pkt.to_s)

    return ret if not do_recv

    ack = self.smb_recv_parse(CONST::SMB_COM_SESSION_SETUP_ANDX, true)


    # The server doesn't know about NTLM_NEGOTIATE
    if (ack['Payload']['SMB'].v['ErrorClass'] == 0x00020002)
      return session_setup_no_ntlmssp(user, pass, domain)
    end

    # Make sure the error code tells us to continue processing
    if (ack['Payload']['SMB'].v['ErrorClass'] != 0xc0000016)
      failure = XCEPT::ErrorCode.new
      failure.word_count = ack['Payload']['SMB'].v['WordCount']
      failure.command = ack['Payload']['SMB'].v['Command']
      failure.error_code = ack['Payload']['SMB'].v['ErrorClass']
      raise failure
    end

    # Extract the SecurityBlob from the response
    data = ack['Payload'].v['Payload']
    blob = data.slice!(0, ack['Payload'].v['SecurityBlobLen'])

    # Extract the native lanman and os strings
    info = data.split(/\x00/)
    self.peer_native_os = info[0]
    self.peer_native_lm = info[1]

    # Save the temporary UserID for use in the next request
    temp_user_id = ack['Payload']['SMB'].v['UserID']

    # Get default data
    blob_data = NTLM_UTILS.parse_ntlm_type_2_blob(blob)
    self.challenge_key = blob_data[:challenge_key]
    server_ntlmssp_flags = blob_data[:server_ntlmssp_flags] #else should raise an error
    #netbios name
    self.default_name =  blob_data[:default_name] || ''
    #netbios domain
    self.default_domain = blob_data[:default_domain] || ''
    #dns name
    self.dns_host_name =  blob_data[:dns_host_name] || ''
    #dns domain
    self.dns_domain_name =  blob_data[:dns_domain_name] || ''
    #Client time
    chall_MsvAvTimestamp = blob_data[:chall_MsvAvTimestamp] || ''


    resp_lm, resp_ntlm, client_challenge, ntlm_cli_challenge = NTLM_UTILS.create_lm_ntlm_responses(user, pass, self.challenge_key, domain,
                        default_name, default_domain, dns_host_name,
                        dns_domain_name, chall_MsvAvTimestamp ,
                        self.spnopt, ntlm_options)
    enc_session_key = ''
    self.sequence_counter = 0

    if self.require_signing
      self.signing_key, enc_session_key, ntlmssp_flags = NTLM_UTILS.create_session_key(ntlmssp_flags, server_ntlmssp_flags, user, pass, domain,
                      self.challenge_key, client_challenge, ntlm_cli_challenge,
                      ntlm_options)
    end

    # Create the security blob data
    blob = NTLM_UTILS.make_ntlmssp_secblob_auth(domain, name, user, resp_lm, resp_ntlm, enc_session_key, ntlmssp_flags)

    pkt = CONST::SMB_SETUP_NTLMV2_PKT.make_struct
    self.smb_defaults(pkt['Payload']['SMB'])

    pkt['Payload']['SMB'].v['Command'] = CONST::SMB_COM_SESSION_SETUP_ANDX
    pkt['Payload']['SMB'].v['Flags1'] = 0x18
    if self.require_signing
      #ascii
      pkt['Payload']['SMB'].v['Flags2'] = 0x2807
    else
      #ascii
      pkt['Payload']['SMB'].v['Flags2'] =  0x2801
    end
    pkt['Payload']['SMB'].v['WordCount'] = 12
    pkt['Payload']['SMB'].v['UserID'] = temp_user_id
    pkt['Payload'].v['AndX'] = 255
    pkt['Payload'].v['MaxBuff'] = 0xffdf
    pkt['Payload'].v['MaxMPX'] = 2
    pkt['Payload'].v['VCNum'] = 1
    pkt['Payload'].v['Capabilities'] = 0x8000d05c
    pkt['Payload'].v['SessionKey'] = self.session_id
    pkt['Payload'].v['SecurityBlobLen'] = blob.length
    pkt['Payload'].v['Payload'] = blob + native_data

    # NOTE: if do_recv is set to false, we cant reach here...
    self.smb_send(pkt.to_s)

    ack = self.smb_recv_parse(CONST::SMB_COM_SESSION_SETUP_ANDX, true)

    # Make sure that authentication succeeded
    if (ack['Payload']['SMB'].v['ErrorClass'] != 0)

      if (user.length == 0)
        # Ensure that signing is disabled when we hit this corner case
        self.require_signing = false

        # Fall back to the non-ntlmssp authentication method
        return self.session_setup_no_ntlmssp(user, pass, domain)
      end

      failure = XCEPT::ErrorCode.new
      failure.word_count = ack['Payload']['SMB'].v['WordCount']
      failure.command = ack['Payload']['SMB'].v['Command']
      failure.error_code = ack['Payload']['SMB'].v['ErrorClass']
      raise failure
    end

    self.auth_user_id = ack['Payload']['SMB'].v['UserID']

    if (ack['Payload'].v['Action'] != 1 and user.length > 0)
      self.auth_user = user
    end

    return ack
  end


  # An exploit helper function for sending arbitrary SPNEGO blobs
  def session_setup_with_ntlmssp_blob(blob = '', do_recv = true, userid = 0)
    native_data = ''
    native_data << self.native_os + "\x00"
    native_data << self.native_lm + "\x00"

    pkt = CONST::SMB_SETUP_NTLMV2_PKT.make_struct
    self.smb_defaults(pkt['Payload']['SMB'])

    pkt['Payload']['SMB'].v['Command'] = CONST::SMB_COM_SESSION_SETUP_ANDX
    pkt['Payload']['SMB'].v['Flags1'] = 0x18
    pkt['Payload']['SMB'].v['Flags2'] = 0x2801
    pkt['Payload']['SMB'].v['WordCount'] = 12
    pkt['Payload']['SMB'].v['UserID'] = userid
    pkt['Payload'].v['AndX'] = 255
    pkt['Payload'].v['MaxBuff'] = 0xffdf
    pkt['Payload'].v['MaxMPX'] = 2
    pkt['Payload'].v['VCNum'] = 1
    pkt['Payload'].v['SecurityBlobLen'] = blob.length
    pkt['Payload'].v['Capabilities'] = 0x8000d05c
    pkt['Payload'].v['SessionKey'] = self.session_id
    pkt['Payload'].v['Payload'] = blob + native_data

    ret = self.smb_send(pkt.to_s)
    return ret if not do_recv

    self.smb_recv_parse(CONST::SMB_COM_SESSION_SETUP_ANDX, false)
  end


  # Authenticate using extended security negotiation (NTLMSSP), but stop half-way, using the temporary ID
  def session_setup_with_ntlmssp_temp(domain = '', name = nil, do_recv = true)

    if (name == nil)
      name = Rex::Text.rand_text_alphanumeric(16)
    end

    blob = NTLM_UTILS.make_ntlmssp_secblob_init(domain, name)

    native_data = ''
    native_data << self.native_os + "\x00"
    native_data << self.native_lm + "\x00"

    pkt = CONST::SMB_SETUP_NTLMV2_PKT.make_struct
    self.smb_defaults(pkt['Payload']['SMB'])

    pkt['Payload']['SMB'].v['Command'] = CONST::SMB_COM_SESSION_SETUP_ANDX
    pkt['Payload']['SMB'].v['Flags1'] = 0x18
    pkt['Payload']['SMB'].v['Flags2'] = 0x2801
    pkt['Payload']['SMB'].v['WordCount'] = 12
    pkt['Payload'].v['AndX'] = 255
    pkt['Payload'].v['MaxBuff'] = 0xffdf
    pkt['Payload'].v['MaxMPX'] = 2
    pkt['Payload'].v['VCNum'] = 1
    pkt['Payload'].v['SecurityBlobLen'] = blob.length
    pkt['Payload'].v['Capabilities'] = 0x8000d05c
    pkt['Payload'].v['SessionKey'] = self.session_id
    pkt['Payload'].v['Payload'] = blob + native_data

    ret = self.smb_send(pkt.to_s)
    return ret if not do_recv

    ack = self.smb_recv_parse(CONST::SMB_COM_SESSION_SETUP_ANDX, true)

    # The server doesn't know about NTLM_NEGOTIATE, try ntlmv1
    if (ack['Payload']['SMB'].v['ErrorClass'] == 0x00020002)
      return session_setup_no_ntlmssp(user, pass, domain)
    end

    # Make sure the error code tells us to continue processing
    if (ack['Payload']['SMB'].v['ErrorClass'] != 0xc0000016)
      failure = XCEPT::ErrorCode.new
      failure.word_count = ack['Payload']['SMB'].v['WordCount']
      failure.command = ack['Payload']['SMB'].v['Command']
      failure.error_code = ack['Payload']['SMB'].v['ErrorClass']
      raise failure
    end

    # Extract the SecurityBlob from the response
    data = ack['Payload'].v['Payload']
    blob = data.slice!(0, ack['Payload'].v['SecurityBlobLen'])

    # Extract the native lanman and os strings
    info = data.split(/\x00/)
    self.peer_native_os = info[0]
    self.peer_native_lm = info[1]

    # Save the temporary UserID for use in the next request
    self.auth_user_id = ack['Payload']['SMB'].v['UserID']

    # Extract the NTLM challenge key the lazy way
    cidx = blob.index("NTLMSSP\x00\x02\x00\x00\x00")

    if (cidx == -1)
      raise XCEPT::NTLM2MissingChallenge
    end

    # Store the challenge key
    self.challenge_key = blob[cidx + 24, 8]

    return ack
  end

  # Connect to a specified share with an optional password
  def tree_connect(share = 'IPC$', pass = '', do_recv = true)

    data = [ pass, share, '?????' ].collect{ |a| a + "\x00" }.join('');

    pkt = CONST::SMB_TREE_CONN_PKT.make_struct
    self.smb_defaults(pkt['Payload']['SMB'])
    pkt['Payload']['SMB'].v['TreeID'] = 0

    pkt['Payload']['SMB'].v['Command'] = CONST::SMB_COM_TREE_CONNECT_ANDX
    pkt['Payload']['SMB'].v['Flags1'] = 0x18
    if self.require_signing
      #ascii
      pkt['Payload']['SMB'].v['Flags2'] = 0x2807
    else
      #ascii
      pkt['Payload']['SMB'].v['Flags2'] =  0x2801
    end

    pkt['Payload']['SMB'].v['WordCount'] = 4
    pkt['Payload'].v['AndX'] = 255
    pkt['Payload'].v['PasswordLen'] = pass.length + 1
    pkt['Payload'].v['Capabilities'] = 64
    pkt['Payload'].v['Payload'] = data

    ret = self.smb_send(pkt.to_s)
    return ret if not do_recv

    ack = self.smb_recv_parse(CONST::SMB_COM_TREE_CONNECT_ANDX)

    self.last_tree_id = ack['Payload']['SMB'].v['TreeID']
    # why bother?
    # info = ack['Payload'].v['Payload'].split(/\x00/)

    return ack
  end

  # Disconnect from the current tree
  def tree_disconnect(tree_id = self.last_tree_id, do_recv = true)

    pkt = CONST::SMB_TREE_DISCONN_PKT.make_struct
    self.smb_defaults(pkt['Payload']['SMB'])

    pkt['Payload']['SMB'].v['Command'] = CONST::SMB_COM_TREE_DISCONNECT
    pkt['Payload']['SMB'].v['Flags1'] = 0x18
    if self.require_signing
      #ascii
      pkt['Payload']['SMB'].v['Flags2'] = 0x2807
    else
      #ascii
      pkt['Payload']['SMB'].v['Flags2'] =  0x2801
    end

    pkt['Payload']['SMB'].v['WordCount'] = 0
    pkt['Payload']['SMB'].v['TreeID'] = tree_id

    ret = self.smb_send(pkt.to_s)
    return ret if not do_recv

    ack = self.smb_recv_parse(CONST::SMB_COM_TREE_DISCONNECT)

    if (tree_id == self.last_tree_id)
      self.last_tree_id = 0
    end

    return ack
  end

  # Returns a SMB_CREATE_RES response for a given named pipe
  def create_pipe(filename, disposition = 1, impersonation = 2)
    self.create(filename)
  end

  # Creates a file or opens an existing pipe
  def create(filename, disposition = 1, impersonation = 2, do_recv = true)

    pkt = CONST::SMB_CREATE_PKT.make_struct
    self.smb_defaults(pkt['Payload']['SMB'])

    pkt['Payload']['SMB'].v['Command'] = CONST::SMB_COM_NT_CREATE_ANDX
    pkt['Payload']['SMB'].v['Flags1'] = 0x18
    if self.require_signing
      #ascii
      pkt['Payload']['SMB'].v['Flags2'] = 0x2807
    else
      #ascii
      pkt['Payload']['SMB'].v['Flags2'] =  0x2801
    end

    pkt['Payload']['SMB'].v['WordCount'] = 24

    pkt['Payload'].v['AndX'] = 255
    pkt['Payload'].v['FileNameLen'] = filename.length
    pkt['Payload'].v['CreateFlags'] = 0x16
    pkt['Payload'].v['AccessMask'] = 0x02000000 # Maximum Allowed
    pkt['Payload'].v['ShareAccess'] = 7
    pkt['Payload'].v['CreateOptions'] = 0
    pkt['Payload'].v['Impersonation'] = impersonation
    pkt['Payload'].v['Disposition'] = disposition
    pkt['Payload'].v['Payload'] = filename + "\x00"

    ret = self.smb_send(pkt.to_s)
    return ret if not do_recv

    ack = self.smb_recv_parse(CONST::SMB_COM_NT_CREATE_ANDX)

    # Save off the FileID
    if (ack['Payload'].v['FileID'] > 0)
      self.last_file_id = ack['Payload'].v['FileID']
    end

    return ack
  end

  # Deletes a file from a share
  def delete(filename, tree_id = self.last_tree_id, do_recv = true)

    pkt = CONST::SMB_DELETE_PKT.make_struct
    self.smb_defaults(pkt['Payload']['SMB'])

    pkt['Payload']['SMB'].v['Command'] = CONST::SMB_COM_DELETE
    pkt['Payload']['SMB'].v['Flags1'] = 0x18
    if self.require_signing
      #ascii
      pkt['Payload']['SMB'].v['Flags2'] = 0x2807
    else
      #ascii
      pkt['Payload']['SMB'].v['Flags2'] =  0x2801
    end

    pkt['Payload']['SMB'].v['TreeID'] = tree_id
    pkt['Payload']['SMB'].v['WordCount'] = 1

    pkt['Payload'].v['SearchAttributes'] = 0x06
    pkt['Payload'].v['BufferFormat'] = 4
    pkt['Payload'].v['Payload'] = filename + "\x00"

    ret = self.smb_send(pkt.to_s)
    return ret if not do_recv

    ack = self.smb_recv_parse(CONST::SMB_COM_DELETE)

    return ack
  end

  # Opens an existing file or creates a new one
  def open(filename, mode = 0x12, access = 0x42, do_recv = true)

    pkt = CONST::SMB_OPEN_PKT.make_struct
    self.smb_defaults(pkt['Payload']['SMB'])

    pkt['Payload']['SMB'].v['Command'] = CONST::SMB_COM_OPEN_ANDX
    pkt['Payload']['SMB'].v['Flags1'] = 0x18
    if self.require_signing
      #ascii
      pkt['Payload']['SMB'].v['Flags2'] = 0x2807
    else
      #ascii
      pkt['Payload']['SMB'].v['Flags2'] =  0x2801
    end

    pkt['Payload']['SMB'].v['WordCount'] = 15

    pkt['Payload'].v['AndX'] = 255
    pkt['Payload'].v['Access'] = access
    pkt['Payload'].v['SearchAttributes'] = 0x06
    pkt['Payload'].v['OpenFunction'] = mode
    pkt['Payload'].v['Payload'] = filename + "\x00"

    ret = self.smb_send(pkt.to_s)
    return ret if not do_recv

    ack = self.smb_recv_parse(CONST::SMB_COM_OPEN_ANDX)

    # Save off the FileID
    if (ack['Payload'].v['FileID'] > 0)
      self.last_file_id = ack['Payload'].v['FileID']
    end

    return ack
  end

  # Closes an open file handle
  def close(file_id = self.last_file_id, tree_id = self.last_tree_id, do_recv = true)

    pkt = CONST::SMB_CLOSE_PKT.make_struct
    self.smb_defaults(pkt['Payload']['SMB'])

    pkt['Payload']['SMB'].v['Command'] = CONST::SMB_COM_CLOSE
    pkt['Payload']['SMB'].v['Flags1'] = 0x18
    if self.require_signing
      #ascii
      pkt['Payload']['SMB'].v['Flags2'] = 0x2807
    else
      #ascii
      pkt['Payload']['SMB'].v['Flags2'] =  0x2801
    end

    pkt['Payload']['SMB'].v['TreeID'] = tree_id
    pkt['Payload']['SMB'].v['WordCount'] = 3

    pkt['Payload'].v['FileID'] = file_id
    pkt['Payload'].v['LastWrite'] = -1

    ret = self.smb_send(pkt.to_s)
    return ret if not do_recv

    ack = self.smb_recv_parse(CONST::SMB_COM_CLOSE)

    return ack
  end

  # Writes data to an open file handle
  def write(file_id = self.last_file_id, offset = 0, data = '', do_recv = true)
    pkt = CONST::SMB_WRITE_PKT.make_struct
    self.smb_defaults(pkt['Payload']['SMB'])

    data_offset = pkt.to_s.length - 4

    filler = EVADE.make_offset_filler(evasion_opts['pad_data'], 4096 - data.length - data_offset)

    pkt['Payload']['SMB'].v['Command'] = CONST::SMB_COM_WRITE_ANDX
    pkt['Payload']['SMB'].v['Flags1'] = 0x18
    if self.require_signing
      #ascii
      pkt['Payload']['SMB'].v['Flags2'] = 0x2805
    else
      #ascii
      pkt['Payload']['SMB'].v['Flags2'] =  0x2801
    end

    pkt['Payload']['SMB'].v['WordCount'] = 14

    pkt['Payload'].v['AndX'] = 255
    pkt['Payload'].v['FileID'] = file_id
    pkt['Payload'].v['Offset'] = offset
    pkt['Payload'].v['Reserved2'] = -1
    pkt['Payload'].v['WriteMode'] = 8
    pkt['Payload'].v['Remaining'] = data.length
    # pkt['Payload'].v['DataLenHigh'] = (data.length / 65536).to_i
    pkt['Payload'].v['DataLenLow'] = (data.length % 65536).to_i
    pkt['Payload'].v['DataOffset'] = data_offset + filler.length
    pkt['Payload'].v['Payload'] = filler + data

    ret = self.smb_send(pkt.to_s)
    return ret if not do_recv

    ack = self.smb_recv_parse(CONST::SMB_COM_WRITE_ANDX)

    return ack
  end


  # Reads data from an open file handle
  def read(file_id = self.last_file_id, offset = 0, data_length = 64000, do_recv = true)

    pkt = CONST::SMB_READ_PKT.make_struct
    self.smb_defaults(pkt['Payload']['SMB'])

    pkt['Payload']['SMB'].v['Command'] = CONST::SMB_COM_READ_ANDX
    pkt['Payload']['SMB'].v['Flags1'] = 0x18
    if self.require_signing
      #ascii
      pkt['Payload']['SMB'].v['Flags2'] = 0x2807
    else
      #ascii
      pkt['Payload']['SMB'].v['Flags2'] =  0x2801
    end

    pkt['Payload']['SMB'].v['WordCount'] = 10

    pkt['Payload'].v['AndX'] = 255
    pkt['Payload'].v['FileID'] = file_id
    pkt['Payload'].v['Offset'] = offset
    # pkt['Payload'].v['MaxCountHigh'] = (data_length / 65536).to_i
    pkt['Payload'].v['MaxCountLow'] = (data_length % 65536).to_i
    pkt['Payload'].v['MinCount'] = data_length
    pkt['Payload'].v['Reserved2'] = -1

    ret = self.smb_send(pkt.to_s)
    return ret if not do_recv

    ack = self.smb_recv_parse(CONST::SMB_COM_READ_ANDX, true)

    err = ack['Payload']['SMB'].v['ErrorClass']

    # Catch some non-fatal error codes
    if (err != 0 && err != CONST::SMB_ERROR_BUFFER_OVERFLOW)
      failure = XCEPT::ErrorCode.new
      failure.word_count = ack['Payload']['SMB'].v['WordCount']
      failure.command = ack['Payload']['SMB'].v['Command']
      failure.error_code = ack['Payload']['SMB'].v['ErrorClass']
      raise failure
    end

    return ack
  end


  # Perform a transaction against a named pipe
  def trans_named_pipe(file_id, data = '', no_response = nil)
    pipe = EVADE.make_trans_named_pipe_name(evasion_opts['pad_file'])
    self.trans(pipe, '', data, 2, [0x26, file_id].pack('vv'), no_response)
  end

  # Perform a mailslot write over SMB
  # Warning: This can kill srv.sys unless MS06-035 is applied
  def trans_mailslot (name, data = '')
    # Setup data must be:
    #  Operation: 1 (write)
    #   Priority: 0
    #      Class: Reliable
    self.trans_maxzero(name, '', data, 3, [1, 0, 1].pack('vvv'), true )
  end

  # Perform a transaction against a given pipe name
  def trans(pipe, param = '', body = '', setup_count = 0, setup_data = '', no_response = false, do_recv = true)

    # Null-terminate the pipe parameter if needed
    if (pipe[-1,1] != "\x00")
      pipe << "\x00"
    end

    pkt = CONST::SMB_TRANS_PKT.make_struct
    self.smb_defaults(pkt['Payload']['SMB'])

    # Packets larger than mlen will cause XP SP2 to disconnect us ;-(
    mlen = 4200

    # Figure out how much space is taken up by our current arguments
    xlen =  pipe.length + param.length + body.length

    filler1 = ''
    filler2 = ''

    # Fill any available space depending on the evasion settings
    if (xlen < mlen)
      filler1 = EVADE.make_offset_filler(evasion_opts['pad_data'], (mlen-xlen)/2)
      filler2 = EVADE.make_offset_filler(evasion_opts['pad_data'], (mlen-xlen)/2)
    end

    # Squish the whole thing together
    data = pipe + filler1 + param + filler2 + body

    # Throw some form of a warning out?
    if (data.length > mlen)
      # XXX This call will more than likely fail :-(
    end

    # Calculate all of the offsets
    base_offset = pkt.to_s.length + (setup_count * 2) - 4
    param_offset = base_offset + pipe.length + filler1.length
    data_offset = param_offset + filler2.length + param.length

    pkt['Payload']['SMB'].v['Command'] = CONST::SMB_COM_TRANSACTION
    pkt['Payload']['SMB'].v['Flags1'] = 0x18
    if self.require_signing
      #ascii
      pkt['Payload']['SMB'].v['Flags2'] = 0x2807
    else
      #ascii
      pkt['Payload']['SMB'].v['Flags2'] =  0x2801
    end

    pkt['Payload']['SMB'].v['WordCount'] = 14 + setup_count

    pkt['Payload'].v['ParamCountTotal'] = param.length
    pkt['Payload'].v['DataCountTotal'] = body.length
    pkt['Payload'].v['ParamCountMax'] = 1024
    pkt['Payload'].v['DataCountMax'] = 65000
    pkt['Payload'].v['ParamCount'] = param.length
    pkt['Payload'].v['ParamOffset'] = param_offset
    pkt['Payload'].v['DataCount'] = body.length
    pkt['Payload'].v['DataOffset'] = data_offset
    pkt['Payload'].v['SetupCount'] = setup_count
    pkt['Payload'].v['SetupData'] = setup_data

    pkt['Payload'].v['Payload'] = data

    if no_response
      pkt['Payload'].v['Flags'] = 2
    end

    ret = self.smb_send(pkt.to_s)
    return ret if no_response or not do_recv

    self.smb_recv_parse(CONST::SMB_COM_TRANSACTION)
  end



  # Perform a transaction against a given pipe name
  # Difference from trans: sets MaxParam/MaxData to zero
  # This is required to trigger mailslot bug :-(
  def trans_maxzero(pipe, param = '', body = '', setup_count = 0, setup_data = '', no_response = false, do_recv = true)

    # Null-terminate the pipe parameter if needed
    if (pipe[-1] != 0)
      pipe << "\x00"
    end

    pkt = CONST::SMB_TRANS_PKT.make_struct
    self.smb_defaults(pkt['Payload']['SMB'])

    # Packets larger than mlen will cause XP SP2 to disconnect us ;-(
    mlen = 4200

    # Figure out how much space is taken up by our current arguments
    xlen =  pipe.length + param.length + body.length

    filler1 = ''
    filler2 = ''

    # Fill any available space depending on the evasion settings
    if (xlen < mlen)
      filler1 = EVADE.make_offset_filler(evasion_opts['pad_data'], (mlen-xlen)/2)
      filler2 = EVADE.make_offset_filler(evasion_opts['pad_data'], (mlen-xlen)/2)
    end

    # Squish the whole thing together
    data = pipe + filler1 + param + filler2 + body

    # Throw some form of a warning out?
    if (data.length > mlen)
      # XXX This call will more than likely fail :-(
    end

    # Calculate all of the offsets
    base_offset = pkt.to_s.length + (setup_count * 2) - 4
    param_offset = base_offset + pipe.length + filler1.length
    data_offset = param_offset + filler2.length + param.length

    pkt['Payload']['SMB'].v['Command'] = CONST::SMB_COM_TRANSACTION
    pkt['Payload']['SMB'].v['Flags1'] = 0x18
    if self.require_signing
      #ascii
      pkt['Payload']['SMB'].v['Flags2'] = 0x2807
    else
      #ascii
      pkt['Payload']['SMB'].v['Flags2'] =  0x2801
    end

    pkt['Payload']['SMB'].v['WordCount'] = 14 + setup_count

    pkt['Payload'].v['ParamCountTotal'] = param.length
    pkt['Payload'].v['DataCountTotal'] = body.length
    pkt['Payload'].v['ParamCountMax'] = 0
    pkt['Payload'].v['DataCountMax'] = 0
    pkt['Payload'].v['ParamCount'] = param.length
    pkt['Payload'].v['ParamOffset'] = param_offset
    pkt['Payload'].v['DataCount'] = body.length
    pkt['Payload'].v['DataOffset'] = data_offset
    pkt['Payload'].v['SetupCount'] = setup_count
    pkt['Payload'].v['SetupData'] = setup_data

    pkt['Payload'].v['Payload'] = data

    if no_response
      pkt['Payload'].v['Flags'] = 2
    end

    ret = self.smb_send(pkt.to_s)
    return ret if no_response or not do_recv

    self.smb_recv_parse(CONST::SMB_COM_TRANSACTION)
  end


  # Perform a transaction against a given pipe name (no null terminator)
  def trans_nonull(pipe, param = '', body = '', setup_count = 0, setup_data = '', no_response = false, do_recv = true)

    pkt = CONST::SMB_TRANS_PKT.make_struct
    self.smb_defaults(pkt['Payload']['SMB'])

    # Packets larger than mlen will cause XP SP2 to disconnect us ;-(
    mlen = 4200

    # Figure out how much space is taken up by our current arguments
    xlen =  pipe.length + param.length + body.length

    filler1 = ''
    filler2 = ''

    # Fill any available space depending on the evasion settings
    if (xlen < mlen)
      filler1 = EVADE.make_offset_filler(evasion_opts['pad_data'], (mlen-xlen)/2)
      filler2 = EVADE.make_offset_filler(evasion_opts['pad_data'], (mlen-xlen)/2)
    end

    # Squish the whole thing together
    data = pipe + filler1 + param + filler2 + body

    # Throw some form of a warning out?
    if (data.length > mlen)
      # XXX This call will more than likely fail :-(
    end

    # Calculate all of the offsets
    base_offset = pkt.to_s.length + (setup_count * 2) - 4
    param_offset = base_offset + pipe.length + filler1.length
    data_offset = param_offset + filler2.length + param.length

    pkt['Payload']['SMB'].v['Command'] = CONST::SMB_COM_TRANSACTION
    pkt['Payload']['SMB'].v['Flags1'] = 0x18
    if self.require_signing
      #ascii
      pkt['Payload']['SMB'].v['Flags2'] = 0x2807
    else
      #ascii
      pkt['Payload']['SMB'].v['Flags2'] =  0x2801
    end

    pkt['Payload']['SMB'].v['WordCount'] = 14 + setup_count

    pkt['Payload'].v['ParamCountTotal'] = param.length
    pkt['Payload'].v['DataCountTotal'] = body.length
    pkt['Payload'].v['ParamCountMax'] = 0
    pkt['Payload'].v['DataCountMax'] = 0
    pkt['Payload'].v['ParamCount'] = param.length
    pkt['Payload'].v['ParamOffset'] = param_offset
    pkt['Payload'].v['DataCount'] = body.length
    pkt['Payload'].v['DataOffset'] = data_offset
    pkt['Payload'].v['SetupCount'] = setup_count
    pkt['Payload'].v['SetupData'] = setup_data

    pkt['Payload'].v['Payload'] = data

    if no_response
      pkt['Payload'].v['Flags'] = 2
    end

    ret = self.smb_send(pkt.to_s)
    return ret if no_response or not do_recv

    self.smb_recv_parse(CONST::SMB_COM_TRANSACTION)
  end

  # Perform a transaction2 request using the specified subcommand, parameters, and data
  def trans2(subcommand, param = '', body = '', do_recv = true)

    setup_count = 1
    setup_data = [subcommand].pack('v')

    data = param + body

    pkt = CONST::SMB_TRANS2_PKT.make_struct
    self.smb_defaults(pkt['Payload']['SMB'])

    base_offset = pkt.to_s.length + (setup_count * 2) - 4
    param_offset = base_offset
    data_offset = param_offset + param.length

    pkt['Payload']['SMB'].v['Command'] = CONST::SMB_COM_TRANSACTION2
    pkt['Payload']['SMB'].v['Flags1'] = 0x18
    if self.require_signing
      #ascii
      pkt['Payload']['SMB'].v['Flags2'] = 0x2807
    else
      #ascii
      pkt['Payload']['SMB'].v['Flags2'] =  0x2801
    end

    pkt['Payload']['SMB'].v['WordCount'] = 14 + setup_count

    pkt['Payload'].v['ParamCountTotal'] = param.length
    pkt['Payload'].v['DataCountTotal'] = body.length
    pkt['Payload'].v['ParamCountMax'] = 1024
    pkt['Payload'].v['DataCountMax'] = 65000
    pkt['Payload'].v['ParamCount'] = param.length
    pkt['Payload'].v['ParamOffset'] = param_offset
    pkt['Payload'].v['DataCount'] = body.length
    pkt['Payload'].v['DataOffset'] = data_offset
    pkt['Payload'].v['SetupCount'] = setup_count
    pkt['Payload'].v['SetupData'] = setup_data

    pkt['Payload'].v['Payload'] = data

    ret = self.smb_send(pkt.to_s)
    return ret if not do_recv

    ack = self.smb_recv_parse(CONST::SMB_COM_TRANSACTION2)

    return ack
  end


  # Perform a nttransaction request using the specified subcommand, parameters, and data
  def nttrans(subcommand, param = '', body = '', setup_count = 0, setup_data = '', do_recv = true)

    data = param + body

    pkt = CONST::SMB_NTTRANS_PKT.make_struct
    self.smb_defaults(pkt['Payload']['SMB'])

    base_offset = pkt.to_s.length + (setup_count * 2) - 4
    param_offset = base_offset
    data_offset = param_offset + param.length

    pkt['Payload']['SMB'].v['Command'] = CONST::SMB_COM_NT_TRANSACT
    pkt['Payload']['SMB'].v['Flags1'] = 0x18
    if self.require_signing
      #ascii
      pkt['Payload']['SMB'].v['Flags2'] = 0x2807
    else
      #ascii
      pkt['Payload']['SMB'].v['Flags2'] =  0x2801
    end

    pkt['Payload']['SMB'].v['WordCount'] = 19 + setup_count

    pkt['Payload'].v['ParamCountTotal'] = param.length
    pkt['Payload'].v['DataCountTotal'] = body.length
    pkt['Payload'].v['ParamCountMax'] = 1024
    pkt['Payload'].v['DataCountMax'] = 65000
    pkt['Payload'].v['ParamCount'] = param.length
    pkt['Payload'].v['ParamOffset'] = param_offset
    pkt['Payload'].v['DataCount'] = body.length
    pkt['Payload'].v['DataOffset'] = data_offset
    pkt['Payload'].v['SetupCount'] = setup_count
    pkt['Payload'].v['SetupData'] = setup_data
    pkt['Payload'].v['Subcommand'] = subcommand

    pkt['Payload'].v['Payload'] = data

    ret = self.smb_send(pkt.to_s)
    return ret if not do_recv

    ack = self.smb_recv_parse(CONST::SMB_COM_NT_TRANSACT)
    return ack
  end

  # Perform a nttransaction request using the specified subcommand, parameters, and data
  def nttrans_secondary(param = '', body = '', do_recv = true)

<<<<<<< HEAD
		data = param + body

		pkt = CONST::SMB_NTTRANS_SECONDARY_PKT.make_struct
		self.smb_defaults(pkt['Payload']['SMB'])

		base_offset = pkt.to_s.length - 4
		param_offset = base_offset
		data_offset = param_offset + param.length

		pkt['Payload']['SMB'].v['Command'] = CONST::SMB_COM_NT_TRANSACT_SECONDARY
		pkt['Payload']['SMB'].v['Flags1'] = 0x18
		if self.require_signing
			#ascii
			pkt['Payload']['SMB'].v['Flags2'] = 0x2807
		else
			#ascii
			pkt['Payload']['SMB'].v['Flags2'] =  0x2801
		end

		pkt['Payload']['SMB'].v['WordCount'] = 18

		pkt['Payload'].v['ParamCountTotal'] = param.length
		pkt['Payload'].v['DataCountTotal'] = body.length
		pkt['Payload'].v['ParamCount'] = param.length
		pkt['Payload'].v['ParamOffset'] = param_offset
		pkt['Payload'].v['DataCount'] = body.length
		pkt['Payload'].v['DataOffset'] = data_offset

		pkt['Payload'].v['Payload'] = data

		ret = self.smb_send(pkt.to_s)
		return ret if not do_recv

		ack = self.smb_recv_parse(CONST::SMB_COM_NT_TRANSACT_SECONDARY)
		return ack
	end

	def queryfs(level)
		parm = [level].pack('v')

		begin
			resp = trans2(CONST::TRANS2_QUERY_FS_INFO, parm, '')

			pcnt = resp['Payload'].v['ParamCount']
			dcnt = resp['Payload'].v['DataCount']
			poff = resp['Payload'].v['ParamOffset']
			doff = resp['Payload'].v['DataOffset']

			# Get the raw packet bytes
			resp_rpkt = resp.to_s

			# Remove the NetBIOS header
			resp_rpkt.slice!(0, 4)

			resp_parm = resp_rpkt[poff, pcnt]
			resp_data = resp_rpkt[doff, dcnt]
			return resp_data

		rescue ::Exception
			raise $!
		end
	end

	def symlink(src,dst)
		parm = [513, 0x00000000].pack('vV') + src + "\x00"

		begin
			resp = trans2(CONST::TRANS2_SET_PATH_INFO, parm, dst + "\x00")

			pcnt = resp['Payload'].v['ParamCount']
			dcnt = resp['Payload'].v['DataCount']
			poff = resp['Payload'].v['ParamOffset']
			doff = resp['Payload'].v['DataOffset']

			# Get the raw packet bytes
			resp_rpkt = resp.to_s

			# Remove the NetBIOS header
			resp_rpkt.slice!(0, 4)

			resp_parm = resp_rpkt[poff, pcnt]
			resp_data = resp_rpkt[doff, dcnt]
			return resp_data

		rescue ::Exception
			raise $!
		end
	end

	# Obtains allocation information on the mounted tree
	def queryfs_info_allocation
		data = queryfs(CONST::SMB_INFO_ALLOCATION)
		head = %w{fs_id sectors_per_unit unit_total units_available bytes_per_sector}
		vals = data.unpack('VVVVv')
		info = { }
		head.each_index {|i| info[head[i]]=vals[i]}
		return info
	end

	# Obtains volume information on the mounted tree
	def queryfs_info_volume
		data = queryfs(CONST::SMB_INFO_VOLUME)
		vals = data.unpack('VCA*')
		return {
			'serial' => vals[0],
			'label'  => vals[2][0,vals[1]].gsub("\x00", '')
		}
	end

	# Obtains file system volume information on the mounted tree
	def queryfs_fs_volume
		data = queryfs(CONST::SMB_QUERY_FS_VOLUME_INFO)
		vals = data.unpack('VVVVCCA*')
		return {
			'create_time' => (vals[1] << 32) + vals[0],
			'serial'      => vals[2],
			'label'       => vals[6][0,vals[3]].gsub("\x00", '')
		}
	end

	# Obtains file system size information on the mounted tree
	def queryfs_fs_size
		data = queryfs(CONST::SMB_QUERY_FS_SIZE_INFO)
		vals = data.unpack('VVVVVV')
		return {
			'total_alloc_units' => (vals[1] << 32) + vals[0],
			'total_free_units'  => (vals[3] << 32) + vals[2],
			'sectors_per_unit'  => vals[4],
			'bytes_per_sector'  => vals[5]
		}
	end

	# Obtains file system device information on the mounted tree
	def queryfs_fs_device
		data = queryfs(CONST::SMB_QUERY_FS_DEVICE_INFO)
		vals = data.unpack('VV')
		return {
			'device_type'   => vals[0],
			'device_chars'  => vals[1],
		}
	end

	# Obtains file system attribute information on the mounted tree
	def queryfs_fs_attribute
		data = queryfs(CONST::SMB_QUERY_FS_ATTRIBUTE_INFO)
		vals = data.unpack('VVVA*')
		return {
			'fs_attributes' => vals[0],
			'max_file_name' => vals[1],
			'fs_name'       => vals[3][0, vals[2]].gsub("\x00", '')
		}
	end

	# Enumerates a specific path on the mounted tree
	def find_first(path)
		files = { }
		parm = [
			26,  # Search for ALL files
			20,  # Maximum search count
			6,   # Resume and Close on End of Search
			260, # Level of interest
			0,   # Storage type is zero
		].pack('vvvvV') + path + "\x00"

		begin
			resp = trans2(CONST::TRANS2_FIND_FIRST2, parm, '')
			search_next = 0
			begin
				pcnt = resp['Payload'].v['ParamCount']
				dcnt = resp['Payload'].v['DataCount']
				poff = resp['Payload'].v['ParamOffset']
				doff = resp['Payload'].v['DataOffset']

				# Get the raw packet bytes
				resp_rpkt = resp.to_s

				# Remove the NetBIOS header
				resp_rpkt.slice!(0, 4)

				resp_parm = resp_rpkt[poff, pcnt]
				resp_data = resp_rpkt[doff, dcnt]

				if search_next == 0
					# search id, search count, end of search, error offset, last name offset
					sid, scnt, eos, eoff, loff = resp_parm.unpack('v5')
				else
					# FINX_NEXT doesn't return a SID
					scnt, eos, eoff, loff = resp_parm.unpack('v4')
				end
				didx = 0
				while (didx < resp_data.length)
					info_buff = resp_data[didx, 70]
					break if info_buff.length != 70
					info = info_buff.unpack(
						'V'+	# Next Entry Offset
						'V'+	# File Index
						'VV'+	# Time Create
						'VV'+	# Time Last Access
						'VV'+	# Time Last Write
						'VV'+	# Time Change
						'VV'+	# End of File
						'VV'+	# Allocation Size
						'V'+	# File Attributes
						'V'+	# File Name Length
						'V'+	# Extended Attr List Length
						'C'+	# Short File Name Length
						'C' 	# Reserved
					)
					name = resp_data[didx + 70 + 24, info[15]].sub!(/\x00+$/, '')
					files[name] =
					{
						'type' => (info[14] & 0x10) ? 'D' : 'F',
						'attr' => info[14],
						'info' => info
					}

					break if info[0] == 0
					didx += info[0]
				end
				last_search_id = sid
				last_offset = loff
				last_filename = name
				if eos == 0 and last_offset != 0 #If we aren't at the end of the search, run find_next
					resp = find_next(last_search_id, last_offset, last_filename)
					search_next = 1 # Flip bit so response params will parse correctly
				end
			end until eos != 0 or last_offset == 0
		rescue ::Exception
			raise $!
		end

		return files
	end

	# Supplements find_first if file/dir count exceeds max search count
	def find_next(sid, resume_key, last_filename)

		parm = [
			sid, # Search ID
			20, # Maximum search count (Size of 20 keeps response to 1 packet)
			260, # Level of interest
			resume_key,   # Resume key from previous (Last name offset)
			6,   # Close search if end of search
		].pack('vvvVv') + last_filename + "\x00" # Last filename returned from find_first or find_next
		resp = trans2(CONST::TRANS2_FIND_NEXT2, parm, '')
		return resp # Returns the FIND_NEXT2 response packet for parsing by the find_first function
	end

	# Recursively search through directories, to a max depth, searching for filenames
	# that matches regex and returns path to matching files.
	def file_search(current_path, regex, depth)
		depth -= 1
		if depth < 0
			return
		end

		results = find_first("#{current_path}*")
		files = []

		results.each do |result|
			if result[0] =~ /^(\.){1,2}$/  # Ignore . ..
				next
			end

			if result[1]['attr'] & CONST::SMB_EXT_FILE_ATTR_DIRECTORY > 0
				search_path = "#{current_path}#{result[0]}\\"
				begin
					files << file_search(search_path, regex, depth).flatten.compact
				rescue Rex::Proto::SMB::Exceptions::ErrorCode => e
					# Ignore permission errors
					unless e.get_error(e.error_code) == 'STATUS_ACCESS_DENIED'
						raise e
					end
				end
			else
				if result[0] =~ regex
					files << "#{current_path}#{result[0]}"
				end
			end
		end

		return files.flatten.compact
	end

	# Creates a new directory on the mounted tree
	def create_directory(name)
		files = { }
		parm = [0].pack('V') + name + "\x00"
		resp = trans2(CONST::TRANS2_CREATE_DIRECTORY, parm, '')
	end
=======
    data = param + body

    pkt = CONST::SMB_NTTRANS_SECONDARY_PKT.make_struct
    self.smb_defaults(pkt['Payload']['SMB'])

    base_offset = pkt.to_s.length - 4
    param_offset = base_offset
    data_offset = param_offset + param.length

    pkt['Payload']['SMB'].v['Command'] = CONST::SMB_COM_NT_TRANSACT_SECONDARY
    pkt['Payload']['SMB'].v['Flags1'] = 0x18
    if self.require_signing
      #ascii
      pkt['Payload']['SMB'].v['Flags2'] = 0x2807
    else
      #ascii
      pkt['Payload']['SMB'].v['Flags2'] =  0x2801
    end

    pkt['Payload']['SMB'].v['WordCount'] = 18

    pkt['Payload'].v['ParamCountTotal'] = param.length
    pkt['Payload'].v['DataCountTotal'] = body.length
    pkt['Payload'].v['ParamCount'] = param.length
    pkt['Payload'].v['ParamOffset'] = param_offset
    pkt['Payload'].v['DataCount'] = body.length
    pkt['Payload'].v['DataOffset'] = data_offset

    pkt['Payload'].v['Payload'] = data

    ret = self.smb_send(pkt.to_s)
    return ret if not do_recv

    ack = self.smb_recv_parse(CONST::SMB_COM_NT_TRANSACT_SECONDARY)
    return ack
  end

  def queryfs(level)
    parm = [level].pack('v')

    begin
      resp = trans2(CONST::TRANS2_QUERY_FS_INFO, parm, '')

      pcnt = resp['Payload'].v['ParamCount']
      dcnt = resp['Payload'].v['DataCount']
      poff = resp['Payload'].v['ParamOffset']
      doff = resp['Payload'].v['DataOffset']

      # Get the raw packet bytes
      resp_rpkt = resp.to_s

      # Remove the NetBIOS header
      resp_rpkt.slice!(0, 4)

      resp_parm = resp_rpkt[poff, pcnt]
      resp_data = resp_rpkt[doff, dcnt]
      return resp_data

    rescue ::Exception
      raise $!
    end
  end

  def symlink(src,dst)
    parm = [513, 0x00000000].pack('vV') + src + "\x00"

    begin
      resp = trans2(CONST::TRANS2_SET_PATH_INFO, parm, dst + "\x00")

      pcnt = resp['Payload'].v['ParamCount']
      dcnt = resp['Payload'].v['DataCount']
      poff = resp['Payload'].v['ParamOffset']
      doff = resp['Payload'].v['DataOffset']

      # Get the raw packet bytes
      resp_rpkt = resp.to_s

      # Remove the NetBIOS header
      resp_rpkt.slice!(0, 4)

      resp_parm = resp_rpkt[poff, pcnt]
      resp_data = resp_rpkt[doff, dcnt]
      return resp_data

    rescue ::Exception
      raise $!
    end
  end

  # Obtains allocation information on the mounted tree
  def queryfs_info_allocation
    data = queryfs(CONST::SMB_INFO_ALLOCATION)
    head = %w{fs_id sectors_per_unit unit_total units_available bytes_per_sector}
    vals = data.unpack('VVVVv')
    info = { }
    head.each_index {|i| info[head[i]]=vals[i]}
    return info
  end

  # Obtains volume information on the mounted tree
  def queryfs_info_volume
    data = queryfs(CONST::SMB_INFO_VOLUME)
    vals = data.unpack('VCA*')
    return {
      'serial' => vals[0],
      'label'  => vals[2][0,vals[1]].gsub("\x00", '')
    }
  end

  # Obtains file system volume information on the mounted tree
  def queryfs_fs_volume
    data = queryfs(CONST::SMB_QUERY_FS_VOLUME_INFO)
    vals = data.unpack('VVVVCCA*')
    return {
      'create_time' => (vals[1] << 32) + vals[0],
      'serial'      => vals[2],
      'label'       => vals[6][0,vals[3]].gsub("\x00", '')
    }
  end

  # Obtains file system size information on the mounted tree
  def queryfs_fs_size
    data = queryfs(CONST::SMB_QUERY_FS_SIZE_INFO)
    vals = data.unpack('VVVVVV')
    return {
      'total_alloc_units' => (vals[1] << 32) + vals[0],
      'total_free_units'  => (vals[3] << 32) + vals[2],
      'sectors_per_unit'  => vals[4],
      'bytes_per_sector'  => vals[5]
    }
  end

  # Obtains file system device information on the mounted tree
  def queryfs_fs_device
    data = queryfs(CONST::SMB_QUERY_FS_DEVICE_INFO)
    vals = data.unpack('VV')
    return {
      'device_type'   => vals[0],
      'device_chars'  => vals[1],
    }
  end

  # Obtains file system attribute information on the mounted tree
  def queryfs_fs_attribute
    data = queryfs(CONST::SMB_QUERY_FS_ATTRIBUTE_INFO)
    vals = data.unpack('VVVA*')
    return {
      'fs_attributes' => vals[0],
      'max_file_name' => vals[1],
      'fs_name'       => vals[3][0, vals[2]].gsub("\x00", '')
    }
  end

  # Enumerates a specific path on the mounted tree
  def find_first(path)
    files = { }
    parm = [
      26,  # Search for ALL files
      20,  # Maximum search count
      6,   # Resume and Close on End of Search
      260, # Level of interest
      0,   # Storage type is zero
    ].pack('vvvvV') + path + "\x00"

    begin
      resp = trans2(CONST::TRANS2_FIND_FIRST2, parm, '')
      search_next = 0
      begin
        pcnt = resp['Payload'].v['ParamCount']
        dcnt = resp['Payload'].v['DataCount']
        poff = resp['Payload'].v['ParamOffset']
        doff = resp['Payload'].v['DataOffset']

        # Get the raw packet bytes
        resp_rpkt = resp.to_s

        # Remove the NetBIOS header
        resp_rpkt.slice!(0, 4)

        resp_parm = resp_rpkt[poff, pcnt]
        resp_data = resp_rpkt[doff, dcnt]

        if search_next == 0
          # search id, search count, end of search, error offset, last name offset
          sid, scnt, eos, eoff, loff = resp_parm.unpack('v5')
        else
          # FINX_NEXT doesn't return a SID
          scnt, eos, eoff, loff = resp_parm.unpack('v4')
        end
        didx = 0
        while (didx < resp_data.length)
          info_buff = resp_data[didx, 70]
          break if info_buff.length != 70
          info = info_buff.unpack(
            'V'+	# Next Entry Offset
            'V'+	# File Index
            'VV'+	# Time Create
            'VV'+	# Time Last Access
            'VV'+	# Time Last Write
            'VV'+	# Time Change
            'VV'+	# End of File
            'VV'+	# Allocation Size
            'V'+	# File Attributes
            'V'+	# File Name Length
            'V'+	# Extended Attr List Length
            'C'+	# Short File Name Length
            'C' 	# Reserved
          )
          name = resp_data[didx + 70 + 24, info[15]].sub(/\x00+$/, '')
          files[name] =
          {
            'type' => ((info[14] & 0x10)==0x10) ? 'D' : 'F',
            'attr' => info[14],
            'info' => info
          }

          break if info[0] == 0
          didx += info[0]
        end
        last_search_id = sid
        last_offset = loff
        last_filename = name
        if eos == 0 and last_offset != 0 #If we aren't at the end of the search, run find_next
          resp = find_next(last_search_id, last_offset, last_filename)
          search_next = 1 # Flip bit so response params will parse correctly
        end
      end until eos != 0 or last_offset == 0
    rescue ::Exception
      raise $!
    end

    return files
  end

  # Supplements find_first if file/dir count exceeds max search count
  def find_next(sid, resume_key, last_filename)

    parm = [
      sid, # Search ID
      20, # Maximum search count (Size of 20 keeps response to 1 packet)
      260, # Level of interest
      resume_key,   # Resume key from previous (Last name offset)
      6,   # Close search if end of search
    ].pack('vvvVv') + last_filename.to_s + "\x00" # Last filename returned from find_first or find_next
    resp = trans2(CONST::TRANS2_FIND_NEXT2, parm, '')
    return resp # Returns the FIND_NEXT2 response packet for parsing by the find_first function
  end

  # Creates a new directory on the mounted tree
  def create_directory(name)
    files = { }
    parm = [0].pack('V') + name + "\x00"
    resp = trans2(CONST::TRANS2_CREATE_DIRECTORY, parm, '')
  end
>>>>>>> 8566c1da

# public read/write methods
  attr_accessor	:native_os, :native_lm, :encrypt_passwords, :extended_security, :read_timeout, :evasion_opts
  attr_accessor	:verify_signature, :use_ntlmv2, :usentlm2_session, :send_lm, :use_lanman_key, :send_ntlm
  attr_accessor  	:system_time, :system_zone
  #misc
  attr_accessor   :spnopt # used for SPN

# public read methods
  attr_reader		:dialect, :session_id, :challenge_key, :peer_native_lm, :peer_native_os
  attr_reader		:default_domain, :default_name, :auth_user, :auth_user_id
  attr_reader		:multiplex_id, :last_tree_id, :last_file_id, :process_id, :last_search_id
  attr_reader		:dns_host_name, :dns_domain_name
  attr_reader		:security_mode, :server_guid
  #signing related
  attr_reader		:sequence_counter,:signing_key, :require_signing

# private methods
  attr_writer		:dialect, :session_id, :challenge_key, :peer_native_lm, :peer_native_os
  attr_writer		:default_domain, :default_name, :auth_user, :auth_user_id
  attr_writer		:dns_host_name, :dns_domain_name
  attr_writer		:multiplex_id, :last_tree_id, :last_file_id, :process_id, :last_search_id
  attr_writer		:security_mode, :server_guid
  #signing related
  attr_writer		:sequence_counter,:signing_key, :require_signing

  attr_accessor	:socket


end
end
end
end<|MERGE_RESOLUTION|>--- conflicted
+++ resolved
@@ -1673,7 +1673,6 @@
   # Perform a nttransaction request using the specified subcommand, parameters, and data
   def nttrans_secondary(param = '', body = '', do_recv = true)
 
-<<<<<<< HEAD
 		data = param + body
 
 		pkt = CONST::SMB_NTTRANS_SECONDARY_PKT.make_struct
@@ -1964,262 +1963,6 @@
 		parm = [0].pack('V') + name + "\x00"
 		resp = trans2(CONST::TRANS2_CREATE_DIRECTORY, parm, '')
 	end
-=======
-    data = param + body
-
-    pkt = CONST::SMB_NTTRANS_SECONDARY_PKT.make_struct
-    self.smb_defaults(pkt['Payload']['SMB'])
-
-    base_offset = pkt.to_s.length - 4
-    param_offset = base_offset
-    data_offset = param_offset + param.length
-
-    pkt['Payload']['SMB'].v['Command'] = CONST::SMB_COM_NT_TRANSACT_SECONDARY
-    pkt['Payload']['SMB'].v['Flags1'] = 0x18
-    if self.require_signing
-      #ascii
-      pkt['Payload']['SMB'].v['Flags2'] = 0x2807
-    else
-      #ascii
-      pkt['Payload']['SMB'].v['Flags2'] =  0x2801
-    end
-
-    pkt['Payload']['SMB'].v['WordCount'] = 18
-
-    pkt['Payload'].v['ParamCountTotal'] = param.length
-    pkt['Payload'].v['DataCountTotal'] = body.length
-    pkt['Payload'].v['ParamCount'] = param.length
-    pkt['Payload'].v['ParamOffset'] = param_offset
-    pkt['Payload'].v['DataCount'] = body.length
-    pkt['Payload'].v['DataOffset'] = data_offset
-
-    pkt['Payload'].v['Payload'] = data
-
-    ret = self.smb_send(pkt.to_s)
-    return ret if not do_recv
-
-    ack = self.smb_recv_parse(CONST::SMB_COM_NT_TRANSACT_SECONDARY)
-    return ack
-  end
-
-  def queryfs(level)
-    parm = [level].pack('v')
-
-    begin
-      resp = trans2(CONST::TRANS2_QUERY_FS_INFO, parm, '')
-
-      pcnt = resp['Payload'].v['ParamCount']
-      dcnt = resp['Payload'].v['DataCount']
-      poff = resp['Payload'].v['ParamOffset']
-      doff = resp['Payload'].v['DataOffset']
-
-      # Get the raw packet bytes
-      resp_rpkt = resp.to_s
-
-      # Remove the NetBIOS header
-      resp_rpkt.slice!(0, 4)
-
-      resp_parm = resp_rpkt[poff, pcnt]
-      resp_data = resp_rpkt[doff, dcnt]
-      return resp_data
-
-    rescue ::Exception
-      raise $!
-    end
-  end
-
-  def symlink(src,dst)
-    parm = [513, 0x00000000].pack('vV') + src + "\x00"
-
-    begin
-      resp = trans2(CONST::TRANS2_SET_PATH_INFO, parm, dst + "\x00")
-
-      pcnt = resp['Payload'].v['ParamCount']
-      dcnt = resp['Payload'].v['DataCount']
-      poff = resp['Payload'].v['ParamOffset']
-      doff = resp['Payload'].v['DataOffset']
-
-      # Get the raw packet bytes
-      resp_rpkt = resp.to_s
-
-      # Remove the NetBIOS header
-      resp_rpkt.slice!(0, 4)
-
-      resp_parm = resp_rpkt[poff, pcnt]
-      resp_data = resp_rpkt[doff, dcnt]
-      return resp_data
-
-    rescue ::Exception
-      raise $!
-    end
-  end
-
-  # Obtains allocation information on the mounted tree
-  def queryfs_info_allocation
-    data = queryfs(CONST::SMB_INFO_ALLOCATION)
-    head = %w{fs_id sectors_per_unit unit_total units_available bytes_per_sector}
-    vals = data.unpack('VVVVv')
-    info = { }
-    head.each_index {|i| info[head[i]]=vals[i]}
-    return info
-  end
-
-  # Obtains volume information on the mounted tree
-  def queryfs_info_volume
-    data = queryfs(CONST::SMB_INFO_VOLUME)
-    vals = data.unpack('VCA*')
-    return {
-      'serial' => vals[0],
-      'label'  => vals[2][0,vals[1]].gsub("\x00", '')
-    }
-  end
-
-  # Obtains file system volume information on the mounted tree
-  def queryfs_fs_volume
-    data = queryfs(CONST::SMB_QUERY_FS_VOLUME_INFO)
-    vals = data.unpack('VVVVCCA*')
-    return {
-      'create_time' => (vals[1] << 32) + vals[0],
-      'serial'      => vals[2],
-      'label'       => vals[6][0,vals[3]].gsub("\x00", '')
-    }
-  end
-
-  # Obtains file system size information on the mounted tree
-  def queryfs_fs_size
-    data = queryfs(CONST::SMB_QUERY_FS_SIZE_INFO)
-    vals = data.unpack('VVVVVV')
-    return {
-      'total_alloc_units' => (vals[1] << 32) + vals[0],
-      'total_free_units'  => (vals[3] << 32) + vals[2],
-      'sectors_per_unit'  => vals[4],
-      'bytes_per_sector'  => vals[5]
-    }
-  end
-
-  # Obtains file system device information on the mounted tree
-  def queryfs_fs_device
-    data = queryfs(CONST::SMB_QUERY_FS_DEVICE_INFO)
-    vals = data.unpack('VV')
-    return {
-      'device_type'   => vals[0],
-      'device_chars'  => vals[1],
-    }
-  end
-
-  # Obtains file system attribute information on the mounted tree
-  def queryfs_fs_attribute
-    data = queryfs(CONST::SMB_QUERY_FS_ATTRIBUTE_INFO)
-    vals = data.unpack('VVVA*')
-    return {
-      'fs_attributes' => vals[0],
-      'max_file_name' => vals[1],
-      'fs_name'       => vals[3][0, vals[2]].gsub("\x00", '')
-    }
-  end
-
-  # Enumerates a specific path on the mounted tree
-  def find_first(path)
-    files = { }
-    parm = [
-      26,  # Search for ALL files
-      20,  # Maximum search count
-      6,   # Resume and Close on End of Search
-      260, # Level of interest
-      0,   # Storage type is zero
-    ].pack('vvvvV') + path + "\x00"
-
-    begin
-      resp = trans2(CONST::TRANS2_FIND_FIRST2, parm, '')
-      search_next = 0
-      begin
-        pcnt = resp['Payload'].v['ParamCount']
-        dcnt = resp['Payload'].v['DataCount']
-        poff = resp['Payload'].v['ParamOffset']
-        doff = resp['Payload'].v['DataOffset']
-
-        # Get the raw packet bytes
-        resp_rpkt = resp.to_s
-
-        # Remove the NetBIOS header
-        resp_rpkt.slice!(0, 4)
-
-        resp_parm = resp_rpkt[poff, pcnt]
-        resp_data = resp_rpkt[doff, dcnt]
-
-        if search_next == 0
-          # search id, search count, end of search, error offset, last name offset
-          sid, scnt, eos, eoff, loff = resp_parm.unpack('v5')
-        else
-          # FINX_NEXT doesn't return a SID
-          scnt, eos, eoff, loff = resp_parm.unpack('v4')
-        end
-        didx = 0
-        while (didx < resp_data.length)
-          info_buff = resp_data[didx, 70]
-          break if info_buff.length != 70
-          info = info_buff.unpack(
-            'V'+	# Next Entry Offset
-            'V'+	# File Index
-            'VV'+	# Time Create
-            'VV'+	# Time Last Access
-            'VV'+	# Time Last Write
-            'VV'+	# Time Change
-            'VV'+	# End of File
-            'VV'+	# Allocation Size
-            'V'+	# File Attributes
-            'V'+	# File Name Length
-            'V'+	# Extended Attr List Length
-            'C'+	# Short File Name Length
-            'C' 	# Reserved
-          )
-          name = resp_data[didx + 70 + 24, info[15]].sub(/\x00+$/, '')
-          files[name] =
-          {
-            'type' => ((info[14] & 0x10)==0x10) ? 'D' : 'F',
-            'attr' => info[14],
-            'info' => info
-          }
-
-          break if info[0] == 0
-          didx += info[0]
-        end
-        last_search_id = sid
-        last_offset = loff
-        last_filename = name
-        if eos == 0 and last_offset != 0 #If we aren't at the end of the search, run find_next
-          resp = find_next(last_search_id, last_offset, last_filename)
-          search_next = 1 # Flip bit so response params will parse correctly
-        end
-      end until eos != 0 or last_offset == 0
-    rescue ::Exception
-      raise $!
-    end
-
-    return files
-  end
-
-  # Supplements find_first if file/dir count exceeds max search count
-  def find_next(sid, resume_key, last_filename)
-
-    parm = [
-      sid, # Search ID
-      20, # Maximum search count (Size of 20 keeps response to 1 packet)
-      260, # Level of interest
-      resume_key,   # Resume key from previous (Last name offset)
-      6,   # Close search if end of search
-    ].pack('vvvVv') + last_filename.to_s + "\x00" # Last filename returned from find_first or find_next
-    resp = trans2(CONST::TRANS2_FIND_NEXT2, parm, '')
-    return resp # Returns the FIND_NEXT2 response packet for parsing by the find_first function
-  end
-
-  # Creates a new directory on the mounted tree
-  def create_directory(name)
-    files = { }
-    parm = [0].pack('V') + name + "\x00"
-    resp = trans2(CONST::TRANS2_CREATE_DIRECTORY, parm, '')
-  end
->>>>>>> 8566c1da
 
 # public read/write methods
   attr_accessor	:native_os, :native_lm, :encrypt_passwords, :extended_security, :read_timeout, :evasion_opts
