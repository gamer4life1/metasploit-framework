# -*- coding: binary -*-
require 'rex/socket'
require 'rex/proto/http'
require 'rex/text'
require 'digest'
require 'rex/proto/ntlm/crypt'
require 'rex/proto/ntlm/constants'
require 'rex/proto/ntlm/utils'
require 'rex/proto/ntlm/exceptions'
<<<<<<< HEAD
=======

require 'rex/proto/http/client_request'
>>>>>>> 5a79fcd1

module Rex
module Proto
module Http

###
#
# Acts as a client to an HTTP server, sending requests and receiving responses.
#
# See the RFC: http://www.w3.org/Protocols/rfc2616/rfc2616.html
#
###
class Client

	DefaultUserAgent = ClientRequest::DefaultUserAgent

	#
	# Creates a new client instance
	#
	def initialize(host, port = 80, context = {}, ssl = nil, ssl_version = nil, proxies = nil, username = '', password = '')
		self.hostname = host
		self.port     = port.to_i
		self.context  = context
		self.ssl      = ssl
		self.ssl_version = ssl_version
		self.proxies  = proxies
		self.username = username
		self.password = password
<<<<<<< HEAD
		self.config = {
			'read_max_data'   => (1024*1024*1),
			'vhost'           => self.hostname,
			'version'         => '1.1',
			'agent'           => DefaultUserAgent,
			#
			# Evasion options
			#
			'uri_encode_mode'        => 'hex-normal', # hex-all, hex-random, u-normal, u-random, u-all
			'uri_encode_count'       => 1,       # integer
			'uri_full_url'           => false,   # bool
			'pad_method_uri_count'   => 1,       # integer
			'pad_uri_version_count'  => 1,       # integer
			'pad_method_uri_type'    => 'space', # space, tab, apache
			'pad_uri_version_type'   => 'space', # space, tab, apache
			'method_random_valid'    => false,   # bool
			'method_random_invalid'  => false,   # bool
			'method_random_case'     => false,   # bool
			'version_random_valid'   => false,   # bool
			'version_random_invalid' => false,   # bool
			'version_random_case'    => false,   # bool
			'uri_dir_self_reference' => false,   # bool
			'uri_dir_fake_relative'  => false,   # bool
			'uri_use_backslashes'    => false,   # bool
			'pad_fake_headers'       => false,   # bool
			'pad_fake_headers_count' => 16,      # integer
			'pad_get_params'         => false,   # bool
			'pad_get_params_count'   => 8,       # integer
			'pad_post_params'        => false,   # bool
			'pad_post_params_count'  => 8,       # integer
			'uri_fake_end'           => false,   # bool
			'uri_fake_params_start'  => false,   # bool
			'header_folding'         => false,   # bool
			'chunked_size'           => 0,        # integer
			#
			# NTLM Options
			#
			'usentlm2_session' => true,
			'use_ntlmv2'       => true,
			'send_lm'         => true,
			'send_ntlm'       => true,
			'SendSPN'  => true,
			'UseLMKey' => false,
			'domain' => 'WORKSTATION',
			#
			# Digest Options
			#
			'DigestAuthIIS' => true
		}
=======

		# Take ClientRequest's defaults, but override with our own
		self.config = Http::ClientRequest::DefaultConfig.merge({
			'read_max_data'   => (1024*1024*1),
			'vhost'           => self.hostname,
		})
>>>>>>> 5a79fcd1

		# XXX: This info should all be controlled by ClientRequest
		self.config_types = {
			'uri_encode_mode'        => ['hex-normal', 'hex-all', 'hex-random', 'u-normal', 'u-random', 'u-all'],
			'uri_encode_count'       => 'integer',
			'uri_full_url'           => 'bool',
			'pad_method_uri_count'   => 'integer',
			'pad_uri_version_count'  => 'integer',
			'pad_method_uri_type'    => ['space', 'tab', 'apache'],
			'pad_uri_version_type'   => ['space', 'tab', 'apache'],
			'method_random_valid'    => 'bool',
			'method_random_invalid'  => 'bool',
			'method_random_case'     => 'bool',
			'version_random_valid'   => 'bool',
			'version_random_invalid' => 'bool',
			'version_random_case'    => 'bool',
			'uri_dir_self_reference' => 'bool',
			'uri_dir_fake_relative'  => 'bool',
			'uri_use_backslashes'    => 'bool',
			'pad_fake_headers'       => 'bool',
			'pad_fake_headers_count' => 'integer',
			'pad_get_params'         => 'bool',
			'pad_get_params_count'   => 'integer',
			'pad_post_params'        => 'bool',
			'pad_post_params_count'  => 'integer',
			'uri_fake_end'           => 'bool',
			'uri_fake_params_start'  => 'bool',
			'header_folding'         => 'bool',
			'chunked_size'           => 'integer'
		}


	end

	#
	# Set configuration options
	#
	def set_config(opts = {})
		opts.each_pair do |var,val|
			# Default type is string
			typ = self.config_types[var] || 'string'

			# These are enum types
			if(typ.class.to_s == 'Array')
				if not typ.include?(val)
					raise RuntimeError, "The specified value for #{var} is not one of the valid choices"
				end
			end

			# The caller should have converted these to proper ruby types, but
			# take care of the case where they didn't before setting the
			# config.

			if(typ == 'bool')
				val = (val =~ /^(t|y|1)$/i ? true : false || val === true)
			end

			if(typ == 'integer')
				val = val.to_i
			end

			self.config[var]=val
		end
	end

	#
	# Create an arbitrary HTTP request
	#
	# @param opts [Hash]
	# @option opts 'agent'         [String] User-Agent header value
	# @option opts 'basic_auth'    [String] Basic-Auth header value
	# @option opts 'connection'    [String] Connection header value
	# @option opts 'cookie'        [String] Cookie header value
	# @option opts 'data'          [String] HTTP data (only useful with some methods, see rfc2616)
	# @option opts 'encode'        [Bool]   URI encode the supplied URI, default: false
	# @option opts 'headers'       [Hash]   HTTP headers, e.g. <code>{ "X-MyHeader" => "value" }</code>
	# @option opts 'method'        [String] HTTP method to use in the request, not limited to standard methods defined by rfc2616, default: GET
	# @option opts 'proto'         [String] protocol, default: HTTP
	# @option opts 'query'         [String] raw query string
	# @option opts 'raw_headers'   [Hash]   HTTP headers
	# @option opts 'uri'           [String] the URI to request
	# @option opts 'version'       [String] version of the protocol, default: 1.1
	# @option opts 'vhost'         [String] Host header value
	#
<<<<<<< HEAD
	# @return [Request]
	def request_raw(opts={})
		opts['agent']   ||= config['agent']		
=======
	# @return [ClientRequest]
	def request_raw(opts={})
		opts['agent']   ||= config['agent']
>>>>>>> 5a79fcd1
		opts['data']    ||= ''
		opts['uri']     ||= '/'
		opts['cookie']  ||= config['cookie']
		opts['encode']  ||= false
		opts['headers'] ||= config['headers'] || {}
		opts['vhost']   ||= config['vhost']
		opts['method']  ||= 'GET'
		opts['proto']   ||= 'HTTP'
		opts['query']   ||= ''
<<<<<<< HEAD

		opts['ssl']         = self.ssl
		opts['cgi']         = false
		opts['port']        = self.port
		opts['basic_auth']  = opts['basic_auth'] || config['basic_auth'] || ''
		opts['raw_headers'] = opts['raw_headers'] || config['raw_headers'] || ''
		opts['version']     = opts['version']     || config['version'] || '1.1'

		opts['client_config'] = self.config

		if opts['basic_auth'] and not opts['authorization']
			opts['authorization'] = Rex::Text.encode_base64(opts['basic_auth'])
		end

=======

		opts['cgi']         = false
		opts['port']        = self.port
		opts['basic_auth']  = opts['basic_auth'] || config['basic_auth'] || ''
		opts['raw_headers'] = opts['raw_headers'] || config['raw_headers'] || ''
		opts['version']     = opts['version']     || config['version'] || '1.1'

>>>>>>> 5a79fcd1
		req = ClientRequest.new(opts)
	end


	#
	# Create a CGI compatible request
	#
	# @param (see #request_raw)
	# @option opts (see #request_raw)
	# @option opts 'ctype'         [String] Content-Type header value, default: +application/x-www-form-urlencoded+
	# @option opts 'encode_params' [Bool]   URI encode the GET or POST variables (names and values), default: true
	# @option opts 'vars_get'      [Hash]   GET variables as a hash to be translated into a query string
	# @option opts 'vars_post'     [Hash]   POST variables as a hash to be translated into POST data
	#
<<<<<<< HEAD
	# @return [Request]
	def request_cgi(opts={})
		opts['agent']     ||= config['agent']
		opts['data']      ||= ''
		opts['uri']       ||= '/'
		opts['cookie']    ||= config['cookie']
		opts['encode']    ||= false
		opts['headers']   ||= config['headers'] || {}
		opts['vhost']     ||= config['vhost']
		opts['method']    ||= 'GET'
		opts['proto']     ||= 'HTTP'
		opts['query']     ||= ''
		opts['ctype']     ||= 'application/x-www-form-urlencoded'
		opts['vars_get']  ||= {}
		opts['vars_post'] ||= {}
		
		opts['ssl']         = self.ssl
		opts['cgi']         = true
		opts['port']        = self.port
		opts['basic_auth']  = opts['basic_auth'] || config['basic_auth'] || ''
		opts['raw_headers'] = opts['raw_headers'] || config['raw_headers'] || ''
		opts['version']     = opts['version']     || config['version'] || '1.1'  

		opts['client_config'] = self.config
=======
	# @return [ClientRequest]
	def request_cgi(opts={})
		opts['agent']       ||= config['agent']
		opts['basic_auth']  ||= config['basic_auth']  || ''
		opts['cookie']      ||= config['cookie']
		opts['ctype']       ||= 'application/x-www-form-urlencoded'
		opts['data']        ||= ''
		opts['encode']      ||= false
		opts['headers']     ||= config['headers'] || {}
		opts['method']      ||= 'GET'
		opts['proto']       ||= 'HTTP'
		opts['query']       ||= ''
		opts['raw_headers'] ||= config['raw_headers'] || ''
		opts['uri']         ||= '/'
		opts['vars_get']    ||= {}
		opts['vars_post']   ||= {}
		opts['version']     ||= config['version']     || '1.1'
		opts['vhost']       ||= config['vhost']

		opts['ssl']         = self.ssl
		opts['cgi']         = true
		opts['port']        = self.port
>>>>>>> 5a79fcd1

		if opts['encode_params'] == true or opts['encode_params'].nil?
			opts['encode_params'] = true
		else
			opts['encode_params'] = false
<<<<<<< HEAD
		end

		if opts['basic_auth'] and not opts['authorization']
			opts['authorization'] = Rex::Text.encode_base64(opts['basic_auth'])
=======
>>>>>>> 5a79fcd1
		end

		req = ClientRequest.new(opts)
	end

	#
	# Connects to the remote server if possible.
	#
	# @param t [Fixnum] Timeout
	# @see Rex::Socket::Tcp.create
	# @return [Rex::Socket::Tcp]
	def connect(t = -1)
		# If we already have a connection and we aren't pipelining, close it.
		if (self.conn)
			if !pipelining?
				close
			else
				return self.conn
			end
		end

		timeout = (t.nil? or t == -1) ? 0 : t

		self.conn = Rex::Socket::Tcp.create(
			'PeerHost'  => self.hostname,
			'PeerPort'  => self.port.to_i,
			'LocalHost' => self.local_host,
			'LocalPort' => self.local_port,
			'Context'   => self.context,
			'SSL'       => self.ssl,
			'SSLVersion'=> self.ssl_version,
			'Proxies'   => self.proxies,
			'Timeout'   => timeout
		)
	end

	#
	# Closes the connection to the remote server.
	#
	def close
		if (self.conn)
			self.conn.shutdown
			self.conn.close
		end

		self.conn = nil
	end

	#
	# Sends a request and gets a response back
	#
	# If the request is a 401, and we have creds, it will attempt to complete
	# authentication and return the final response
	#
	# @return (see #_send_recv)
	def send_recv(req, t = -1, persist=false)
		res = _send_recv(req,t,persist)
		if res and res.code == 401 and res.headers['WWW-Authenticate']
			res = send_auth(res, req.opts, t, persist)
		end
		res
	end

	#
	# Transmit an HTTP request and receive the response
	#
	# If persist is set, then the request will attempt to reuse an existing
	# connection.
	#
	# Call this directly instead of {#send_recv} if you don't want automatic
	# authentication handling.
	#
<<<<<<< HEAD
	# @return [Response]
=======
	# @return (see #read_response)
>>>>>>> 5a79fcd1
	def _send_recv(req, t = -1, persist=false)
		@pipeline = persist
		send_request(req, t)
		res = read_response(t)
		res.request = req.to_s if res
		res
	end

	#
	# Send an HTTP request to the server
	#
<<<<<<< HEAD
	# @param req [Request,#to_s] The request to send
	# @param t (see #connect)
	#
=======
	# @param req [Request,ClientRequest,#to_s] The request to send
	# @param t (see #connect)
	#
	# @return [void]
>>>>>>> 5a79fcd1
	def send_request(req, t = -1)
		connect(t)
		conn.put(req.to_s)
	end

	# Resends an HTTP Request with the propper authentcation headers
	# set. If we do not support the authentication type the server requires
	# we return the original response object
<<<<<<< HEAD
=======
	#
>>>>>>> 5a79fcd1
	# @param res [Response] the HTTP Response object
	# @param opts [Hash] the options used to generate the original HTTP request
	# @param t [Fixnum] the timeout for the request in seconds
	# @param persist [Boolean] whether or not to persist the TCP connection (pipelining)
<<<<<<< HEAD
=======
	#
>>>>>>> 5a79fcd1
	# @return [Response] the last valid HTTP response object we received
	def send_auth(res, opts, t, persist)
		if opts['username'].nil? or opts['username'] == ''
			if self.username and not (self.username == '')
				opts['username'] = self.username
			else
				opts['username'] = nil
			end
		end

		if opts['password'].nil? or opts['password'] == ''
			if self.password and not (self.password == '')
				opts['password'] = self.password
			else
				opts['password'] = nil
			end
		end

		return res if opts['username'].nil? or opts['username'] == ''
		supported_auths = res.headers['WWW-Authenticate']
		if supported_auths.include? 'Basic'
<<<<<<< HEAD
			if opts['headers']
				opts['headers']['Authorization'] = basic_auth_header(opts['username'],opts['password'] )
			else
				opts['headers'] = { 'Authorization' => basic_auth_header(opts['username'],opts['password'] )}
			end
=======
			opts['headers'] ||= {}
			opts['headers']['Authorization'] = basic_auth_header(opts['username'],opts['password'] )
>>>>>>> 5a79fcd1
			req = request_cgi(opts)
			res = _send_recv(req,t,persist)
			return res
		elsif  supported_auths.include? "Digest"
			temp_response = digest_auth(opts)
			if temp_response.kind_of? Rex::Proto::Http::Response
				res = temp_response
			end
			return res
		elsif supported_auths.include? "NTLM"
			opts['provider'] = 'NTLM'
			temp_response = negotiate_auth(opts)
			if temp_response.kind_of? Rex::Proto::Http::Response
				res = temp_response
			end
			return res
		elsif supported_auths.include? "Negotiate"
			opts['provider'] = 'Negotiate'
			temp_response = negotiate_auth(opts)
			if temp_response.kind_of? Rex::Proto::Http::Response
				res = temp_response
			end
			return res
		end
		return res
	end

<<<<<<< HEAD
	# Converts username and password into the HTTP Basic
	# authorization string.
=======
	# Converts username and password into the HTTP Basic authorization
	# string.
	#
	# @return [String] A value suitable for use as an Authorization header
>>>>>>> 5a79fcd1
	def basic_auth_header(username,password)
		auth_str = username.to_s + ":" + password.to_s
		auth_str = "Basic " + Rex::Text.encode_base64(auth_str)
	end

	# Send a series of requests to complete Digest Authentication
<<<<<<< HEAD
	# @param opts [Hash] the options used to build an HTTP request
=======
	#
	# @param opts [Hash] the options used to build an HTTP request
	#
>>>>>>> 5a79fcd1
	# @return [Response] the last valid HTTP response we received
	def digest_auth(opts={})
		@nonce_count = 0

		to = opts['timeout'] || 20

		digest_user = opts['username'] || ""
		digest_password =  opts['password'] || ""

		method = opts['method']
		path = opts['uri']
		iis = true
		if (opts['DigestAuthIIS'] == false or self.config['DigestAuthIIS'] == false)
			iis = false
		end

		begin
		@nonce_count += 1

		resp = opts['response']

		if not resp
			# Get authentication-challenge from server, and read out parameters required
			r = request_cgi(opts.merge({
					'uri' => path,
					'method' => method }))
			resp = _send_recv(r, to)
			unless resp.kind_of? Rex::Proto::Http::Response
				return nil
			end

			if resp.code != 401
				return resp
			end
			return resp unless resp.headers['WWW-Authenticate']
		end

		# Don't anchor this regex to the beginning of string because header
		# folding makes it appear later when the server presents multiple
		# WWW-Authentication options (such as is the case with IIS configured
		# for Digest or NTLM).
		resp['www-authenticate'] =~ /Digest (.*)/

		parameters = {}
		$1.split(/,[[:space:]]*/).each do |p|
			k, v = p.split("=", 2)
			parameters[k] = v.gsub('"', '')
		end

		qop = parameters['qop']

		if parameters['algorithm'] =~ /(.*?)(-sess)?$/
			algorithm = case $1
			when 'MD5' then Digest::MD5
			when 'SHA1' then Digest::SHA1
			when 'SHA2' then Digest::SHA2
			when 'SHA256' then Digest::SHA256
			when 'SHA384' then Digest::SHA384
			when 'SHA512' then Digest::SHA512
			when 'RMD160' then Digest::RMD160
			else raise Error, "unknown algorithm \"#{$1}\""
			end
			algstr = parameters["algorithm"]
			sess = $2
		else
			algorithm = Digest::MD5
			algstr = "MD5"
			sess = false
		end

		a1 = if sess then
			[
				algorithm.hexdigest("#{digest_user}:#{parameters['realm']}:#{digest_password}"),
				parameters['nonce'],
				@cnonce
			].join ':'
		else
			"#{digest_user}:#{parameters['realm']}:#{digest_password}"
		end

		ha1 = algorithm.hexdigest(a1)
		ha2 = algorithm.hexdigest("#{method}:#{path}")

		request_digest = [ha1, parameters['nonce']]
		request_digest.push(('%08x' % @nonce_count), @cnonce, qop) if qop
		request_digest << ha2
		request_digest = request_digest.join ':'

		# Same order as IE7
		auth = [
			"Digest username=\"#{digest_user}\"",
			"realm=\"#{parameters['realm']}\"",
			"nonce=\"#{parameters['nonce']}\"",
			"uri=\"#{path}\"",
			"cnonce=\"#{@cnonce}\"",
			"nc=#{'%08x' % @nonce_count}",
			"algorithm=#{algstr}",
			"response=\"#{algorithm.hexdigest(request_digest)[0, 32]}\"",
			# The spec says the qop value shouldn't be enclosed in quotes, but
			# some versions of IIS require it and Apache accepts it.  Chrome
			# and Firefox both send it without quotes but IE does it this way.
			# Use the non-compliant-but-everybody-does-it to be as compatible
			# as possible by default.  The user can override if they don't like
			# it.
			if qop.nil? then
			elsif iis then
				"qop=\"#{qop}\""
			else
				"qop=#{qop}"
			end,
			if parameters.key? 'opaque' then
				"opaque=\"#{parameters['opaque']}\""
			end
		].compact

		headers ={ 'Authorization' => auth.join(', ') }
		headers.merge!(opts['headers']) if opts['headers']

		# Send main request with authentication
		r = request_cgi(opts.merge({
			'uri' => path,
			'method' => method,
			'headers' => headers }))
		resp = _send_recv(r, to, true)
		unless resp.kind_of? Rex::Proto::Http::Response
			return nil
		end

		return resp

		rescue ::Errno::EPIPE, ::Timeout::Error
		end
	end

	#
<<<<<<< HEAD
	# Opts -
	#   Inherits all the same options as send_request_cgi
	#   provider - What Negotiate Provider to use (supports NTLM and Negotiate)
	#
	# Builds a series of requests to complete Negotiate Auth. Works essentially
	# the same way as Digest auth. Same pipelining concerns exist.
	#
=======
	# Builds a series of requests to complete Negotiate Auth. Works essentially
	# the same way as Digest auth. Same pipelining concerns exist.
	#
	# @option opts (see #send_request_cgi)
	# @option opts provider ["Negotiate","NTLM"] What Negotiate provider to use
	#
	# @return [Response] the last valid HTTP response we received
>>>>>>> 5a79fcd1
	def negotiate_auth(opts={})
		ntlm_options = {
			:signing          => false,
			:usentlm2_session => self.config['usentlm2_session'],
			:use_ntlmv2       => self.config['use_ntlmv2'],
			:send_lm          => self.config['send_lm'],
			:send_ntlm        => self.config['send_ntlm']
		}

		to = opts['timeout'] || 20
		opts['username'] ||= ''
		opts['password'] ||= ''

		if opts['provider'] and opts['provider'].include? 'Negotiate'
			provider = "Negotiate "
		else
			provider = 'NTLM '
		end

		opts['method']||= 'GET'
		opts['headers']||= {}

		ntlmssp_flags = ::Rex::Proto::NTLM::Utils.make_ntlm_flags(ntlm_options)
		workstation_name = Rex::Text.rand_text_alpha(rand(8)+1)
		domain_name = self.config['domain']

		b64_blob = Rex::Text::encode_base64(
			::Rex::Proto::NTLM::Utils::make_ntlmssp_blob_init(
				domain_name,
				workstation_name,
				ntlmssp_flags
		))

		ntlm_message_1 = provider + b64_blob

		begin
			# First request to get the challenge
			opts['headers']['Authorization'] = ntlm_message_1
			r = request_cgi(opts)
			resp = _send_recv(r, to)
			unless resp.kind_of? Rex::Proto::Http::Response
				return nil
			end

			return resp unless resp.code == 401 && resp.headers['WWW-Authenticate']

			# Get the challenge and craft the response
			ntlm_challenge = resp.headers['WWW-Authenticate'].scan(/#{provider}([A-Z0-9\x2b\x2f=]+)/i).flatten[0]
			return resp unless ntlm_challenge

			ntlm_message_2 = Rex::Text::decode_base64(ntlm_challenge)
			blob_data = ::Rex::Proto::NTLM::Utils.parse_ntlm_type_2_blob(ntlm_message_2)

			challenge_key        = blob_data[:challenge_key]
			server_ntlmssp_flags = blob_data[:server_ntlmssp_flags]       #else should raise an error
			default_name         = blob_data[:default_name]         || '' #netbios name
			default_domain       = blob_data[:default_domain]       || '' #netbios domain
			dns_host_name        = blob_data[:dns_host_name]        || '' #dns name
			dns_domain_name      = blob_data[:dns_domain_name]      || '' #dns domain
			chall_MsvAvTimestamp = blob_data[:chall_MsvAvTimestamp] || '' #Client time

			spnopt = {:use_spn => self.config['SendSPN'], :name =>  self.hostname}

			resp_lm, resp_ntlm, client_challenge, ntlm_cli_challenge = ::Rex::Proto::NTLM::Utils.create_lm_ntlm_responses(
				opts['username'],
				opts['password'],
				challenge_key,
				domain_name,
				default_name,
				default_domain,
				dns_host_name,
				dns_domain_name,
				chall_MsvAvTimestamp,
				spnopt,
				ntlm_options
			)

			ntlm_message_3 = ::Rex::Proto::NTLM::Utils.make_ntlmssp_blob_auth(
				domain_name,
				workstation_name,
				opts['username'],
				resp_lm,
				resp_ntlm,
				'',
				ntlmssp_flags
			)

			ntlm_message_3 = Rex::Text::encode_base64(ntlm_message_3)

			# Send the response
			opts['headers']['Authorization'] = "#{provider}#{ntlm_message_3}"
			r = request_cgi(opts)
			resp = _send_recv(r, to, true)
			unless resp.kind_of? Rex::Proto::Http::Response
				return nil
			end
			return resp

		rescue ::Errno::EPIPE, ::Timeout::Error
			return nil
		end
	end
	#
	# Read a response from the server
	#
	# @return [Response]
	def read_response(t = -1, opts = {})

		resp = Response.new
		resp.max_data = config['read_max_data']

		# Wait at most t seconds for the full response to be read in.  We only
		# do this if t was specified as a negative value indicating an infinite
		# wait cycle.  If t were specified as nil it would indicate that no
		# response parsing is required.

		return resp if not t

		Timeout.timeout((t < 0) ? nil : t) do

			rv = nil
			while (
			         rv != Packet::ParseCode::Completed and
			         rv != Packet::ParseCode::Error
		          )

				begin

					buff = conn.get_once(-1, 1)
					rv   = resp.parse( buff || '' )

				##########################################################################
				# XXX: NOTE: BUG: get_once currently (as of r10042) rescues "Exception"
				# As such, the following rescue block will never be reached.  -jjd
				##########################################################################

				# Handle unexpected disconnects
				rescue ::Errno::EPIPE, ::EOFError, ::IOError
					case resp.state
					when Packet::ParseState::ProcessingHeader
						resp = nil
					when Packet::ParseState::ProcessingBody
						# truncated request, good enough
						resp.error = :truncated
					end
					break
				end

				# This is a dirty hack for broken HTTP servers
				if rv == Packet::ParseCode::Completed
					rbody = resp.body
					rbufq = resp.bufq

					rblob = rbody.to_s + rbufq.to_s
					tries = 0
					begin
						# XXX: This doesn't deal with chunked encoding or "Content-type: text/html; charset=..."
						while tries < 1000 and resp.headers["Content-Type"]== "text/html" and rblob !~ /<\/html>/i
							buff = conn.get_once(-1, 0.05)
							break if not buff
							rblob += buff
							tries += 1
						end
					rescue ::Errno::EPIPE, ::EOFError, ::IOError
					end

					resp.bufq = ""
					resp.body = rblob
				end
			end
		end

		return resp if not resp

		# As a last minute hack, we check to see if we're dealing with a 100 Continue here.
		# Most of the time this is handled by the parser via check_100()
		if resp.proto == '1.1' and resp.code == 100 and not opts[:skip_100]
			# Read the real response from the body if we found one
			# If so, our real response became the body, so we re-parse it.
			if resp.body.to_s =~ /^HTTP/
				body = resp.body
				resp = Response.new
				resp.max_data = config['read_max_data']
				rv = resp.parse(body)
			# We found a 100 Continue but didn't read the real reply yet
			# Otherwise reread the reply, but don't try this hack again
			else
				resp = read_response(t, :skip_100 => true)
			end
		end

		resp
	end

	#
	# Cleans up any outstanding connections and other resources.
	#
	def stop
		close
	end

	#
	# Returns whether or not the conn is valid.
	#
	def conn?
		conn != nil
	end

	#
	# Whether or not connections should be pipelined.
	#
	def pipelining?
		pipeline
	end

	#
	# The client request configuration
	#
	attr_accessor :config
	#
	# The client request configuration classes
	#
	attr_accessor :config_types
	#
	# Whether or not pipelining is in use.
	#
	attr_accessor :pipeline
	#
	# The local host of the client.
	#
	attr_accessor :local_host
	#
	# The local port of the client.
	#
	attr_accessor :local_port
	#
	# The underlying connection.
	#
	attr_accessor :conn
	#
	# The calling context to pass to the socket
	#
	attr_accessor :context
	#
	# The proxy list
	#
	attr_accessor :proxies

	# Auth
	attr_accessor :username, :password


	# When parsing the request, thunk off the first response from the server, since junk
	attr_accessor :junk_pipeline

protected

	# https
	attr_accessor :ssl, :ssl_version # :nodoc:

	attr_accessor :hostname, :port # :nodoc:


end

end
end
end
<|MERGE_RESOLUTION|>--- conflicted
+++ resolved
@@ -7,11 +7,8 @@
 require 'rex/proto/ntlm/constants'
 require 'rex/proto/ntlm/utils'
 require 'rex/proto/ntlm/exceptions'
-<<<<<<< HEAD
-=======
 
 require 'rex/proto/http/client_request'
->>>>>>> 5a79fcd1
 
 module Rex
 module Proto
@@ -40,64 +37,12 @@
 		self.proxies  = proxies
 		self.username = username
 		self.password = password
-<<<<<<< HEAD
-		self.config = {
-			'read_max_data'   => (1024*1024*1),
-			'vhost'           => self.hostname,
-			'version'         => '1.1',
-			'agent'           => DefaultUserAgent,
-			#
-			# Evasion options
-			#
-			'uri_encode_mode'        => 'hex-normal', # hex-all, hex-random, u-normal, u-random, u-all
-			'uri_encode_count'       => 1,       # integer
-			'uri_full_url'           => false,   # bool
-			'pad_method_uri_count'   => 1,       # integer
-			'pad_uri_version_count'  => 1,       # integer
-			'pad_method_uri_type'    => 'space', # space, tab, apache
-			'pad_uri_version_type'   => 'space', # space, tab, apache
-			'method_random_valid'    => false,   # bool
-			'method_random_invalid'  => false,   # bool
-			'method_random_case'     => false,   # bool
-			'version_random_valid'   => false,   # bool
-			'version_random_invalid' => false,   # bool
-			'version_random_case'    => false,   # bool
-			'uri_dir_self_reference' => false,   # bool
-			'uri_dir_fake_relative'  => false,   # bool
-			'uri_use_backslashes'    => false,   # bool
-			'pad_fake_headers'       => false,   # bool
-			'pad_fake_headers_count' => 16,      # integer
-			'pad_get_params'         => false,   # bool
-			'pad_get_params_count'   => 8,       # integer
-			'pad_post_params'        => false,   # bool
-			'pad_post_params_count'  => 8,       # integer
-			'uri_fake_end'           => false,   # bool
-			'uri_fake_params_start'  => false,   # bool
-			'header_folding'         => false,   # bool
-			'chunked_size'           => 0,        # integer
-			#
-			# NTLM Options
-			#
-			'usentlm2_session' => true,
-			'use_ntlmv2'       => true,
-			'send_lm'         => true,
-			'send_ntlm'       => true,
-			'SendSPN'  => true,
-			'UseLMKey' => false,
-			'domain' => 'WORKSTATION',
-			#
-			# Digest Options
-			#
-			'DigestAuthIIS' => true
-		}
-=======
 
 		# Take ClientRequest's defaults, but override with our own
 		self.config = Http::ClientRequest::DefaultConfig.merge({
 			'read_max_data'   => (1024*1024*1),
 			'vhost'           => self.hostname,
 		})
->>>>>>> 5a79fcd1
 
 		# XXX: This info should all be controlled by ClientRequest
 		self.config_types = {
@@ -182,15 +127,9 @@
 	# @option opts 'version'       [String] version of the protocol, default: 1.1
 	# @option opts 'vhost'         [String] Host header value
 	#
-<<<<<<< HEAD
-	# @return [Request]
-	def request_raw(opts={})
-		opts['agent']   ||= config['agent']		
-=======
 	# @return [ClientRequest]
 	def request_raw(opts={})
 		opts['agent']   ||= config['agent']
->>>>>>> 5a79fcd1
 		opts['data']    ||= ''
 		opts['uri']     ||= '/'
 		opts['cookie']  ||= config['cookie']
@@ -200,30 +139,13 @@
 		opts['method']  ||= 'GET'
 		opts['proto']   ||= 'HTTP'
 		opts['query']   ||= ''
-<<<<<<< HEAD
-
-		opts['ssl']         = self.ssl
+
 		opts['cgi']         = false
 		opts['port']        = self.port
 		opts['basic_auth']  = opts['basic_auth'] || config['basic_auth'] || ''
 		opts['raw_headers'] = opts['raw_headers'] || config['raw_headers'] || ''
 		opts['version']     = opts['version']     || config['version'] || '1.1'
 
-		opts['client_config'] = self.config
-
-		if opts['basic_auth'] and not opts['authorization']
-			opts['authorization'] = Rex::Text.encode_base64(opts['basic_auth'])
-		end
-
-=======
-
-		opts['cgi']         = false
-		opts['port']        = self.port
-		opts['basic_auth']  = opts['basic_auth'] || config['basic_auth'] || ''
-		opts['raw_headers'] = opts['raw_headers'] || config['raw_headers'] || ''
-		opts['version']     = opts['version']     || config['version'] || '1.1'
-
->>>>>>> 5a79fcd1
 		req = ClientRequest.new(opts)
 	end
 
@@ -238,32 +160,6 @@
 	# @option opts 'vars_get'      [Hash]   GET variables as a hash to be translated into a query string
 	# @option opts 'vars_post'     [Hash]   POST variables as a hash to be translated into POST data
 	#
-<<<<<<< HEAD
-	# @return [Request]
-	def request_cgi(opts={})
-		opts['agent']     ||= config['agent']
-		opts['data']      ||= ''
-		opts['uri']       ||= '/'
-		opts['cookie']    ||= config['cookie']
-		opts['encode']    ||= false
-		opts['headers']   ||= config['headers'] || {}
-		opts['vhost']     ||= config['vhost']
-		opts['method']    ||= 'GET'
-		opts['proto']     ||= 'HTTP'
-		opts['query']     ||= ''
-		opts['ctype']     ||= 'application/x-www-form-urlencoded'
-		opts['vars_get']  ||= {}
-		opts['vars_post'] ||= {}
-		
-		opts['ssl']         = self.ssl
-		opts['cgi']         = true
-		opts['port']        = self.port
-		opts['basic_auth']  = opts['basic_auth'] || config['basic_auth'] || ''
-		opts['raw_headers'] = opts['raw_headers'] || config['raw_headers'] || ''
-		opts['version']     = opts['version']     || config['version'] || '1.1'  
-
-		opts['client_config'] = self.config
-=======
 	# @return [ClientRequest]
 	def request_cgi(opts={})
 		opts['agent']       ||= config['agent']
@@ -286,19 +182,11 @@
 		opts['ssl']         = self.ssl
 		opts['cgi']         = true
 		opts['port']        = self.port
->>>>>>> 5a79fcd1
 
 		if opts['encode_params'] == true or opts['encode_params'].nil?
 			opts['encode_params'] = true
 		else
 			opts['encode_params'] = false
-<<<<<<< HEAD
-		end
-
-		if opts['basic_auth'] and not opts['authorization']
-			opts['authorization'] = Rex::Text.encode_base64(opts['basic_auth'])
-=======
->>>>>>> 5a79fcd1
 		end
 
 		req = ClientRequest.new(opts)
@@ -371,11 +259,7 @@
 	# Call this directly instead of {#send_recv} if you don't want automatic
 	# authentication handling.
 	#
-<<<<<<< HEAD
-	# @return [Response]
-=======
 	# @return (see #read_response)
->>>>>>> 5a79fcd1
 	def _send_recv(req, t = -1, persist=false)
 		@pipeline = persist
 		send_request(req, t)
@@ -387,16 +271,10 @@
 	#
 	# Send an HTTP request to the server
 	#
-<<<<<<< HEAD
-	# @param req [Request,#to_s] The request to send
-	# @param t (see #connect)
-	#
-=======
 	# @param req [Request,ClientRequest,#to_s] The request to send
 	# @param t (see #connect)
 	#
 	# @return [void]
->>>>>>> 5a79fcd1
 	def send_request(req, t = -1)
 		connect(t)
 		conn.put(req.to_s)
@@ -405,18 +283,12 @@
 	# Resends an HTTP Request with the propper authentcation headers
 	# set. If we do not support the authentication type the server requires
 	# we return the original response object
-<<<<<<< HEAD
-=======
-	#
->>>>>>> 5a79fcd1
+	#
 	# @param res [Response] the HTTP Response object
 	# @param opts [Hash] the options used to generate the original HTTP request
 	# @param t [Fixnum] the timeout for the request in seconds
 	# @param persist [Boolean] whether or not to persist the TCP connection (pipelining)
-<<<<<<< HEAD
-=======
-	#
->>>>>>> 5a79fcd1
+	#
 	# @return [Response] the last valid HTTP response object we received
 	def send_auth(res, opts, t, persist)
 		if opts['username'].nil? or opts['username'] == ''
@@ -438,16 +310,8 @@
 		return res if opts['username'].nil? or opts['username'] == ''
 		supported_auths = res.headers['WWW-Authenticate']
 		if supported_auths.include? 'Basic'
-<<<<<<< HEAD
-			if opts['headers']
-				opts['headers']['Authorization'] = basic_auth_header(opts['username'],opts['password'] )
-			else
-				opts['headers'] = { 'Authorization' => basic_auth_header(opts['username'],opts['password'] )}
-			end
-=======
 			opts['headers'] ||= {}
 			opts['headers']['Authorization'] = basic_auth_header(opts['username'],opts['password'] )
->>>>>>> 5a79fcd1
 			req = request_cgi(opts)
 			res = _send_recv(req,t,persist)
 			return res
@@ -475,28 +339,19 @@
 		return res
 	end
 
-<<<<<<< HEAD
-	# Converts username and password into the HTTP Basic
-	# authorization string.
-=======
 	# Converts username and password into the HTTP Basic authorization
 	# string.
 	#
 	# @return [String] A value suitable for use as an Authorization header
->>>>>>> 5a79fcd1
 	def basic_auth_header(username,password)
 		auth_str = username.to_s + ":" + password.to_s
 		auth_str = "Basic " + Rex::Text.encode_base64(auth_str)
 	end
 
 	# Send a series of requests to complete Digest Authentication
-<<<<<<< HEAD
+	#
 	# @param opts [Hash] the options used to build an HTTP request
-=======
-	#
-	# @param opts [Hash] the options used to build an HTTP request
-	#
->>>>>>> 5a79fcd1
+	#
 	# @return [Response] the last valid HTTP response we received
 	def digest_auth(opts={})
 		@nonce_count = 0
@@ -632,23 +487,13 @@
 	end
 
 	#
-<<<<<<< HEAD
-	# Opts -
-	#   Inherits all the same options as send_request_cgi
-	#   provider - What Negotiate Provider to use (supports NTLM and Negotiate)
-	#
 	# Builds a series of requests to complete Negotiate Auth. Works essentially
 	# the same way as Digest auth. Same pipelining concerns exist.
 	#
-=======
-	# Builds a series of requests to complete Negotiate Auth. Works essentially
-	# the same way as Digest auth. Same pipelining concerns exist.
-	#
 	# @option opts (see #send_request_cgi)
 	# @option opts provider ["Negotiate","NTLM"] What Negotiate provider to use
 	#
 	# @return [Response] the last valid HTTP response we received
->>>>>>> 5a79fcd1
 	def negotiate_auth(opts={})
 		ntlm_options = {
 			:signing          => false,
