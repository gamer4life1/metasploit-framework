--- conflicted
+++ resolved
@@ -65,11 +65,7 @@
       "bgkill"     => "Kills a background meterpreter script",
       "get_timeouts" => "Get the current session timeout values",
       "set_timeouts" => "Set the current session timeout values",
-<<<<<<< HEAD
-      "sess"       => "Quickly switch to another session",
-=======
       "sessions"   => "Quickly switch to another session",
->>>>>>> 23c2787d
       "bglist"     => "Lists running background scripts",
       "write"      => "Writes data to a channel",
       "enable_unicode_encoding"  => "Enables encoding of unicode strings",
@@ -122,28 +118,17 @@
     "Core"
   end
 
-<<<<<<< HEAD
-  def cmd_sess_help
-    print_line('Usage: sess <session id>')
-=======
   def cmd_sessions_help
     print_line('Usage: sessions <id>')
->>>>>>> 23c2787d
     print_line
     print_line('Interact with a different session Id.')
     print_line('This works the same as calling this from the MSF shell: sessions -i <session id>')
     print_line
   end
 
-<<<<<<< HEAD
-  def cmd_sess(*args)
-    if args.length == 0 || args[0].to_i == 0
-      cmd_sess_help
-=======
   def cmd_sessions(*args)
     if args.length == 0 || args[0].to_i == 0
       cmd_sessions_help
->>>>>>> 23c2787d
     elsif args[0].to_s == client.name.to_s
       print_status("Session #{client.name} is already interactive.")
     else
