--- conflicted
+++ resolved
@@ -68,12 +68,6 @@
       c["detach"] = "Detach the meterpreter session (for http/https)"
     end
 
-<<<<<<< HEAD
-    # The only meterp that implements this right now is native Windows and for
-    # whatever reason it is not adding core_migrate to its list of commands.
-    # Use a dumb platform til it gets sorted.
-    #if client.commands.include? "core_migrate"
-=======
     # Currently we have some windows-specific core commands`
     if client.platform =~ /win/
       # only support the SSL switching for HTTPS
@@ -84,7 +78,6 @@
       c["transport"] = "Change the current transport mechanism"
     end
 
->>>>>>> 753978fc
     if client.platform =~ /win/ || client.platform =~ /linux/
       c["migrate"] = "Migrate the server to another process"
     end
