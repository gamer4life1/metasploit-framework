# -*- coding: binary -*-
require 'rex/post/meterpreter'

module Rex
module Post
module Meterpreter
module Ui

###
#
# Extended API ADSI management user interface.
#
###
class Console::CommandDispatcher::Extapi::Adsi

  Klass = Console::CommandDispatcher::Extapi::Adsi

  include Console::CommandDispatcher

  # Zero indicates "no limit"
  DEFAULT_MAX_RESULTS = 0
  DEFAULT_PAGE_SIZE   = 0

  #
  # List of supported commands.
  #
  def commands
    {
<<<<<<< HEAD
      'adsi_user_enum'     => 'Enumerate all users on the specified domain.',
      'adsi_computer_enum' => 'Enumerate all computers on the specified domain.',
      'adsi_domain_query'  => 'Enumerate all objects on the specified domain that match a filter.'
=======
      "adsi_user_enum"     => "Enumerate all users on the specified domain.",
      "adsi_group_enum"    => "Enumerate all groups on the specified domain.",
      "adsi_nested_group_user_enum"    => "Recursively enumerate users who are effectively members of the group specified.",
      "adsi_computer_enum" => "Enumerate all computers on the specified domain.",
      "adsi_dc_enum" => "Enumerate all domain controllers on the specified domain.",
      "adsi_domain_query"  => "Enumerate all objects on the specified domain that match a filter."
>>>>>>> 1b778d06
    }
  end

  #
  # Name for this dispatcher
  #
  def name
    'Extapi: ADSI Management'
  end

  #
  # Options for the adsi_nested_group_user_enum command.
  #
  @@adsi_nested_group_user_enum_opts = Rex::Parser::Arguments.new(
    "-h" => [ false, "Help banner" ],
    "-m" => [ true, "Maximum results to return." ],
    "-p" => [ true, "Result set page size." ]
  )

  def adsi_nested_group_user_enum_usage
    print_line("USAGE:")
    print_line(" adsi_nested_group_user_enum <domain> <Group DN> [-h] [-m maxresults] [-p pagesize]")
    print_line
    print_line("DESCRIPTION:")
    print_line(" Enumerate the users who are members of the named group, taking nested groups into account.")
    print_line(" For example, specifying the 'Domain Admins' group DN will list all users who are effectively")
    print_line(" members of the Domain Admins group, even if they are in practice members of intermediary groups.")
    print_line
    print_line("EXAMPLE:")
    print_line(" The example below will list all members of the 'Domain Admins' group on the STUFUS domain:")
    print_line("  adsi_nested_group_user_enum STUFUS \"CN=Domain Admins,CN=Users,DC=mwrinfosecurity,DC=com\"")
    print_line(@@adsi_nested_group_user_enum_opts.usage)
  end

  #
  # Enumerate domain groups.
  #
  def cmd_adsi_nested_group_user_enum(*args)
    args.unshift("-h") if args.length == 0
    if args.include?("-h") || args.length < 2
      adsi_nested_group_user_enum_usage
      return true
    end

    domain = args.shift
    groupdn = args.shift
    # This OID (canonical name = LDAP_MATCHING_RULE_IN_CHAIN) will recursively search each 'memberof' parent
    # https://support.microsoft.com/en-us/kb/275523 for more information -stufus
    filter = "(&(objectClass=user)(memberof:1.2.840.113556.1.4.1941:=#{groupdn}))"
    fields = [
      "samaccountname",
      "name",
      "distinguishedname",
      "description",
      "comment"
      ]
    args = [domain, filter] + fields + args
    return cmd_adsi_domain_query(*args)
  end

  #
  # Options for the adsi_user_enum command.
  #
  @@adsi_user_enum_opts = Rex::Parser::Arguments.new(
    '-h' => [false, 'Help banner'],
    '-o' => [true,  'Path to output file'],
    '-m' => [true,  'Maximum results to return.'],
    '-p' => [true,  'Result set page size.']
  )

  def adsi_user_enum_usage
<<<<<<< HEAD
    print_line()
    print_line('Usage: adsi_user_enum <domain> [-h] [-m maxresults] [-p pagesize] [-o file]'
    print_line()
    print_line('Enumerate the users on the target domain.')
    print_line()
    print_line('Enumeration returns information such as the user name, SAM account name, locked')
    print_line('status, desc, and comment.')
=======
    print_line("USAGE:")
    print_line(" adsi_user_enum <domain> [-h] [-m maxresults] [-p pagesize]")
    print_line
    print_line("DESCRIPTION:")
    print_line(" Enumerate all users on the target domain.")
    print_line(" Enumeration returns information such as the user name, SAM account name, status, comments etc")
>>>>>>> 1b778d06
    print_line(@@adsi_user_enum_opts.usage)
  end

  #
  # Enumerate domain users.
  #
  def cmd_adsi_user_enum(*args)
    args.unshift('-h') if args.length == 0
    if args.include?('-h')
      adsi_user_enum_usage
      return true
    end

    domain = args.shift
    filter = '(objectClass=user)'
    fields = ['samaccountname', 'name', 'distinguishedname', 'description', 'comment']
    args = [domain, filter] + fields + args
    return cmd_adsi_domain_query(*args)
  end

  #
  # Options for the adsi_group_enum command.
  #
  @@adsi_group_enum_opts = Rex::Parser::Arguments.new(
    "-h" => [ false, "Help banner" ],
    "-m" => [ true, "Maximum results to return." ],
    "-p" => [ true, "Result set page size." ]
  )

  def adsi_group_enum_usage
    print_line("USAGE:")
    print_line(" adsi_nested_group_user_enum <domain> [-h] [-m maxresults] [-p pagesize]")
    print_line
    print_line("DESCRIPTION:")
    print_line(" Enumerate all groups on the target domain.")
    print_line
    print_line("EXAMPLE:")
    print_line(" The example below will list all groups on the STUFUS domain.")
    print_line("  adsi_group_enum STUFUS")
    print_line(@@adsi_group_enum_opts.usage)
  end

  #
  # Enumerate domain groups.
  #
  def cmd_adsi_group_enum(*args)
    args.unshift("-h") if args.length == 0
    if args.include?("-h")
      adsi_group_enum_usage
      return true
    end

    domain = args.shift
    filter = "(objectClass=group)"
    fields = [
      "name",
      "distinguishedname",
      "description",
      ]
    args = [domain, filter] + fields + args
    return cmd_adsi_domain_query(*args)
  end

  #
  # Options for the adsi_computer_enum command.
  #
  @@adsi_computer_enum_opts = Rex::Parser::Arguments.new(
    '-h' => [false, 'Help banner'],
    '-o' => [true,  'Path to output file'],
    '-m' => [true,  'Maximum results to return'],
    '-p' => [true,  'Result set page size']
  )

  def adsi_computer_enum_usage
<<<<<<< HEAD
    print_line()
    print_line('Usage: adsi_computer_enum <domain> [-h] [-m maxresults] [-p pagesize] [-o file]')
    print_line()
    print_line('Enumerate the computers on the target domain.')
    print_line()
    print_line('Enumeration returns information such as the computer name, desc, and comment.')
=======
    print_line("USAGE:")
    print_line(" adsi_computer_enum <domain> [-h] [-m maxresults] [-p pagesize]")
    print_line
    print_line("DESCRIPTION:")
    print_line(" Enumerate all computers on the target domain.")
>>>>>>> 1b778d06
    print_line(@@adsi_computer_enum_opts.usage)
  end

  #
  # Enumerate domain computers.
  #
  def cmd_adsi_computer_enum(*args)
    args.unshift('-h') if args.length == 0
    if args.include?('-h')
      adsi_computer_enum_usage
      return true
    end

    domain = args.shift
<<<<<<< HEAD
    filter = '(objectClass=computer)'
    fields = ['name', 'distinguishedname', 'description', 'comment']
=======
    filter = "(objectClass=computer)"
    fields = [
      "name",
      "dnshostname",
      "distinguishedname",
      "operatingsystem",
      "operatingsystemversion",
      "operatingsystemservicepack",
      "description",
      "comment"
      ]
    args = [domain, filter] + fields + args
    return cmd_adsi_domain_query(*args)
  end

  #
  # Options for the adsi_dc_enum command.
  #
  @@adsi_dc_enum_opts = Rex::Parser::Arguments.new(
    "-h" => [ false, "Help banner" ],
    "-m" => [ true, "Maximum results to return." ],
    "-p" => [ true, "Result set page size." ]
  )

  def adsi_dc_enum_usage
    print_line("USAGE:")
    print_line(" adsi_dc_enum <domain> [-h] [-m maxresults] [-p pagesize]")
    print_line
    print_line("DESCRIPTION:")
    print_line(" Enumerate the domain controllers on the target domain.")
    print_line(@@adsi_dc_enum_opts.usage)
  end

  #
  # Enumerate domain dcs.
  #
  def cmd_adsi_dc_enum(*args)
    args.unshift("-h") if args.length == 0
    if args.include?("-h")
      adsi_dc_enum_usage
      return true
    end

    domain = args.shift
    # This LDAP filter will pull out domain controllers
    filter = "(&(objectCategory=computer)(userAccountControl:1.2.840.113556.1.4.803:=8192))"
    fields = [
      "name",
      "dnshostname",
      "distinguishedname",
      "operatingsystem",
      "operatingsystemversion",
      "operatingsystemservicepack",
      "description",
      "comment"
      ]
>>>>>>> 1b778d06
    args = [domain, filter] + fields + args
    return cmd_adsi_domain_query(*args)
  end

  #
  # Options for the adsi_domain_query command.
  #
  @@adsi_domain_query_opts = Rex::Parser::Arguments.new(
    '-h' => [false, 'Help banner'],
    '-o' => [true,  'Path to output file'],
    '-m' => [true,  'Maximum results to return'],
    '-p' => [true,  'Result set page size']
  )

  def adsi_domain_query_usage
<<<<<<< HEAD
    print_line()
    print_line('Usage: adsi_domain_query <domain> <filter> <field 1> [field 2 [field ..]] [-h] [-m maxresults] [-p pagesize] [-o file]')
    print_line()
    print_line('Enumerate the objects on the target domain.')
    print_line()
    print_line('Enumeration returns the set of fields that are specified.')
=======
    print_line("USAGE:")
    print_line(" adsi_domain_query <domain> <filter> <field 1> [field 2 [field ..]] [-h] [-m maxresults] [-p pagesize]")
    print_line
    print_line("DESCRIPTION:")
    print_line(" Enumerates the objects on the target domain, returning the set of fields that are specified.")
>>>>>>> 1b778d06
    print_line(@@adsi_domain_query_opts.usage)
  end

  #
  # Enumerate domain objects.
  #
  def cmd_adsi_domain_query(*args)
    page_size = DEFAULT_PAGE_SIZE
    max_results = DEFAULT_MAX_RESULTS

    args.unshift('-h') if args.length < 3
    output_file = nil

    @@adsi_domain_query_opts.parse(args) { |opt, idx, val|
      case opt
      when '-p'
        page_size = val.to_i
      when '-o'
        output_file = val
      when '-m'
        max_results = val.to_i
      when '-h'
        adsi_domain_query_usage
        return true
      end
    }

    # Assume that the flags are passed in at the end. Safe?
    switch_index = args.index { |a| a.start_with?('-') }
    if switch_index
      args = args.first(switch_index)
    end

    domain = args.shift
    filter = args.shift

    objects = client.extapi.adsi.domain_query(domain, filter, max_results, page_size, args)

    table = Rex::Ui::Text::Table.new(
      'Header'    => "#{domain} Objects",
      'Indent'    => 0,
      'SortIndex' => 0,
      'Columns'   => objects[:fields]
    )

    objects[:results].each do |c|
      table << to_table_row(c)
    end

    print_line()
    print_line(table.to_s)
    print_line("Total objects: #{objects[:results].length}")
    print_line()

    if output_file
      ::File.open(output_file, 'w') do |f|
        f.write("#{table.to_s}\n")
        f.write("\nTotal objects: #{objects[:results].length}\n")
      end
    end

    return true
  end

protected

  #
  # Convert an ADSI result row to a table row so that it can
  #   be rendered to screen appropriately.
  #
  # @param result [Array[Hash]] Array of type/value pairs.
  #
  # @return [Array[String]] Renderable view of the value.
  #
  def to_table_row(result)
    values = []

    result.each do |v|
      case v[:type]
      when :string, :number, :bool
        values << v[:value].to_s
      when :raw
        # for UI level stuff, rendering raw as hex is really the only option
        values << Rex::Text.to_hex(v[:value], '')
      when :array
        val = "#{to_table_row(v[:value]).join(', ')}"

        # we'll truncate the output of the array because it could be excessive if we
        # don't. Users who want the detail of this stuff should probably script it.
        if val.length > 50
          val = "<#{val[0,50]}..."
        end

        values << val
      when :dn
        values << "#{value[:label]}: #{value[:string] || Rex::Text.to_hex(value[:raw], '')}"
      when :path
        values << "Vol: #{v[:volume]}, Path: #{v[:path]}, Type: #{v[:vol_type]}"
      when :unknown
        values << '(unknown)'
      end
    end

    values
  end

end

end
end
end
end
<|MERGE_RESOLUTION|>--- conflicted
+++ resolved
@@ -26,18 +26,12 @@
   #
   def commands
     {
-<<<<<<< HEAD
-      'adsi_user_enum'     => 'Enumerate all users on the specified domain.',
-      'adsi_computer_enum' => 'Enumerate all computers on the specified domain.',
-      'adsi_domain_query'  => 'Enumerate all objects on the specified domain that match a filter.'
-=======
-      "adsi_user_enum"     => "Enumerate all users on the specified domain.",
-      "adsi_group_enum"    => "Enumerate all groups on the specified domain.",
-      "adsi_nested_group_user_enum"    => "Recursively enumerate users who are effectively members of the group specified.",
-      "adsi_computer_enum" => "Enumerate all computers on the specified domain.",
-      "adsi_dc_enum" => "Enumerate all domain controllers on the specified domain.",
-      "adsi_domain_query"  => "Enumerate all objects on the specified domain that match a filter."
->>>>>>> 1b778d06
+      'adsi_user_enum'              => 'Enumerate all users on the specified domain.',
+      'adsi_group_enum'             => 'Enumerate all groups on the specified domain.',
+      'adsi_nested_group_user_enum' => 'Recursively enumerate users who are effectively members of the group specified.',
+      'adsi_computer_enum'          => 'Enumerate all computers on the specified domain.',
+      'adsi_dc_enum'                => 'Enumerate all domain controllers on the specified domain.',
+      'adsi_domain_query'           => 'Enumerate all objects on the specified domain that match a filter.'
     }
   end
 
@@ -52,23 +46,24 @@
   # Options for the adsi_nested_group_user_enum command.
   #
   @@adsi_nested_group_user_enum_opts = Rex::Parser::Arguments.new(
-    "-h" => [ false, "Help banner" ],
-    "-m" => [ true, "Maximum results to return." ],
-    "-p" => [ true, "Result set page size." ]
+    '-h' => [false, 'Help banner'],
+    '-o' => [true,  'Path to output file.'],
+    '-m' => [true,  'Maximum results to return.'],
+    '-p' => [true,  'Result set page size.']
   )
 
   def adsi_nested_group_user_enum_usage
-    print_line("USAGE:")
-    print_line(" adsi_nested_group_user_enum <domain> <Group DN> [-h] [-m maxresults] [-p pagesize]")
-    print_line
-    print_line("DESCRIPTION:")
-    print_line(" Enumerate the users who are members of the named group, taking nested groups into account.")
-    print_line(" For example, specifying the 'Domain Admins' group DN will list all users who are effectively")
-    print_line(" members of the Domain Admins group, even if they are in practice members of intermediary groups.")
-    print_line
-    print_line("EXAMPLE:")
-    print_line(" The example below will list all members of the 'Domain Admins' group on the STUFUS domain:")
-    print_line("  adsi_nested_group_user_enum STUFUS \"CN=Domain Admins,CN=Users,DC=mwrinfosecurity,DC=com\"")
+    print_line('USAGE:')
+    print_line(' adsi_nested_group_user_enum <domain> <Group DN> [-h] [-m maxresults] [-p pagesize] [-o file]')
+    print_line
+    print_line('DESCRIPTION:')
+    print_line(' Enumerate the users who are members of the named group, taking nested groups into account.')
+    print_line(' For example, specifying the "Domain Admins" group DN will list all users who are effectively')
+    print_line(' members of the Domain Admins group, even if they are in practice members of intermediary groups.')
+    print_line
+    print_line('EXAMPLE:')
+    print_line(' The example below will list all members of the "Domain Admins" group on the STUFUS domain:')
+    print_line('  adsi_nested_group_user_enum STUFUS "CN=Domain Admins,CN=Users,DC=mwrinfosecurity,DC=com"')
     print_line(@@adsi_nested_group_user_enum_opts.usage)
   end
 
@@ -76,8 +71,8 @@
   # Enumerate domain groups.
   #
   def cmd_adsi_nested_group_user_enum(*args)
-    args.unshift("-h") if args.length == 0
-    if args.include?("-h") || args.length < 2
+    args.unshift('-h') if args.length == 0
+    if args.include?('-h') || args.length < 2
       adsi_nested_group_user_enum_usage
       return true
     end
@@ -87,13 +82,7 @@
     # This OID (canonical name = LDAP_MATCHING_RULE_IN_CHAIN) will recursively search each 'memberof' parent
     # https://support.microsoft.com/en-us/kb/275523 for more information -stufus
     filter = "(&(objectClass=user)(memberof:1.2.840.113556.1.4.1941:=#{groupdn}))"
-    fields = [
-      "samaccountname",
-      "name",
-      "distinguishedname",
-      "description",
-      "comment"
-      ]
+    fields = ['samaccountname', 'name', 'distinguishedname', 'description', 'comment']
     args = [domain, filter] + fields + args
     return cmd_adsi_domain_query(*args)
   end
@@ -102,29 +91,19 @@
   # Options for the adsi_user_enum command.
   #
   @@adsi_user_enum_opts = Rex::Parser::Arguments.new(
-    '-h' => [false, 'Help banner'],
-    '-o' => [true,  'Path to output file'],
+    '-h' => [false, 'Help banner.'],
+    '-o' => [true,  'Path to output file.'],
     '-m' => [true,  'Maximum results to return.'],
     '-p' => [true,  'Result set page size.']
   )
 
   def adsi_user_enum_usage
-<<<<<<< HEAD
-    print_line()
-    print_line('Usage: adsi_user_enum <domain> [-h] [-m maxresults] [-p pagesize] [-o file]'
-    print_line()
-    print_line('Enumerate the users on the target domain.')
-    print_line()
-    print_line('Enumeration returns information such as the user name, SAM account name, locked')
-    print_line('status, desc, and comment.')
-=======
-    print_line("USAGE:")
-    print_line(" adsi_user_enum <domain> [-h] [-m maxresults] [-p pagesize]")
-    print_line
-    print_line("DESCRIPTION:")
-    print_line(" Enumerate all users on the target domain.")
-    print_line(" Enumeration returns information such as the user name, SAM account name, status, comments etc")
->>>>>>> 1b778d06
+    print_line('USAGE:')
+    print_line(' adsi_user_enum <domain> [-h] [-m maxresults] [-p pagesize] [-o file]')
+    print_line
+    print_line('DESCRIPTION:')
+    print_line(' Enumerate all users on the target domain.')
+    print_line(' Enumeration returns information such as the user name, SAM account name, status, comments etc')
     print_line(@@adsi_user_enum_opts.usage)
   end
 
@@ -149,21 +128,22 @@
   # Options for the adsi_group_enum command.
   #
   @@adsi_group_enum_opts = Rex::Parser::Arguments.new(
-    "-h" => [ false, "Help banner" ],
-    "-m" => [ true, "Maximum results to return." ],
-    "-p" => [ true, "Result set page size." ]
+    '-h' => [false, 'Help banner.'],
+    '-o' => [true,  'Path to output file.'],
+    '-m' => [true,  'Maximum results to return.'],
+    '-p' => [true,  'Result set page size.']
   )
 
   def adsi_group_enum_usage
-    print_line("USAGE:")
-    print_line(" adsi_nested_group_user_enum <domain> [-h] [-m maxresults] [-p pagesize]")
-    print_line
-    print_line("DESCRIPTION:")
-    print_line(" Enumerate all groups on the target domain.")
-    print_line
-    print_line("EXAMPLE:")
-    print_line(" The example below will list all groups on the STUFUS domain.")
-    print_line("  adsi_group_enum STUFUS")
+    print_line('USAGE:')
+    print_line(' adsi_nested_group_user_enum <domain> [-h] [-m maxresults] [-p pagesize] [-o file]')
+    print_line
+    print_line('DESCRIPTION:')
+    print_line(' Enumerate all groups on the target domain.')
+    print_line
+    print_line('EXAMPLE:')
+    print_line(' The example below will list all groups on the STUFUS domain.')
+    print_line('  adsi_group_enum STUFUS')
     print_line(@@adsi_group_enum_opts.usage)
   end
 
@@ -171,19 +151,15 @@
   # Enumerate domain groups.
   #
   def cmd_adsi_group_enum(*args)
-    args.unshift("-h") if args.length == 0
-    if args.include?("-h")
+    args.unshift('-h') if args.length == 0
+    if args.include?('-h')
       adsi_group_enum_usage
       return true
     end
 
     domain = args.shift
-    filter = "(objectClass=group)"
-    fields = [
-      "name",
-      "distinguishedname",
-      "description",
-      ]
+    filter = '(objectClass=group)'
+    fields = ['name', 'distinguishedname', 'description',]
     args = [domain, filter] + fields + args
     return cmd_adsi_domain_query(*args)
   end
@@ -192,27 +168,18 @@
   # Options for the adsi_computer_enum command.
   #
   @@adsi_computer_enum_opts = Rex::Parser::Arguments.new(
-    '-h' => [false, 'Help banner'],
-    '-o' => [true,  'Path to output file'],
-    '-m' => [true,  'Maximum results to return'],
-    '-p' => [true,  'Result set page size']
+    '-h' => [false, 'Help banner.'],
+    '-o' => [true,  'Path to output file.'],
+    '-m' => [true,  'Maximum results to return.'],
+    '-p' => [true,  'Result set page size.']
   )
 
   def adsi_computer_enum_usage
-<<<<<<< HEAD
-    print_line()
-    print_line('Usage: adsi_computer_enum <domain> [-h] [-m maxresults] [-p pagesize] [-o file]')
-    print_line()
-    print_line('Enumerate the computers on the target domain.')
-    print_line()
-    print_line('Enumeration returns information such as the computer name, desc, and comment.')
-=======
-    print_line("USAGE:")
-    print_line(" adsi_computer_enum <domain> [-h] [-m maxresults] [-p pagesize]")
-    print_line
-    print_line("DESCRIPTION:")
-    print_line(" Enumerate all computers on the target domain.")
->>>>>>> 1b778d06
+    print_line('USAGE:')
+    print_line(' adsi_computer_enum <domain> [-h] [-m maxresults] [-p pagesize] [-o file]')
+    print_line
+    print_line('DESCRIPTION:')
+    print_line(' Enumerate all computers on the target domain.')
     print_line(@@adsi_computer_enum_opts.usage)
   end
 
@@ -227,21 +194,10 @@
     end
 
     domain = args.shift
-<<<<<<< HEAD
     filter = '(objectClass=computer)'
-    fields = ['name', 'distinguishedname', 'description', 'comment']
-=======
-    filter = "(objectClass=computer)"
-    fields = [
-      "name",
-      "dnshostname",
-      "distinguishedname",
-      "operatingsystem",
-      "operatingsystemversion",
-      "operatingsystemservicepack",
-      "description",
-      "comment"
-      ]
+    fields = ['name', 'dnshostname', 'distinguishedname', 'operatingsystem',
+              'operatingsystemversion', 'operatingsystemservicepack', 'description',
+              'comment' ]
     args = [domain, filter] + fields + args
     return cmd_adsi_domain_query(*args)
   end
@@ -250,17 +206,18 @@
   # Options for the adsi_dc_enum command.
   #
   @@adsi_dc_enum_opts = Rex::Parser::Arguments.new(
-    "-h" => [ false, "Help banner" ],
-    "-m" => [ true, "Maximum results to return." ],
-    "-p" => [ true, "Result set page size." ]
+    '-h' => [false, 'Help banner.'],
+    '-o' => [true,  'Path to output file.'],
+    '-m' => [true,  'Maximum results to return.'],
+    '-p' => [true,  'Result set page size.']
   )
 
   def adsi_dc_enum_usage
-    print_line("USAGE:")
-    print_line(" adsi_dc_enum <domain> [-h] [-m maxresults] [-p pagesize]")
-    print_line
-    print_line("DESCRIPTION:")
-    print_line(" Enumerate the domain controllers on the target domain.")
+    print_line('USAGE:')
+    print_line(' adsi_dc_enum <domain> [-h] [-m maxresults] [-p pagesize] [-o file]')
+    print_line
+    print_line('DESCRIPTION:')
+    print_line(' Enumerate the domain controllers on the target domain.')
     print_line(@@adsi_dc_enum_opts.usage)
   end
 
@@ -268,26 +225,17 @@
   # Enumerate domain dcs.
   #
   def cmd_adsi_dc_enum(*args)
-    args.unshift("-h") if args.length == 0
-    if args.include?("-h")
+    args.unshift('-h') if args.length == 0
+    if args.include?('-h')
       adsi_dc_enum_usage
       return true
     end
 
     domain = args.shift
     # This LDAP filter will pull out domain controllers
-    filter = "(&(objectCategory=computer)(userAccountControl:1.2.840.113556.1.4.803:=8192))"
-    fields = [
-      "name",
-      "dnshostname",
-      "distinguishedname",
-      "operatingsystem",
-      "operatingsystemversion",
-      "operatingsystemservicepack",
-      "description",
-      "comment"
-      ]
->>>>>>> 1b778d06
+    filter = '(&(objectCategory=computer)(userAccountControl:1.2.840.113556.1.4.803:=8192))'
+    fields = ['name', 'dnshostname', 'distinguishedname', 'operatingsystem',
+              'operatingsystemversion', 'operatingsystemservicepack', 'description', 'comment' ]
     args = [domain, filter] + fields + args
     return cmd_adsi_domain_query(*args)
   end
@@ -296,27 +244,18 @@
   # Options for the adsi_domain_query command.
   #
   @@adsi_domain_query_opts = Rex::Parser::Arguments.new(
-    '-h' => [false, 'Help banner'],
-    '-o' => [true,  'Path to output file'],
-    '-m' => [true,  'Maximum results to return'],
-    '-p' => [true,  'Result set page size']
+    '-h' => [false, 'Help banner.'],
+    '-o' => [true,  'Path to output file.'],
+    '-m' => [true,  'Maximum results to return.'],
+    '-p' => [true,  'Result set page size.']
   )
 
   def adsi_domain_query_usage
-<<<<<<< HEAD
-    print_line()
-    print_line('Usage: adsi_domain_query <domain> <filter> <field 1> [field 2 [field ..]] [-h] [-m maxresults] [-p pagesize] [-o file]')
-    print_line()
-    print_line('Enumerate the objects on the target domain.')
-    print_line()
-    print_line('Enumeration returns the set of fields that are specified.')
-=======
-    print_line("USAGE:")
-    print_line(" adsi_domain_query <domain> <filter> <field 1> [field 2 [field ..]] [-h] [-m maxresults] [-p pagesize]")
-    print_line
-    print_line("DESCRIPTION:")
-    print_line(" Enumerates the objects on the target domain, returning the set of fields that are specified.")
->>>>>>> 1b778d06
+    print_line('USAGE:')
+    print_line(' adsi_domain_query <domain> <filter> <field 1> [field 2 [field ..]] [-h] [-m maxresults] [-p pagesize] [-o file]')
+    print_line
+    print_line('DESCRIPTION:')
+    print_line(' Enumerates the objects on the target domain, returning the set of fields that are specified.')
     print_line(@@adsi_domain_query_opts.usage)
   end
 
@@ -366,10 +305,10 @@
       table << to_table_row(c)
     end
 
-    print_line()
+    print_line
     print_line(table.to_s)
     print_line("Total objects: #{objects[:results].length}")
-    print_line()
+    print_line
 
     if output_file
       ::File.open(output_file, 'w') do |f|
