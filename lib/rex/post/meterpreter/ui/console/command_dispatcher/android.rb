--- conflicted
+++ resolved
@@ -31,11 +31,8 @@
       'wlan_geolocate'    => 'Get current lat-long using WLAN information',
       'interval_collect'  => 'Manage interval collection capabilities',
       'activity_start'    => 'Start an Android activity from a Uri string',
-<<<<<<< HEAD
-      'sqlite_query'      => 'Query a SQLite database from storage'
-=======
+      'sqlite_query'      => 'Query a SQLite database from storage',
       'set_audio_mode'    => 'Set Ringer Mode'
->>>>>>> f4e4bb80
     }
 
     reqs = {
@@ -49,11 +46,8 @@
       'wlan_geolocate'   => ['wlan_geolocate'],
       'interval_collect' => ['interval_collect'],
       'activity_start'   => ['activity_start'],
-<<<<<<< HEAD
       'sqlite_query'     => ['sqlite_query'],
-=======
       'set_audio_mode'   => ['set_audio_mode']
->>>>>>> f4e4bb80
     }
 
     # Ensure any requirements of the command are met
@@ -586,7 +580,6 @@
     end
   end
 
-<<<<<<< HEAD
   def cmd_sqlite_query(*args)
     sqlite_query_opts = Rex::Parser::Arguments.new(
       '-h' => [ false, 'Help Banner' ],
@@ -636,8 +629,6 @@
     end
   end
 
-=======
->>>>>>> f4e4bb80
   #
   # Name for this dispatcher
   #
