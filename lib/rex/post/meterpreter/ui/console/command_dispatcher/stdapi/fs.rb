# -*- coding: binary -*-
require 'tempfile'
require 'filesize'
require 'rex/post/meterpreter'

module Rex
module Post
module Meterpreter
module Ui

###
#
# The file system portion of the standard API extension.
#
###
class Console::CommandDispatcher::Stdapi::Fs

  Klass = Console::CommandDispatcher::Stdapi::Fs

  include Console::CommandDispatcher

  CHECKSUM_ALGORITHMS = %w{ md5 sha1 }
  private_constant :CHECKSUM_ALGORITHMS

  #
  # Options for the download command.
  #
  @@download_opts = Rex::Parser::Arguments.new(
    "-h" => [ false, "Help banner." ],
    "-c" => [ false, "Resume getting a partially-downloaded file." ],
    "-l" => [ true,  "Set the limit of retries (0 unlimits)." ],
    "-r" => [ false, "Download recursively." ],
    "-t" => [ false, "Timestamp downloaded files." ])
  #
  # Options for the upload command.
  #
  @@upload_opts = Rex::Parser::Arguments.new(
    "-h" => [ false, "Help banner." ],
    "-r" => [ false, "Upload recursively." ])
  #
  # Options for the ls command
  #
  @@ls_opts = Rex::Parser::Arguments.new(
    "-h" => [ false, "Help banner." ],
    "-S" => [ true,  "Search string." ],
    "-t" => [ false, "Sort by time" ],
    "-s" => [ false, "Sort by size" ],
    "-r" => [ false, "Reverse sort order" ],
    "-x" => [ false, "Show short file names" ],
    "-l" => [ false, "List in long format (default)" ],
    "-R" => [ false, "Recursively list subdirectories encountered" ])

  #
  # List of supported commands.
  #
  def commands
    all = {
      'cat'        => 'Read the contents of a file to the screen',
      'cd'         => 'Change directory',
      'checksum'   => 'Retrieve the checksum of a file',
      'del'        => 'Delete the specified file',
      'dir'        => 'List files (alias for ls)',
      'download'   => 'Download a file or directory',
      'edit'       => 'Edit a file',
      'getlwd'     => 'Print local working directory',
      'getwd'      => 'Print working directory',
      'lcd'        => 'Change local working directory',
      'lpwd'       => 'Print local working directory',
      'ls'         => 'List files',
      'mkdir'      => 'Make directory',
      'pwd'        => 'Print working directory',
      'rm'         => 'Delete the specified file',
      'mv'         => 'Move source to destination',
<<<<<<< HEAD
=======
      'cp'         => 'Copy source to destination',
>>>>>>> 23c2787d
      'rmdir'      => 'Remove directory',
      'search'     => 'Search for files',
      'upload'     => 'Upload a file or directory',
      'show_mount' => 'List all mount points/logical drives',
    }

    reqs = {
      'cat'        => [],
      'cd'         => ['stdapi_fs_chdir'],
      'checksum'   => CHECKSUM_ALGORITHMS.map { |a| "stdapi_fs_#{a}" },
      'del'        => ['stdapi_fs_rm'],
      'dir'        => ['stdapi_fs_stat', 'stdapi_fs_ls'],
      'download'   => [],
      'edit'       => [],
      'getlwd'     => [],
      'getwd'      => ['stdapi_fs_getwd'],
      'lcd'        => [],
      'lpwd'       => [],
      'ls'         => ['stdapi_fs_stat', 'stdapi_fs_ls'],
      'mkdir'      => ['stdapi_fs_mkdir'],
      'pwd'        => ['stdapi_fs_getwd'],
      'rmdir'      => ['stdapi_fs_delete_dir'],
      'rm'         => ['stdapi_fs_delete_file'],
      'mv'         => ['stdapi_fs_file_move'],
      'cp'         => ['stdapi_fs_file_copy'],
      'search'     => ['stdapi_fs_search'],
      'upload'     => [],
      'show_mount' => ['stdapi_fs_mount_show'],
    }

    all.delete_if do |cmd, desc|
      del = false
      reqs[cmd].each do |req|
        next if client.commands.include? req
        del = true
        break
      end

      del
    end

    all
  end

  #
  # Name for this dispatcher.
  #
  def name
    "Stdapi: File system"
  end

  #
  # Search for files.
  #
  def cmd_search(*args)

    root    = nil
    recurse = true
    globs   = []
    files   = []

    opts = Rex::Parser::Arguments.new(
      "-h" => [ false, "Help Banner." ],
      "-d" => [ true,  "The directory/drive to begin searching from. Leave empty to search all drives. (Default: #{root})" ],
      "-f" => [ true,  "A file pattern glob to search for. (e.g. *secret*.doc?)" ],
      "-r" => [ true,  "Recursivly search sub directories. (Default: #{recurse})" ]
    )

    opts.parse(args) { | opt, idx, val |
      case opt
        when "-h"
          print_line("Usage: search [-d dir] [-r recurse] -f pattern [-f pattern]...")
          print_line("Search for files.")
          print_line(opts.usage)
          return
        when "-d"
          root = val
        when "-f"
          globs << val
        when "-r"
          recurse = false if val =~ /^(f|n|0)/i
      end
    }

    if globs.empty?
      print_error("You must specify a valid file glob to search for, e.g. >search -f *.doc")
      return
    end

    globs.uniq.each do |glob|
      files += client.fs.file.search(root, glob, recurse)
    end

    if files.empty?
      print_line("No files matching your search were found.")
      return
    end

    print_line("Found #{files.length} result#{ files.length > 1 ? 's' : '' }...")
    files.each do | file |
      if file['size'] > 0
        print("    #{file['path']}#{ file['path'].empty? ? '' : '\\' }#{file['name']} (#{file['size']} bytes)\n")
      else
        print("    #{file['path']}#{ file['path'].empty? ? '' : '\\' }#{file['name']}\n")
      end
    end

  end

  #
  # Show all the mount points/logical drives (currently geared towards
  # the Windows Meterpreter).
  #
  def cmd_show_mount(*args)
    if args.include?('-h')
      print_line('Usage: show_mount')
      return true
    end

    mounts = client.fs.mount.show_mount

    table = Rex::Text::Table.new(
      'Header'    => 'Mounts / Drives',
      'Indent'    => 0,
      'SortIndex' => 0,
      'Columns'   => [
        'Name', 'Type', 'Size (Total)', 'Size (Free)', 'Mapped to'
      ]
    )

    mounts.each do |d|
      ts = ::Filesize.from("#{d[:total_space]} B").pretty.split(' ')
      fs = ::Filesize.from("#{d[:free_space]} B").pretty.split(' ')
      table << [
        d[:name],
        d[:type],
        "#{ts[0].rjust(6)} #{ts[1].ljust(3)}",
        "#{fs[0].rjust(6)} #{fs[1].ljust(3)}",
        d[:unc]
      ]
    end

    print_line
    print_line(table.to_s)
    print_line
    print_line("Total mounts/drives: #{mounts.length}")
    print_line
  end

  #
  # Reads the contents of a file and prints them to the screen.
  #
  def cmd_cat(*args)
    if (args.length == 0)
      print_line("Usage: cat file")
      return true
    end

    if (client.fs.file.stat(args[0]).directory?)
      print_error("#{args[0]} is a directory")
    else
      fd = client.fs.file.new(args[0], "rb")
      begin
        until fd.eof?
          print(fd.read)
        end
      # EOFError is raised if file is empty, do nothing, just catch
      rescue EOFError
      end
      fd.close
    end

    true
  end

  #
  # Change the working directory.
  #
  def cmd_cd(*args)
    if (args.length == 0)
      print_line("Usage: cd directory")
      return true
    end
    if args[0] =~ /\%(\w*)\%/
      client.fs.dir.chdir(client.fs.file.expand_path(args[0].upcase))
    else
      client.fs.dir.chdir(args[0])
    end

    return true
  end

  #
  # Change the local working directory.
  #
  def cmd_lcd(*args)
    if (args.length == 0)
      print_line("Usage: lcd directory")
      return true
    end

    ::Dir.chdir(args[0])

    return true
  end

  #
  # Retrieve the checksum of a file
  #
  def cmd_checksum(*args)
    algorithm = args.shift
    algorithm.downcase! unless algorithm.nil?
    unless args.length > 0 and CHECKSUM_ALGORITHMS.include?(algorithm)
      print_line("Usage: checksum [#{ CHECKSUM_ALGORITHMS.join(' / ') }] file1 file2 file3 ...")
      return true
    end

    args.each do |filepath|
      checksum = client.fs.file.send(algorithm, filepath)
      print_line("#{Rex::Text.to_hex(checksum, '')}  #{filepath}")
    end

    return true
  end

  def cmd_checksum_tabs(str, words)
    tabs = []
    return tabs unless words.length == 1

    CHECKSUM_ALGORITHMS.each do |algorithm|
      tabs << algorithm if algorithm.start_with?(str.downcase)
    end

    tabs
  end

  #
  # Delete the specified file.
  #
  def cmd_rm(*args)
    if (args.length == 0)
      print_line("Usage: rm file")
      return true
    end

    client.fs.file.rm(args[0])

    return true
  end

  alias :cmd_del :cmd_rm

  #
  # Move source to destination
  #
  def cmd_mv(*args)
    if (args.length < 2)
      print_line("Usage: mv oldfile newfile")
      return true
    end
    client.fs.file.mv(args[0],args[1])
    return true
  end

  alias :cmd_move :cmd_mv
  alias :cmd_rename :cmd_mv

  #
  # Move source to destination
  #
  def cmd_cp(*args)
    if (args.length < 2)
      print_line("Usage: cp oldfile newfile")
      return true
    end
    client.fs.file.cp(args[0],args[1])
    return true
  end

  alias :cmd_copy :cmd_cp


  def cmd_download_help
    print_line("Usage: download [options] src1 src2 src3 ... destination")
    print_line
    print_line("Downloads remote files and directories to the local machine.")
    print_line(@@download_opts.usage)
  end

  #
  # Downloads a file or directory from the remote machine to the local
  # machine.
  #
  def cmd_download(*args)
    if (args.empty? or args.include? "-h")
      cmd_download_help
      return true
    end

    recursive = false
    src_items = []
    last      = nil
    dest      = nil
    continue  = false
    tries     = false
    tries_no  = 0
    opts      = {}

    @@download_opts.parse(args) { |opt, idx, val|
      case opt
      when "-r"
        recursive = true
        opts['recursive'] = true
      when "-c"
        continue = true
        opts['continue'] = true
      when "-l"
        tries = true
        tries_no = val.to_i
        opts['tries'] = true
        opts['tries_no'] = tries_no
      when "-t"
        opts['timestamp'] = '_' + Time.now.iso8601
      when nil
        src_items << last if (last)
        last = val
      end
    }

    # No files given, nothing to do
    if not last
      cmd_download_help
      return true
    end

    # Source and destination will be the same
    if src_items.empty?
      src_items << last
      # Use the basename of the remote filename so we don't end up with
      # a file named c:\\boot.ini in linux
      dest = ::Rex::Post::Meterpreter::Extensions::Stdapi::Fs::File.basename(last)
    else
      dest = last
    end

    # Download to a directory, not a pattern
    if client.fs.file.is_glob?(dest)
      dest = ::File.dirname(dest)
    end

    # Go through each source item and download them
    src_items.each { |src|
      glob = nil
      if client.fs.file.is_glob?(src)
        glob = ::File.basename(src)
        src = ::File.dirname(src)
      end

      # Use search if possible for recursive pattern matching. It will work
      # more intuitively since it will not try to match on intermediate
      # directories, only file names.
      if glob && recursive && client.commands.include?('stdapi_fs_search')

        files = client.fs.file.search(src, glob, recursive)
        if !files.empty?
          print_line("Downloading #{files.length} file#{files.length > 1 ? 's' : ''}...")

          files.each do |file|
            src_separator = client.fs.file.separator
            src_path = file['path'] + client.fs.file.separator + file['name']
            dest_path = src_path.tr(src_separator, ::File::SEPARATOR)

            client.fs.file.download(dest_path, src_path, opts) do |step, src, dst|
              print_status("#{step.ljust(11)}: #{src} -> #{dst}")
              client.framework.events.on_session_download(client, src, dest) if msf_loaded?
            end
          end

        else
          print_status("No matching files found for download")
        end

      else
        # Perform direct matching
        tries_cnt = 0
        begin
          stat = client.fs.file.stat(src)
        rescue Rex::TimeoutError
          if (tries && (tries_no == 0 || tries_cnt < tries_no))
            tries_cnt += 1
            print_error("Error opening: #{src} - retry (#{tries_cnt})")
            retry
          else
            print_error("Error opening: #{src} - giving up")
            raise
          end
        end

        if (stat.directory?)
          client.fs.dir.download(dest, src, opts, true, glob) do |step, src, dst|
            print_status("#{step.ljust(11)}: #{src} -> #{dst}")
            client.framework.events.on_session_download(client, src, dest) if msf_loaded?
          end
        elsif (stat.file?)
          client.fs.file.download(dest, src, opts) do |step, src, dst|
            print_status("#{step.ljust(11)}: #{src} -> #{dst}")
            client.framework.events.on_session_download(client, src, dest) if msf_loaded?
          end
        end
      end
    }

    true
  end

  #
  # Downloads a file to a temporary file, spawns and editor, and then uploads
  # the contents to the remote machine after completion.
  #
  def cmd_edit(*args)
    if (args.length == 0)
      print_line("Usage: edit file")
      return true
    end

    # Get a temporary file path
    meterp_temp = Tempfile.new('meterp')
    meterp_temp.binmode
    temp_path = meterp_temp.path

    # Try to download the file, but don't worry if it doesn't exist
    client.fs.file.download_file(temp_path, args[0]) rescue nil

    # Spawn the editor (default to vi)
    editor = Rex::Compat.getenv('EDITOR') || 'vi'

    # If it succeeds, upload it to the remote side.
    if (system("#{editor} #{temp_path}") == true)
      client.fs.file.upload_file(args[0], temp_path)
    end

    # Get rid of that pesky temporary file
    ::File.delete(temp_path) rescue nil
  end

  #
  # Display the local working directory.
  #
  def cmd_lpwd(*args)
    print_line(::Dir.pwd)
    return true
  end

  alias cmd_getlwd cmd_lpwd


  def cmd_ls_help
    print_line "Usage: ls [options]"
    print_line
    print_line "Lists contents of directory or file info, searchable"
    print_line @@ls_opts.usage
  end

  def list_path(path, columns, sort, order, short, recursive = false, depth = 0, search_term = nil)

    # avoid infinite recursion
    if depth > 100
      return
    end

    tbl = Rex::Text::Table.new(
      'Header'  => "Listing: #{path}",
      'SortIndex' => columns.index(sort),
      'SortOrder' => order,
      'Columns' => columns,
      'SearchTerm' => search_term)

    items = 0

    # Enumerate each item...
    # No need to sort as Table will do it for us
    client.fs.dir.entries_with_info(path).each do |p|

      ffstat = p['StatBuf']
      fname = p['FileName'] || 'unknown'

      row = [
          ffstat ? ffstat.prettymode : '',
          ffstat ? ffstat.size       : '',
          ffstat ? ffstat.ftype[0,3] : '',
          ffstat ? ffstat.mtime      : '',
          fname
        ]
      row.insert(4, p['FileShortName'] || '') if short

      if fname != '.' && fname != '..'
        if row.join(' ') =~ /#{search_term}/
          tbl << row
          items += 1
        end

        if recursive && ffstat && ffstat.directory?
          if client.fs.file.is_glob?(path)
            child_path = ::File.dirname(path) + ::File::SEPARATOR + fname
            child_path += ::File::SEPARATOR + ::File.basename(path)
          else
            child_path = path + ::File::SEPARATOR + fname
          end
          begin
            list_path(child_path, columns, sort, order, short, recursive, depth + 1, search_term)
          rescue RequestError
          end
        end
      end
    end

    if items > 0
      print_line(tbl.to_s)
    else
      print_line("No entries exist in #{path}")
    end
  end

  #
  # Lists files
  #
  def cmd_ls(*args)
    # Set defaults
    path = client.fs.dir.getwd
    search_term = nil
    sort = 'Name'
    short = nil
    order = :forward
    recursive = nil

    # Parse the args
    @@ls_opts.parse(args) { |opt, idx, val|
      case opt
      # Sort options
      when '-s'
        sort = 'Size'
      when '-t'
        sort = 'Last modified'
      # Output options
      when '-x'
        short = true
      when '-l'
        short = nil
      when '-r'
        order = :reverse
      when '-R'
        recursive = true
      # Search
      when '-S'
        search_term = val
        if search_term.nil?
          print_error("Enter a search term")
          return true
        else
          search_term = /#{search_term}/nmi
        end
      # Help and path
      when "-h"
        cmd_ls_help
        return 0
      when nil
        path = val
      end
    }

    columns = [ 'Mode', 'Size', 'Type', 'Last modified', 'Name' ]
    columns.insert(4, 'Short Name') if short

    stat_path = path

    # Check session capabilities
    is_glob = client.fs.file.is_glob?(path)
    if is_glob
      if !client.commands.include?('stdapi_fs_search')
        print_line('File globbing not supported with this session')
        return
      end
      stat_path = ::File.dirname(path)
    end

    stat = client.fs.file.stat(stat_path)
    if stat.directory?
      list_path(path, columns, sort, order, short, recursive, 0, search_term)
    else
      print_line("#{stat.prettymode}  #{stat.size}  #{stat.ftype[0,3]}  #{stat.mtime}  #{path}")
    end

    return true
  end

  #
  # Alias the ls command to dir, for those of us who have windows muscle-memory
  #
  alias cmd_dir cmd_ls

  #
  # Make one or more directory.
  #
  def cmd_mkdir(*args)
    if (args.length == 0)
      print_line("Usage: mkdir dir1 dir2 dir3 ...")
      return true
    end

    args.each { |dir|
      print_line("Creating directory: #{dir}")

      client.fs.dir.mkdir(dir)
    }

    return true
  end

  #
  # Display the working directory.
  #
  def cmd_pwd(*args)
    print_line(client.fs.dir.getwd)
  end

  alias cmd_getwd cmd_pwd

  #
  # Removes one or more directory if it's empty.
  #
  def cmd_rmdir(*args)
    if (args.length == 0 or args.include?("-h"))
      print_line("Usage: rmdir dir1 dir2 dir3 ...")
      return true
    end

    args.each { |dir|
      print_line("Removing directory: #{dir}")
      client.fs.dir.rmdir(dir)
    }

    return true
  end

  def cmd_upload_help
    print_line("Usage: upload [options] src1 src2 src3 ... destination")
    print_line
    print_line("Uploads local files and directories to the remote machine.")
    print_line(@@upload_opts.usage)
  end

  #
  # Uploads a file or directory to the remote machine from the local
  # machine.
  #
  def cmd_upload(*args)
    if (args.empty? or args.include?("-h"))
      cmd_upload_help
      return true
    end

    recursive = false
    src_items = []
    last      = nil
    dest      = nil

    @@upload_opts.parse(args) { |opt, idx, val|
      case opt
        when "-r"
          recursive = true
        when nil
          if (last)
            src_items << last
          end

          last = val
      end
    }

    return true if not last

    # Source and destination will be the same
    src_items << last if src_items.empty?

    dest = last

    # Go through each source item and upload them
    src_items.each { |src|
      stat = ::File.stat(src)

      if (stat.directory?)
        client.fs.dir.upload(dest, src, recursive) { |step, src, dst|
          print_status("#{step.ljust(11)}: #{src} -> #{dst}")
          client.framework.events.on_session_upload(client, src, dest) if msf_loaded?
        }
      elsif (stat.file?)
        if client.fs.file.exist?(dest) && client.fs.file.stat(dest).directory?
          client.fs.file.upload(dest, src) { |step, src, dst|
            print_status("#{step.ljust(11)}: #{src} -> #{dst}")
            client.framework.events.on_session_upload(client, src, dest) if msf_loaded?
          }
        else
          client.fs.file.upload_file(dest, src) { |step, src, dst|
            print_status("#{step.ljust(11)}: #{src} -> #{dst}")
            client.framework.events.on_session_upload(client, src, dest) if msf_loaded?
          }
        end
      end
    }

    return true
  end

  def cmd_upload_tabs(str, words)
    return [] if words.length > 1

    tab_complete_filenames(str, words)
  end

end

end
end
end
end<|MERGE_RESOLUTION|>--- conflicted
+++ resolved
@@ -71,10 +71,7 @@
       'pwd'        => 'Print working directory',
       'rm'         => 'Delete the specified file',
       'mv'         => 'Move source to destination',
-<<<<<<< HEAD
-=======
       'cp'         => 'Copy source to destination',
->>>>>>> 23c2787d
       'rmdir'      => 'Remove directory',
       'search'     => 'Search for files',
       'upload'     => 'Upload a file or directory',
