# -*- coding: binary -*-
require 'rex/post/meterpreter'
require 'rex/service_manager'

module Rex
module Post
module Meterpreter
module Ui

###
#
# The networking portion of the standard API extension.
#
###
class Console::CommandDispatcher::Stdapi::Net

  Klass = Console::CommandDispatcher::Stdapi::Net

  include Console::CommandDispatcher

  #
  # This module is used to extend the meterpreter session
  # so that local port forwards can be tracked and cleaned
  # up when the meterpreter session goes away
  #
  module PortForwardTracker
    def cleanup
      super

      if pfservice
        pfservice.deref
      end
    end

    attr_accessor :pfservice
  end

  #
  # Options for the resolve command
  #
  @@resolve_opts = Rex::Parser::Arguments.new(
    '-h' => [false, 'Help banner.' ],
    '-f' => [true,  'Address family - IPv4 or IPv6 (default IPv4)'])

  #
  # Options for the route command.
  #
  @@route_opts = Rex::Parser::Arguments.new(
    '-h' => [false, 'Help banner.'])

  #
  # Options for the portfwd command.
  #
  @@portfwd_opts = Rex::Parser::Arguments.new(
    '-h' => [false, 'Help banner.'],
    '-i' => [true,  'Index of the port forward entry to interact with (see the "list" command).'],
    '-l' => [true,  'Forward: local port to listen on. Reverse: local port to connect to.'],
    '-r' => [true,  'Forward: remote host to connect to.'],
    '-p' => [true,  'Forward: remote port to connect to. Reverse: remote port to listen on.'],
    '-R' => [false, 'Indicates a reverse port forward.'],
    '-L' => [true,  'Forward: local host to listen on (optional). Remote: local host to connect to.'])

  #
  # Options for the netstat command.
  #
  @@netstat_opts = Rex::Parser::Arguments.new(
    '-h' => [false, 'Help banner.'],
    '-S' => [true, 'Search string.'])

  #
  # Options for ARP command.
  #
  @@arp_opts = Rex::Parser::Arguments.new(
    '-h' => [false, 'Help banner.'],
    '-S' => [true, 'Search string.'])

  #
  # List of supported commands.
  #
  def commands
    all = {
<<<<<<< HEAD
      'ipconfig' => 'Display interfaces',
      'ifconfig' => 'Display interfaces',
      'route'    => 'View and modify the routing table',
      'portfwd'  => 'Forward a local port to a remote service',
      'arp'      => 'Display the host ARP cache',
      'netstat'  => 'Display the network connections',
      'getproxy' => 'Display the current proxy configuration',
=======
      "ipconfig" => "Display interfaces",
      "ifconfig" => "Display interfaces",
      "route"    => "View and modify the routing table",
      "portfwd"  => "Forward a local port to a remote service",
      "arp"      => "Display the host ARP cache",
      "netstat"  => "Display the network connections",
      "getproxy" => "Display the current proxy configuration",
      'resolve'  => 'Resolve a set of host names on the target',
>>>>>>> f28d2801
    }

    reqs = {
      'ipconfig' => ['stdapi_net_config_get_interfaces'],
      'ifconfig' => ['stdapi_net_config_get_interfaces'],
      'route'    => [
        # Also uses these, but we don't want to be unable to list them
        # just because we can't alter them.
        #'stdapi_net_config_add_route',
        #'stdapi_net_config_remove_route',
        'stdapi_net_config_get_routes'
      ],
      # Only creates tcp channels, which is something whose availability
      # we can't check directly at the moment.
<<<<<<< HEAD
      'portfwd'  => [],
      'arp'      => ['stdapi_net_config_get_arp_table'],
      'netstat'  => ['stdapi_net_config_get_netstat'],
      'getproxy' => ['stdapi_net_config_get_proxy'],
=======
      "portfwd"  => [ ],
      "arp"      => [ "stdapi_net_config_get_arp_table" ],
      "netstat"  => [ "stdapi_net_config_get_netstat" ],
      "getproxy" => [ "stdapi_net_config_get_proxy" ],
      'resolve'  => ['stdapi_net_resolve_host'],
>>>>>>> f28d2801
    }

    all.delete_if do |cmd, desc|
      del = false
      reqs[cmd].each do |req|
        next if client.commands.include? req
        del = true
        break
      end

      del
    end

    all
  end

  #
  # Name for this dispatcher.
  #
  def name
    'Stdapi: Networking'
  end

  #
  # Displays network connections of the remote machine.
  #
  def cmd_netstat(*args)
    if args.include?('-h')
      @@netstat_opts.usage
      return 0
    end

    connection_table = client.net.config.netstat
    search_term = nil

    @@netstat_opts.parse(args) { |opt, idx, val|
      case opt
      when '-S'
        search_term = val
        if search_term.nil?
          print_error("Enter a search term")
          return true
        else
          search_term = /#{search_term}/nmi
        end

      end
    }

    tbl = Rex::Ui::Text::Table.new(
    'Header'  => 'Connection list',
    'Indent'  => 4,
    'Columns' => [
      'Proto',
      'Local address',
      'Remote address',
      'State',
      'User',
      'Inode',
      'PID/Program name'
    ],
   'SearchTerm' => search_term)

    connection_table.each { |connection|
      tbl << [ connection.protocol, connection.local_addr_str, connection.remote_addr_str,
        connection.state, connection.uid, connection.inode, connection.pid_name]
    }

    if tbl.rows.length > 0
      print_line("\n#{tbl.to_s}")
    else
      print_line('Connection list is empty.')
    end
  end

  #
  # Displays ARP cache of the remote machine.
  #
  def cmd_arp(*args)
    if args.include?('-h')
      @@arp_opts.usage
      return 0
    end

    arp_table = client.net.config.arp_table
    search_term = nil

    @@arp_opts.parse(args) { |opt, idx, val|
      case opt
      when '-S'
        search_term = val
        if search_term.nil?
          print_error("Enter a search term")
          return true
        else
          search_term = /#{search_term}/nmi
        end
      end
    }

    tbl = Rex::Ui::Text::Table.new(
    'Header'  => 'ARP cache',
    'Indent'  => 4,
    'Columns' => [
      'IP address',
      'MAC address',
      'Interface'
    ],
    'SearchTerm' => search_term)

    arp_table.each { |arp|
      tbl << [ arp.ip_addr, arp.mac_addr, arp.interface ]
    }

    if tbl.rows.length > 0
      print_line("\n#{tbl.to_s}")
    else
      print_line('ARP cache is empty.')
    end
  end


  #
  # Displays interfaces on the remote machine.
  #
  def cmd_ipconfig(*args)
    ifaces = client.net.config.interfaces

    if (ifaces.length == 0)
      print_line('No interfaces were found.')
    else
      ifaces.sort{|a,b| a.index <=> b.index}.each do |iface|
        print("\n" + iface.pretty + "\n")
      end
    end
  end

  alias :cmd_ifconfig :cmd_ipconfig

  #
  # Displays or modifies the routing table on the remote machine.
  #
  def cmd_route(*args)
    # Default to list
    if (args.length == 0)
      args.unshift('list')
    end

    # Check to see if they specified -h
    @@route_opts.parse(args) { |opt, idx, val|
      case opt
        when '-h'
          print_line('Usage: route [-h] command [args]')
          print_line
          print_line('Display or modify the routing table on the remote machine.')
          print_line
          print_line('Supported commands:')
          print_line
          print_line('   add    [subnet] [netmask] [gateway]')
          print_line('   delete [subnet] [netmask] [gateway]')
          print_line('   list')
          print_line
          return true
      end
    }

    cmd = args.shift

    # Process the commands
    case cmd
      when 'list'
        routes = client.net.config.routes

        # IPv4
        tbl = Rex::Ui::Text::Table.new(
          'Header'  => 'IPv4 network routes',
          'Indent'  => 4,
          'Columns' => [
            'Subnet',
            'Netmask',
            'Gateway',
            'Metric',
            'Interface'
          ])

        routes.select {|route|
          Rex::Socket.is_ipv4?(route.netmask)
        }.each { |route|
          tbl << [ route.subnet, route.netmask, route.gateway, route.metric, route.interface ]
        }

        if tbl.rows.length > 0
          print_line("\n#{tbl.to_s}")
        else
          print_line('No IPv4 routes were found.')
        end

        # IPv6
        tbl = Rex::Ui::Text::Table.new(
          'Header'  => 'IPv6 network routes',
          'Indent'  => 4,
          'Columns' => [
            'Subnet',
            'Netmask',
            'Gateway',
            'Metric',
            'Interface'
          ])

        routes.select {|route|
          Rex::Socket.is_ipv6?(route.netmask)
        }.each { |route|
          tbl << [ route.subnet, route.netmask, route.gateway, route.metric, route.interface ]
        }

        if tbl.rows.length > 0
          print("\n#{tbl.to_s}")
        else
          print_line('No IPv6 routes were found.')
        end

      when 'add'
        # Satisfy check to see that formatting is correct
        unless Rex::Socket::RangeWalker.new(args[0]).length == 1
          print_error "Invalid IP Address"
          return false
        end

        unless Rex::Socket::RangeWalker.new(args[1]).length == 1
          print_error 'Invalid Subnet mask'
          return false
        end

        print_line("Creating route #{args[0]}/#{args[1]} -> #{args[2]}")

        client.net.config.add_route(*args)
      when 'delete'
        # Satisfy check to see that formatting is correct
        unless Rex::Socket::RangeWalker.new(args[0]).length == 1
          print_error 'Invalid IP Address'
          return false
        end

        unless Rex::Socket::RangeWalker.new(args[1]).length == 1
          print_error 'Invalid Subnet mask'
          return false
        end

        print_line("Deleting route #{args[0]}/#{args[1]} -> #{args[2]}")

        client.net.config.remove_route(*args)
      else
        print_error("Unsupported command: #{cmd}")
    end
  end

  #
  # Starts and stops local port forwards to remote hosts on the target
  # network.  This provides an elementary pivoting interface.
  #
  def cmd_portfwd(*args)
    args.unshift('list') if args.empty?

    # For clarity's sake.
    lport = nil
    lhost = nil
    rport = nil
    rhost = nil
    reverse = false
    index = nil

    # Parse the options
    @@portfwd_opts.parse(args) { |opt, idx, val|
      case opt
        when '-h'
          cmd_portfwd_help
          return true
        when '-l'
          lport = val.to_i
        when '-L'
          lhost = val
        when '-p'
          rport = val.to_i
        when '-r'
          rhost = val
        when '-R'
          reverse = true
        when '-i'
          index = val.to_i
      end
    }

    # If we haven't extended the session, then do it now since we'll
    # need to track port forwards
    if client.kind_of?(PortForwardTracker) == false
      client.extend(PortForwardTracker)
      client.pfservice = Rex::ServiceManager.start(Rex::Services::LocalRelay)
    end

    # Build a local port forward in association with the channel
    service = client.pfservice

    # Process the command
    case args.shift
      when 'list'

        table = Rex::Ui::Text::Table.new(
          'Header'    => 'Active Port Forwards',
          'Indent'    => 3,
          'SortIndex' => -1,
          'Columns'   => ['Index', 'Local', 'Remote', 'Direction'])

        cnt = 0

        # Enumerate each TCP relay
        service.each_tcp_relay { |lhost, lport, rhost, rport, opts|
          next if (opts['MeterpreterRelay'] == nil)

          direction = 'Forward'
          direction = 'Reverse' if opts['Reverse'] == true

          if opts['Reverse'] == true
            table << [cnt + 1, "#{rhost}:#{rport}", "#{lhost}:#{lport}", 'Reverse']
          else
            table << [cnt + 1, "#{lhost}:#{lport}", "#{rhost}:#{rport}", 'Forward']
          end

          cnt += 1
        }

        print_line
        if cnt > 0
          print_line(table.to_s)
          print_line("#{cnt} total active port forwards.")
        else
          print_line('No port forwards are currently active.')
        end
        print_line

      when 'add'

        if reverse
          # Validate parameters
          unless lport && lhost && rport
            print_error('You must supply a local port, local host, and remote port.')
            return
          end

          channel = client.net.socket.create(
            Rex::Socket::Parameters.new(
              'LocalPort' => rport,
              'Proto'     => 'tcp',
              'Server'    => true
            )
          )

          # Start the local TCP reverse relay in association with this stream
          service.start_reverse_tcp_relay(channel,
            'LocalPort'         => rport,
            'PeerHost'          => lhost,
            'PeerPort'          => lport,
            'MeterpreterRelay'  => true)
        else
          # Validate parameters
          unless lport && rhost && rport
            print_error('You must supply a local port, remote host, and remote port.')
            return
          end

          # Start the local TCP relay in association with this stream
          service.start_tcp_relay(lport,
            'LocalHost'         => lhost,
            'PeerHost'          => rhost,
            'PeerPort'          => rport,
            'MeterpreterRelay'  => true,
            'OnLocalConnection' => Proc.new { |relay, lfd| create_tcp_channel(relay) })
        end

        print_status("Local TCP relay created: #{lhost}:#{lport} <-> #{rhost}:#{rport}")

      # Delete local port forwards
      when 'delete', 'remove', 'del', 'rm'

        found = false
        unless index.nil?
          counter = 1
          service.each_tcp_relay do |lh, lp, rh, rp, opts|
            if counter == index
              lhost, lport, rhost, rport = lh, lp, rh, rp
              reverse = opts['Reverse'] == true
              found = true
              break
            end

            counter += 1
          end

          unless found
            print_error("Invalid index: #{index}")
          end
        end

        if reverse
          # No remote port, no love.
          unless rport
            print_error('You must supply a remote port.')
            return
          end

          if service.stop_reverse_tcp_relay(lport)
            print_status("Successfully stopped reverse TCP relay on :#{lport}")
          else
            print_error("Failed to stop reverse TCP relay on #{lport}")
          end
        else
          # No local port, no love.
          unless lport
            print_error('You must supply a local port.')
            return
          end

          # Stop the service
          if service.stop_tcp_relay(lport, lhost)
            print_status("Successfully stopped TCP relay on #{lhost || '0.0.0.0'}:#{lport}")
          else
            print_error("Failed to stop TCP relay on #{lhost || '0.0.0.0'}:#{lport}")
          end
        end

      when 'flush'

        counter = 0
        service.each_tcp_relay do |lhost, lport, rhost, rport, opts|
          next if (opts['MeterpreterRelay'] == nil)

          if opts['Reverse'] == true
            if service.stop_reverse_tcp_relay(lport)
              print_status("Successfully stopped reverse TCP relay on :#{lport}")
            else
              print_error("Failed to stop reverse TCP relay on #{lport}")
              next
            end
          else
            if service.stop_tcp_relay(lport, lhost)
              print_status("Successfully stopped TCP relay on #{lhost || '0.0.0.0'}:#{lport}")
            else
              print_error("Failed to stop TCP relay on #{lhost || '0.0.0.0'}:#{lport}")
              next
            end
          end

          counter += 1
        end
        print_status("Successfully flushed #{counter} rules")

      else
        cmd_portfwd_help
    end
  end

  def cmd_portfwd_help
    print_line 'Usage: portfwd [-h] [add | delete | list | flush] [args]'
    print_line
    print @@portfwd_opts.usage
  end

  def cmd_getproxy
    p = client.net.config.get_proxy_config
    print_line( "Auto-detect     : #{p[:autodetect] ? "Yes" : "No"}" )
    print_line( "Auto config URL : #{p[:autoconfigurl]}" )
    print_line( "Proxy URL       : #{p[:proxy]}" )
    print_line( "Proxy Bypass    : #{p[:proxybypass]}" )
  end

  #
  # Resolve 1 or more hostnames on the target session
  #
  def cmd_resolve(*args)
    args.unshift('-h') if args.length == 0

    hostnames = []
    family = AF_INET

    @@resolve_opts.parse(args) { |opt, idx, val|
      case opt
      when '-h'
        print_line('Usage: resolve host1 host2 .. hostN [-h] [-f IPv4|IPv6]')
        print_line
        print_line(@@resolve_opts.usage)
        return false
      when '-f'
        if val.downcase == 'ipv6'
          family = AF_INET6
        elsif val.downcase != 'ipv4'
          print_error("Invalid family: #{val}")
          return false
        end
      else
        hostnames << val
      end
    }

    response = client.net.resolve.resolve_hosts(hostnames, family)

    table = Rex::Ui::Text::Table.new(
      'Header'    => 'Host resolutions',
      'Indent'    => 4,
      'SortIndex' => 0,
      'Columns'   => ['Hostname', 'IP Address']
    )

    response.each do |result|
      if result[:ip].nil?
        table << [result[:hostname], '[Failed To Resolve]']
      else
        table << [result[:hostname], result[:ip]]
      end
    end

    print_line
    print_line(table.to_s)
  end

protected

  #
  # Creates a TCP channel using the supplied relay context.
  #
  def create_tcp_channel(relay)
    client.net.socket.create(
      Rex::Socket::Parameters.new(
        'PeerHost' => relay.opts['PeerHost'],
        'PeerPort' => relay.opts['PeerPort'],
        'Proto'    => 'tcp'
      )
    )
  end

end

end
end
end
end
<|MERGE_RESOLUTION|>--- conflicted
+++ resolved
@@ -79,7 +79,6 @@
   #
   def commands
     all = {
-<<<<<<< HEAD
       'ipconfig' => 'Display interfaces',
       'ifconfig' => 'Display interfaces',
       'route'    => 'View and modify the routing table',
@@ -87,16 +86,7 @@
       'arp'      => 'Display the host ARP cache',
       'netstat'  => 'Display the network connections',
       'getproxy' => 'Display the current proxy configuration',
-=======
-      "ipconfig" => "Display interfaces",
-      "ifconfig" => "Display interfaces",
-      "route"    => "View and modify the routing table",
-      "portfwd"  => "Forward a local port to a remote service",
-      "arp"      => "Display the host ARP cache",
-      "netstat"  => "Display the network connections",
-      "getproxy" => "Display the current proxy configuration",
       'resolve'  => 'Resolve a set of host names on the target',
->>>>>>> f28d2801
     }
 
     reqs = {
@@ -111,18 +101,11 @@
       ],
       # Only creates tcp channels, which is something whose availability
       # we can't check directly at the moment.
-<<<<<<< HEAD
       'portfwd'  => [],
       'arp'      => ['stdapi_net_config_get_arp_table'],
       'netstat'  => ['stdapi_net_config_get_netstat'],
       'getproxy' => ['stdapi_net_config_get_proxy'],
-=======
-      "portfwd"  => [ ],
-      "arp"      => [ "stdapi_net_config_get_arp_table" ],
-      "netstat"  => [ "stdapi_net_config_get_netstat" ],
-      "getproxy" => [ "stdapi_net_config_get_proxy" ],
       'resolve'  => ['stdapi_net_resolve_host'],
->>>>>>> f28d2801
     }
 
     all.delete_if do |cmd, desc|
