--- conflicted
+++ resolved
@@ -108,15 +108,10 @@
 TLV_TYPE_UUID                = TLV_META_TYPE_RAW    | 461
 TLV_TYPE_SESSION_GUID        = TLV_META_TYPE_RAW    | 462
 
-<<<<<<< HEAD
-TLV_TYPE_CIPHER_NAME         = TLV_META_TYPE_STRING | 500
-TLV_TYPE_CIPHER_PARAMETERS   = TLV_META_TYPE_GROUP  | 501
 TLV_TYPE_AES_KEY             = TLV_META_TYPE_RAW    | 550
 TLV_TYPE_ENC_AES_KEY         = TLV_META_TYPE_RAW    | 551
 TLV_TYPE_RSA_PUB_KEY         = TLV_META_TYPE_STRING | 552
 
-=======
->>>>>>> 6a8d54a9
 #
 # Core flags
 #
