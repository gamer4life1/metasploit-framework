# -*- coding: binary -*-
require 'rex/ui'
require 'rex/socket'

module Rex
module Ui
module Text

###
#
# Prints text in a tablized format.  Pretty lame at the moment, but
# whatever.
#
###
class Table

  #
  # Initializes a text table instance using the supplied properties.  The
  # Table class supports the following hash attributes:
  #
  # Header
  #
  #	The string to display as a heading above the table.  If none is
  #	specified, no header will be displayed.
  #
  # HeaderIndent
  #
  # 	The amount of space to indent the header.  The default is zero.
  #
  # Columns
  #
  # 	The array of columns that will exist within the table.
  #
  # Rows
  #
  # 	The array of rows that will exist.
  #
  # Width
  #
  # 	The maximum width of the table in characters.
  #
  # Indent
  #
  # 	The number of characters to indent the table.
  #
  # CellPad
  #
  # 	The number of characters to put between each horizontal cell.
  #
  # Prefix
  #
  # 	The text to prefix before the table.
  #
  # Postfix
  #
  # 	The text to affix to the end of the table.
  #
  # Sortindex
  #
  #	The column to sort the table on, -1 disables sorting.
  #
  def initialize(opts = {})
    self.header   = opts['Header']
    self.headeri  = opts['HeaderIndent'] || 0
    self.columns  = opts['Columns'] || []
    # updated below if we got a "Rows" option
    self.rows     = []

    self.width    = opts['Width']   || 80
    self.indent   = opts['Indent']  || 0
    self.cellpad  = opts['CellPad'] || 2
    self.prefix   = opts['Prefix']  || ''
    self.postfix  = opts['Postfix'] || ''
    self.colprops = []

    self.sort_index  = opts['SortIndex'] || 0

    # Default column properties
    self.columns.length.times { |idx|
      self.colprops[idx] = {}
      self.colprops[idx]['MaxWidth'] = self.columns[idx].length
    }

    # ensure all our internal state gets updated with the given rows by
    # using add_row instead of just adding them to self.rows.  See #3825.
    opts['Rows'].each { |row| add_row(row) } if opts['Rows']

    # Merge in options
    if (opts['ColProps'])
      opts['ColProps'].each_key { |col|
        idx = self.columns.index(col)

        if (idx)
          self.colprops[idx].merge!(opts['ColProps'][col])
        end
      }
    end

  end

  #
  # Converts table contents to a string.
  #
  def to_s
    str  = prefix.dup
    str << header_to_s || ''
    str << columns_to_s || ''
    str << hr_to_s || ''

    sort_rows
    rows.each { |row|
      if (is_hr(row))
        str << hr_to_s
      else
        str << row_to_s(row)
      end
    }

    str << postfix

    return str
  end

  #
  # Converts table contents to a csv
  #
  def to_csv
    str = ''
    str << ( columns.join(",") + "\n" )
    rows.each { |row|
      next if is_hr(row)
      str << ( row.map{|x|
        x = x.to_s

        x.gsub(/[\r\n]/, ' ').gsub(/\s+/, ' ').gsub('"', '""')
      }.map{|x| "\"#{x}\"" }.join(",") + "\n" )
    }
    str
  end

  #
  #
  # Returns the header string.
  #
  def header_to_s # :nodoc:
    if (header)
      pad = " " * headeri

      return pad + header + "\n" + pad + "=" * header.length + "\n\n"
    end

    return ''
  end

  #
  # Prints the contents of the table.
  #
  def print
    puts to_s
  end

  #
  # Adds a row using the supplied fields.
  #
  def <<(fields)
    add_row(fields)
  end

  #
  # Adds a row with the supplied fields.
  #
  def add_row(fields = [])
    if fields.length != self.columns.length
      raise RuntimeError, 'Invalid number of columns!'
    end
    fields.each_with_index { |field, idx|
      if (colprops[idx]['MaxWidth'] < field.to_s.length)
        colprops[idx]['MaxWidth'] = field.to_s.length
      end
    }

    rows << fields
  end

  #
  # Sorts the rows based on the supplied index of sub-arrays
  # If the supplied index is an IPv4 address, handle it differently, but
  # avoid actually resolving domain names.
  #
  def sort_rows(index=sort_index)
    return if index == -1
    return unless rows
    rows.sort! do |a,b|
      if a[index].nil?
        -1
      elsif b[index].nil?
        1
      elsif Rex::Socket.dotted_ip?(a[index]) and Rex::Socket.dotted_ip?(b[index])
        Rex::Socket::addr_atoi(a[index]) <=> Rex::Socket::addr_atoi(b[index])
      elsif a[index] =~ /^[0-9]+$/ and b[index] =~ /^[0-9]+$/
        a[index].to_i <=> b[index].to_i
      else
        a[index] <=> b[index] # assumes otherwise comparable.
      end
    end
  end

  #
  # Adds a horizontal line.
  #
  def add_hr
    rows << '__hr__'
  end

  alias p print

  attr_accessor :header, :headeri # :nodoc:
  attr_accessor :columns, :rows, :colprops # :nodoc:
  attr_accessor :width, :indent, :cellpad # :nodoc:
  attr_accessor :prefix, :postfix # :nodoc:
  attr_accessor :sort_index # :nodoc:

protected

<<<<<<< HEAD
	#
	# Defaults cell widths and alignments.
	#
	def defaults # :nodoc:
		self.columns.length.times { |idx|
		}
	end

	#
	# Checks to see if the row is an hr.
	#
	def is_hr(row) # :nodoc:
		return ((row.kind_of?(String)) && (row == '__hr__'))
	end

	#
	# Converts the columns to a string.
	#
	def columns_to_s # :nodoc:
		nameline = ' ' * indent
		barline  = nameline.dup
		last_col = nil
		last_idx = nil
		columns.each_with_index { |col,idx|
			if (last_col)
				nameline << pad(' ', last_col, last_idx)

				remainder = colprops[last_idx]['MaxWidth'] - last_col.length
			if (remainder < 0)
				remainder = 0
			end
				barline << (' ' * (cellpad + remainder))
			end
			nameline << col
			barline << ('-' * col.length)

			last_col = col
			last_idx = idx
		}

		return "#{nameline}\n#{barline}"
	end

	#
	# Converts an hr to a string.
	#
	def hr_to_s # :nodoc:
		return "\n"
	end

	#
	# Converts a row to a string.
	#
	def row_to_s(row) # :nodoc:
		line = ' ' * indent
		last_cell = nil
		last_idx = nil
		row.each_with_index { |cell, idx|
			if (last_cell)
				line << pad(' ', last_cell.to_s, last_idx)
			end
			# line << pad(' ', cell.to_s, idx)
			# Limit wide cells
			if colprops[idx]['MaxChar']
				last_cell = cell.to_s[0..colprops[idx]['MaxChar'].to_i]
				line << last_cell
			else
				line << cell.to_s
				last_cell = cell
			end
			last_idx = idx
		}

		return line + "\n"
	end

	#
	# Pads out with the supplied character for the remainder of the space given
	# some text and a column index.
	#
	def pad(chr, buf, colidx, use_cell_pad = true) # :nodoc:
		remainder = colprops[colidx]['MaxWidth'] - buf.length
		val       = chr * remainder;

		if (use_cell_pad)
			val << ' ' * cellpad
		end

		return val
	end
=======
  #
  # Defaults cell widths and alignments.
  #
  def defaults # :nodoc:
    self.columns.length.times { |idx|
    }
  end

  #
  # Checks to see if the row is an hr.
  #
  def is_hr(row) # :nodoc:
    return ((row.kind_of?(String)) && (row == '__hr__'))
  end

  #
  # Converts the columns to a string.
  #
  def columns_to_s # :nodoc:
    nameline = ' ' * indent
    barline  = nameline.dup
    last_col = nil
    last_idx = nil
    columns.each_with_index { |col,idx|
      if (last_col)
        nameline << pad(' ', last_col, last_idx)

        remainder = colprops[last_idx]['MaxWidth'] - last_col.length
      if (remainder < 0)
        remainder = 0
      end
        barline << (' ' * (cellpad + remainder))
      end
      nameline << col
      barline << ('-' * col.length)

      last_col = col
      last_idx = idx
    }

    return "#{nameline}\n#{barline}"
  end

  #
  # Converts an hr to a string.
  #
  def hr_to_s # :nodoc:
    return "\n"
  end

  #
  # Converts a row to a string.
  #
  def row_to_s(row) # :nodoc:
    line = ' ' * indent
    last_cell = nil
    last_idx = nil
    row.each_with_index { |cell, idx|
      if (last_cell)
        line << pad(' ', last_cell.to_s, last_idx)
      end
      line << cell.to_s
      # line << pad(' ', cell.to_s, idx)
      last_cell = cell
      last_idx = idx
    }

    return line + "\n"
  end

  #
  # Pads out with the supplied character for the remainder of the space given
  # some text and a column index.
  #
  def pad(chr, buf, colidx, use_cell_pad = true) # :nodoc:
    remainder = colprops[colidx]['MaxWidth'] - buf.length
    val       = chr * remainder;

    if (use_cell_pad)
      val << ' ' * cellpad
    end

    return val
  end
>>>>>>> 8566c1da


end

end
end
end<|MERGE_RESOLUTION|>--- conflicted
+++ resolved
@@ -222,7 +222,6 @@
 
 protected
 
-<<<<<<< HEAD
 	#
 	# Defaults cell widths and alignments.
 	#
@@ -313,92 +312,6 @@
 
 		return val
 	end
-=======
-  #
-  # Defaults cell widths and alignments.
-  #
-  def defaults # :nodoc:
-    self.columns.length.times { |idx|
-    }
-  end
-
-  #
-  # Checks to see if the row is an hr.
-  #
-  def is_hr(row) # :nodoc:
-    return ((row.kind_of?(String)) && (row == '__hr__'))
-  end
-
-  #
-  # Converts the columns to a string.
-  #
-  def columns_to_s # :nodoc:
-    nameline = ' ' * indent
-    barline  = nameline.dup
-    last_col = nil
-    last_idx = nil
-    columns.each_with_index { |col,idx|
-      if (last_col)
-        nameline << pad(' ', last_col, last_idx)
-
-        remainder = colprops[last_idx]['MaxWidth'] - last_col.length
-      if (remainder < 0)
-        remainder = 0
-      end
-        barline << (' ' * (cellpad + remainder))
-      end
-      nameline << col
-      barline << ('-' * col.length)
-
-      last_col = col
-      last_idx = idx
-    }
-
-    return "#{nameline}\n#{barline}"
-  end
-
-  #
-  # Converts an hr to a string.
-  #
-  def hr_to_s # :nodoc:
-    return "\n"
-  end
-
-  #
-  # Converts a row to a string.
-  #
-  def row_to_s(row) # :nodoc:
-    line = ' ' * indent
-    last_cell = nil
-    last_idx = nil
-    row.each_with_index { |cell, idx|
-      if (last_cell)
-        line << pad(' ', last_cell.to_s, last_idx)
-      end
-      line << cell.to_s
-      # line << pad(' ', cell.to_s, idx)
-      last_cell = cell
-      last_idx = idx
-    }
-
-    return line + "\n"
-  end
-
-  #
-  # Pads out with the supplied character for the remainder of the space given
-  # some text and a column index.
-  #
-  def pad(chr, buf, colidx, use_cell_pad = true) # :nodoc:
-    remainder = colprops[colidx]['MaxWidth'] - buf.length
-    val       = chr * remainder;
-
-    if (use_cell_pad)
-      val << ' ' * cellpad
-    end
-
-    return val
-  end
->>>>>>> 8566c1da
 
 
 end
