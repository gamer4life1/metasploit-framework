--- conflicted
+++ resolved
@@ -8,11 +8,7 @@
       end
       data_service.report_loot(opts)
     rescue Exception => e
-<<<<<<< HEAD
-      elog "Problem creating loot: #{e.message}"
-=======
       elog "Problem reporting loot: #{e.message}"
->>>>>>> f176e339
     end
   end
 
@@ -29,10 +25,7 @@
       data_service.loot(opts)
     rescue Exception => e
       elog "Problem retrieving loot: #{e.message}"
-<<<<<<< HEAD
       e.backtrace.each { |line| elog "#{line}\n" }
-=======
->>>>>>> f176e339
     end
   end
 
