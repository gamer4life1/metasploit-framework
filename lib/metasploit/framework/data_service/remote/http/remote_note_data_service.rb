require 'metasploit/framework/data_service/remote/http/response_data_helper'

module RemoteNoteDataService
  include ResponseDataHelper

  NOTE_API_PATH = '/api/v1/notes'
  NOTE_MDM_CLASS = 'Mdm::Note'

  def notes(opts)
    json_to_mdm_object(self.get_data(NOTE_API_PATH, nil, opts), NOTE_MDM_CLASS, [])
  end

  def report_note(opts)
<<<<<<< HEAD
    # self.post_data_async(NOTE_API_PATH, opts)
=======
>>>>>>> 2ef451c3
    json_to_mdm_object(self.post_data(NOTE_API_PATH, opts), NOTE_MDM_CLASS, []).first
  end

  def update_note(opts)
    path = NOTE_API_PATH
    if opts && opts[:id]
      id = opts.delete(:id)
      path = "#{NOTE_API_PATH}/#{id}"
    end
    json_to_mdm_object(self.put_data(path, opts), NOTE_MDM_CLASS, [])
  end

  def delete_note(opts)
    json_to_mdm_object(self.delete_data(NOTE_API_PATH, opts), NOTE_MDM_CLASS, [])
  end
end<|MERGE_RESOLUTION|>--- conflicted
+++ resolved
@@ -11,10 +11,6 @@
   end
 
   def report_note(opts)
-<<<<<<< HEAD
-    # self.post_data_async(NOTE_API_PATH, opts)
-=======
->>>>>>> 2ef451c3
     json_to_mdm_object(self.post_data(NOTE_API_PATH, opts), NOTE_MDM_CLASS, []).first
   end
 
