# -*- coding: binary -*-
require 'msf/base'
require 'securerandom'
require 'msf/core/payload/windows/payload_db_conf'

module Msf
module Sessions

class EncryptedShell < Msf::Sessions::CommandShell

  include Msf::Session::Basic
  include Msf::Session::Provider::SingleCommandShell
  include Msf::Payload::Windows::PayloadDBConf

  attr_accessor :arch
  attr_accessor :platform

  attr_accessor :iv
  attr_accessor :key
  attr_accessor :staged

  # define some sort of method that checks for
  # the existence of payload in the db before
  # using datastore
  def initialize(rstream, opts={})
    self.arch ||= ""
    self.platform = "windows"
    @staged = opts[:datastore][:staged]
    super
  end

  def type
    "Encrypted"
  end

  def desc
    "Encrypted reverse shell"
  end

  def self.type
    self.class.type = "Encrypted"
  end

  def process_autoruns(datastore)
    @key = datastore[:key] || datastore['ChachaKey']
    nonce = datastore[:nonce] || datastore['ChachaNonce']
    @iv = nonce

    # staged payloads retrieve UUID via
    # handle_connection() in stager.rb
    unless @staged
      curr_uuid = rstream.get_once(16, 1)
<<<<<<< HEAD
      @key, @nonce = retrieve_chacha_creds(curr_uuid)
      @iv = block_count + (@nonce ? @nonce : '')
=======
      @key, @nonce = get_key_nonce(curr_uuid)
      @iv = @nonce ? @nonce : "\0" * 12
>>>>>>> 51a392f8

      unless @key && @nonce
        print_status('Failed to retrieve key/nonce for uuid. Resorting to datastore')
        @key = datastore['ChachaKey']
        @iv = datastore['ChachaNonce']
      end
    end

    new_nonce = SecureRandom.hex(6)
    new_key = SecureRandom.hex(16)
    new_cipher = Rex::Crypto.chacha_encrypt(@key, @iv, new_nonce + new_key)
    rstream.write(new_cipher)

    @key = new_key
    @iv = new_nonce
  end

  ##
  # Overridden from Msf::Sessions::CommandShell#shell_read
  #
  # Read encrypted data from console and decrypt it
  #
  def shell_read(length=-1, timeout=1)
    rv = rstream.get_once(length, timeout)
    decrypted = Rex::Crypto.chacha_decrypt(@key, @iv, rv)
    framework.events.on_session_output(self, decrypted) if decrypted
    return decrypted
  rescue ::Rex::SocketError, ::EOFError, ::IOError, ::Errno::EPIPE => e
    shell_close
    raise e
  end

  ##
  # Overridden from Msf::Sessions::CommandShell#shell_write
  #
  # Encrypt data then write it to the console
  #
  def shell_write(buf)
    return unless buf

    framework.events.on_session_command(self, buf.strip)
    encrypted = Rex::Crypto.chacha_encrypt(@key, @iv, buf)
    rstream.write(encrypted)
  rescue ::Rex::SocketError, ::EOFError, ::IOError, ::Errno::EPIPE => e
    shell_close
    raise e
  end

end
end
end<|MERGE_RESOLUTION|>--- conflicted
+++ resolved
@@ -50,13 +50,8 @@
     # handle_connection() in stager.rb
     unless @staged
       curr_uuid = rstream.get_once(16, 1)
-<<<<<<< HEAD
       @key, @nonce = retrieve_chacha_creds(curr_uuid)
-      @iv = block_count + (@nonce ? @nonce : '')
-=======
-      @key, @nonce = get_key_nonce(curr_uuid)
       @iv = @nonce ? @nonce : "\0" * 12
->>>>>>> 51a392f8
 
       unless @key && @nonce
         print_status('Failed to retrieve key/nonce for uuid. Resorting to datastore')
