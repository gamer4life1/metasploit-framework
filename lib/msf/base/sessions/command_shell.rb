--- conflicted
+++ resolved
@@ -90,15 +90,9 @@
   # Explicitly runs a command.
   #
   def run_cmd(cmd)
-<<<<<<< HEAD
     # Do nil check for cmd (CTRL+D will cause nil error)
     return unless cmd
 
-=======
-    if cmd == nil
-      return
-    end
->>>>>>> 58785d69
     arguments = parse_line(cmd)
     method    = arguments.shift
 
