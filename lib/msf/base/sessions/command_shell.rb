--- conflicted
+++ resolved
@@ -69,23 +69,6 @@
     "Command shell"
   end
 
-  #
-  # Calls the class method.
-  #
-<<<<<<< HEAD
-  def commands
-    {
-        'help'         =>  'Help menu',
-        'background'   => 'Backgrounds the current shell session',
-        'sessions'     => 'Quickly switch to another session',
-        'shell'        => 'Spawn an interactive shell',
-    }
-=======
-  def type
-    self.class.type
->>>>>>> 65789505
-  end
-
   ##
   # :category: Msf::Session::Provider::SingleCommandShell implementors
   #
@@ -104,6 +87,7 @@
         'background'   => 'Backgrounds the current shell session',
         'sessions'     => 'Quickly switch to another session',
         'resource'     => 'Run the commands stored in a file',
+        'shell'        => 'Spawn an interactive shell',
     }
   end
 
@@ -180,37 +164,6 @@
     end
   end
 
-<<<<<<< HEAD
-  def cmd_shell_help()
-    print_line('Usage: shell')
-    print_line
-    print_line('Pop up an interactive shell via multi methods.')
-    print_line('An interactive shell means that you can use several useful commands like `passwd`, `su [username]`')
-    print_line('There are three implementation of it: ')
-    print_line('\t1. using python `pty` module (default choice)')
-    print_line('\t2. using `socat` command')
-    print_line('\t3. using `script` command')
-    print_line('\t4. upload a pty program via reverse shell')
-    print_line
-  end
-
-  def cmd_shell(*args)
-    if args.length == 1 && (args[1] == '-h' || args[1] == 'help')
-      # One arg, and args[1] => '-h' '-H' 'help'
-      return cmd_sessions_help
-    end
-    # TODO implementation of other method described in the `cmd_shell_help` method.
-    # Why `/bin/sh` not `/bin/bash`, some machine may not have `/bin/bash` installed, just in case. 
-    shell_command('python -c "import pty; pty.spawn(\'/bin/sh\')"')
-  end
-
-  #
-  # Run built-in command
-  #
-  def run_command(method, arguments)
-    # Dynamic function call
-    self.send('cmd_' + method, *arguments)
-=======
   def cmd_resource(*args)
     if args.empty?
       cmd_resource_help
@@ -251,9 +204,31 @@
     print_line "Run the commands stored in the supplied files. (- for stdin, press CTRL+D to end input from stdin)"
     print_line "Resource files may also contain ERB or Ruby code between <ruby></ruby> tags."
     print_line
->>>>>>> 65789505
-  end
-
+  end
+
+  def cmd_shell_help()
+    print_line('Usage: shell')
+    print_line
+    print_line('Pop up an interactive shell via multi methods.')
+    print_line('An interactive shell means that you can use several useful commands like `passwd`, `su [username]`')
+    print_line('There are three implementation of it: ')
+    print_line('\t1. using python `pty` module (default choice)')
+    print_line('\t2. using `socat` command')
+    print_line('\t3. using `script` command')
+    print_line('\t4. upload a pty program via reverse shell')
+    print_line
+  end
+
+  def cmd_shell(*args)
+    if args.length == 1 && (args[1] == '-h' || args[1] == 'help')
+      # One arg, and args[1] => '-h' '-H' 'help'
+      return cmd_sessions_help
+    end
+    # TODO implementation of other method described in the `cmd_shell_help` method.
+    # Why `/bin/sh` not `/bin/bash`, some machine may not have `/bin/bash` installed, just in case. 
+    shell_command('python -c "import pty; pty.spawn(\'/bin/sh\')"')
+  end
+  
   #
   # Explicitly runs a single line command.
   #
