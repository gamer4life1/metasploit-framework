--- conflicted
+++ resolved
@@ -119,11 +119,7 @@
   #
   def cmd_run_tabs(str, words)
     flags = @@module_opts.fmt.keys
-<<<<<<< HEAD
-    options = tab_complete_option(str, words)
-=======
     options = tab_complete_option(active_module, str, words)
->>>>>>> ad8891df
     flags + options
   end
 
