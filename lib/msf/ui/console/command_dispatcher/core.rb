--- conflicted
+++ resolved
@@ -1452,19 +1452,7 @@
           sleep(5)
         end
       end
-<<<<<<< HEAD
-    when 'reset_ring'
-      sessions = sid ? [sid] : framework.sessions.keys
-      sessions.each do |sidx|
-        s = framework.sessions[sidx]
-        next unless (s && s.respond_to?(:ring_seq))
-        s.reset_ring_sequence
-        print_status("Reset the ring buffer pointer for Session #{sidx}")
-      end
     when 'list', 'list_inactive', nil
-=======
-    when 'list',nil
->>>>>>> 5a693aa8
       print_line
       print(Serializer::ReadableText.dump_sessions(framework, show_active: show_active, show_inactive: show_inactive, show_extended: show_extended, verbose: verbose, search_term: search_term))
       print_line
