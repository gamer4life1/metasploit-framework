--- conflicted
+++ resolved
@@ -118,7 +118,6 @@
               end
             end
 
-<<<<<<< HEAD
             if host.nil? || port.nil?
               print_error "Host and port are required."
               return
@@ -126,13 +125,7 @@
 
             endpoint = "#{protocol}://#{host}:#{port}"
             remote_data_service = Metasploit::Framework::DataService::RemoteHTTPDataService.new(endpoint, https_opts)
-            data_service_manager = Metasploit::Framework::DataService::DataProxy.instance
-            data_service_manager.register_data_service(remote_data_service)
-=======
-            remote_service_endpoint = Metasploit::Framework::DataService::RemoteServiceEndpoint.new(host, port)
-            remote_data_service = Metasploit::Framework::DataService::RemoteHTTPDataService.new(remote_service_endpoint)
             framework.db.register_data_service(remote_data_service)
->>>>>>> 1c3b43b8
           end
 
           def cmd_add_data_service_help
