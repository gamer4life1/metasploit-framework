# -*- coding: binary -*-

require 'rexml/document'
require 'rex/parser/nmap_xml'
require 'msf/core/db_export'

module Msf
module Ui
module Console
module CommandDispatcher

class Db

  require 'tempfile'

  include Msf::Ui::Console::CommandDispatcher

  # TODO: Not thrilled about including this entire module for just store_local.
  include Msf::Auxiliary::Report

  include Metasploit::Credential::Creation

  #
  # The dispatcher's name.
  #
  def name
    "Database Backend"
  end

  #
  # Returns the hash of commands supported by this dispatcher.
  #
  def commands
    base = {
      "db_connect"    => "Connect to an existing database",
      "db_disconnect" => "Disconnect from the current database instance",
      "db_status"     => "Show the current database status",
    }

    more = {
      "workspace"     => "Switch between database workspaces",
      "hosts"         => "List all hosts in the database",
      "services"      => "List all services in the database",
      "vulns"         => "List all vulnerabilities in the database",
      "notes"         => "List all notes in the database",
      "loot"          => "List all loot in the database",
      "creds"         => "List all credentials in the database",
      "db_import"     => "Import a scan result file (filetype will be auto-detected)",
      "db_export"     => "Export a file containing the contents of the database",
      "db_nmap"       => "Executes nmap and records the output automatically",
      "db_rebuild_cache" => "Rebuilds the database-stored module cache"
    }

    # Always include commands that only make sense when connected.
    # This avoids the problem of them disappearing unexpectedly if the
    # database dies or times out.  See #1923
    base.merge(more)
  end

  def deprecated_commands
    [
      "db_autopwn",
      "db_driver",
      "db_hosts",
      "db_notes",
      "db_services",
      "db_vulns",
    ]
  end

  def allowed_cred_types
    %w(password ntlm hash)
  end

  #
  # Returns true if the db is connected, prints an error and returns
  # false if not.
  #
  # All commands that require an active database should call this before
  # doing anything.
  #
  def active?
    if not framework.db.active
      print_error("Database not connected")
      return false
    end
    true
  end

  def cmd_workspace_help
    print_line "Usage:"
    print_line "    workspace                  List workspaces"
    print_line "    workspace [name]           Switch workspace"
    print_line "    workspace -a [name] ...    Add workspace(s)"
    print_line "    workspace -d [name] ...    Delete workspace(s)"
    print_line "    workspace -r <old> <new>   Rename workspace"
    print_line "    workspace -h               Show this help information"
    print_line
  end

  def cmd_workspace(*args)
    return unless active?
  ::ActiveRecord::Base.connection_pool.with_connection {
    while (arg = args.shift)
      case arg
      when '-h','--help'
        cmd_workspace_help
        return
      when '-a','--add'
        adding = true
      when '-d','--del'
        deleting = true
      when '-r','--rename'
        renaming = true
      else
        names ||= []
        names << arg
      end
    end

    if adding and names
      # Add workspaces
      workspace = nil
      names.each do |name|
        workspace = framework.db.add_workspace(name)
        print_status("Added workspace: #{workspace.name}")
      end
      framework.db.workspace = workspace
    elsif deleting and names
      switched = false
      # Delete workspaces
      names.each do |name|
        workspace = framework.db.find_workspace(name)
        if workspace.nil?
          print_error("Workspace not found: #{name}")
        elsif workspace.default?
          workspace.destroy
          workspace = framework.db.add_workspace(name)
          print_status("Deleted and recreated the default workspace")
        else
          # switch to the default workspace if we're about to delete the current one
          if framework.db.workspace.name == workspace.name
            framework.db.workspace = framework.db.default_workspace
            switched = true
          end
          # now destroy the named workspace
          workspace.destroy
          print_status("Deleted workspace: #{name}")
        end
      end
      print_status("Switched workspace: #{framework.db.workspace.name}") if switched
    elsif renaming
      if names.length != 2
        print_error("Wrong number of arguments to rename")
        return
      end
      old, new = names

      workspace = framework.db.find_workspace(old)

      old_is_active = (framework.db.workspace == workspace)
      recreate_default = workspace.default?

      if workspace.nil?
        print_error("Workspace not found: #{name}")
        return
      end

      if framework.db.find_workspace(new)
        print_error("Workspace exists: #{new}")
        return
      end

      workspace.name = new
      workspace.save!

      # Recreate the default workspace to avoid errors
      if recreate_default
        framework.db.add_workspace(old)
        print_status("Recreated default workspace after rename")
      end

      # Switch to new workspace if old name was active
      if old_is_active
        framework.db.workspace = workspace
        print_status("Switched workspace: #{framework.db.workspace.name}")
      end
    elsif names
      name = names.last
      # Switch workspace
      workspace = framework.db.find_workspace(name)
      if workspace
        framework.db.workspace = workspace
        print_status("Workspace: #{workspace.name}")
      else
        print_error("Workspace not found: #{name}")
        return
      end
    else
      # List workspaces
      framework.db.workspaces.each do |s|
        pad = (s.name == framework.db.workspace.name) ? "* " : "  "
        print_line("#{pad}#{s.name}")
      end
    end
  }
  end

  def cmd_workspace_tabs(str, words)
    return [] unless active?
    framework.db.workspaces.map { |s| s.name } if (words & ['-a','--add']).empty?
  end

  def cmd_hosts_help
    # This command does some lookups for the list of appropriate column
    # names, so instead of putting all the usage stuff here like other
    # help methods, just use it's "-h" so we don't have to recreating
    # that list
    cmd_hosts("-h")
  end

  def cmd_hosts(*args)
    return unless active?
  ::ActiveRecord::Base.connection_pool.with_connection {
    onlyup = false
    set_rhosts = false
    mode = :search
    delete_count = 0

    rhosts = []
    host_ranges = []
    search_term = nil

    output = nil
    default_columns = ::Mdm::Host.column_names.sort
    virtual_columns = [ 'svcs', 'vulns', 'workspace' ]

    col_search = [ 'address', 'mac', 'name', 'os_name', 'os_flavor', 'os_sp', 'purpose', 'info', 'comments']

    default_columns.delete_if {|v| (v[-2,2] == "id")}
    while (arg = args.shift)
      case arg
      when '-a','--add'
        mode = :add
      when '-d','--delete'
        mode = :delete
      when '-c'
        list = args.shift
        if(!list)
          print_error("Invalid column list")
          return
        end
        col_search = list.strip().split(",")
        col_search.each { |c|
          if not default_columns.include?(c) and not virtual_columns.include?(c)
            all_columns = default_columns + virtual_columns
            print_error("Invalid column list. Possible values are (#{all_columns.join("|")})")
            return
          end
        }
      when '-u','--up'
        onlyup = true
      when '-o'
        output = args.shift
      when '-R','--rhosts'
        set_rhosts = true
      when '-S', '--search'
        search_term = /#{args.shift}/nmi

      when '-h','--help'
        print_line "Usage: hosts [ options ] [addr1 addr2 ...]"
        print_line
        print_line "OPTIONS:"
        print_line "  -a,--add          Add the hosts instead of searching"
        print_line "  -d,--delete       Delete the hosts instead of searching"
        print_line "  -c <col1,col2>    Only show the given columns (see list below)"
        print_line "  -h,--help         Show this help information"
        print_line "  -u,--up           Only show hosts which are up"
        print_line "  -o <file>         Send output to a file in csv format"
        print_line "  -R,--rhosts       Set RHOSTS from the results of the search"
        print_line "  -S,--search       Search string to filter by"
        print_line
        print_line "Available columns: #{default_columns.join(", ")}"
        print_line
        return
      else
        # Anything that wasn't an option is a host to search for
        unless (arg_host_range(arg, host_ranges))
          return
        end
      end
    end

    if col_search
      col_names = col_search
    else
      col_names = default_columns + virtual_columns
    end

    if mode == :add
      host_ranges.each do |range|
        range.each do |address|
          host = framework.db.find_or_create_host(:host => address)
          print_status("Time: #{host.created_at} Host: host=#{host.address}")
        end
      end
      return
    end

    # If we got here, we're searching.  Delete implies search
    tbl = Rex::Ui::Text::Table.new(
      {
        'Header'  => "Hosts",
        'Columns' => col_names,
      })

    # Sentinal value meaning all
    host_ranges.push(nil) if host_ranges.empty?

    each_host_range_chunk(host_ranges) do |host_search|
      framework.db.hosts(framework.db.workspace, onlyup, host_search).each do |host|
        if search_term
          next unless host.attribute_names.any? { |a| host[a.intern].to_s.match(search_term) }
        end
        columns = col_names.map do |n|
          # Deal with the special cases
          if virtual_columns.include?(n)
            case n
            when "svcs";      host.services.length
            when "vulns";     host.vulns.length
            when "workspace"; host.workspace.name
            end
          # Otherwise, it's just an attribute
          else
            host.attributes[n] || ""
          end
        end

        tbl << columns
        if set_rhosts
          addr = (host.scope ? host.address + '%' + host.scope : host.address )
          rhosts << addr
        end
        if mode == :delete
          host.destroy
          delete_count += 1
        end
      end
    end

    if output
      print_status("Wrote hosts to #{output}")
      ::File.open(output, "wb") { |ofd|
        ofd.write(tbl.to_csv)
      }
    else
      print_line
      print_line(tbl.to_s)
    end

    # Finally, handle the case where the user wants the resulting list
    # of hosts to go into RHOSTS.
    set_rhosts_from_addrs(rhosts.uniq) if set_rhosts

    print_status("Deleted #{delete_count} hosts") if delete_count > 0
  }
  end

  def cmd_services_help
    # Like cmd_hosts, use "-h" instead of recreating the column list
    # here
    cmd_services("-h")
  end

  def cmd_services(*args)
    return unless active?
  ::ActiveRecord::Base.connection_pool.with_connection {
    mode = :search
    onlyup = false
    output_file = nil
    set_rhosts = nil
    col_search = ['port', 'proto', 'name', 'state', 'info']
    default_columns = ::Mdm::Service.column_names.sort
    default_columns.delete_if {|v| (v[-2,2] == "id")}

    host_ranges  = []
    port_ranges  = []
    rhosts       = []
    delete_count = 0
    search_term  = nil

    # option parsing
    while (arg = args.shift)
      case arg
      when '-a','--add'
        mode = :add
      when '-d','--delete'
        mode = :delete
      when '-u','--up'
        onlyup = true
      when '-c'
        list = args.shift
        if(!list)
          print_error("Invalid column list")
          return
        end
        col_search = list.strip().split(",")
        col_search.each { |c|
          if not default_columns.include? c
            print_error("Invalid column list. Possible values are (#{default_columns.join("|")})")
            return
          end
        }
      when '-p'
        unless (arg_port_range(args.shift, port_ranges, true))
          return
        end
      when '-r'
        proto = args.shift
        if (!proto)
          print_status("Invalid protocol")
          return
        end
        proto = proto.strip
      when '-s'
        namelist = args.shift
        if (!namelist)
          print_error("Invalid name list")
          return
        end
        names = namelist.strip().split(",")
      when '-o'
        output_file = args.shift
        if (!output_file)
          print_error("Invalid output filename")
          return
        end
        output_file = ::File.expand_path(output_file)
      when '-R','--rhosts'
        set_rhosts = true
      when '-S', '--search'
        search_term = /#{args.shift}/nmi

      when '-h','--help'
        print_line
        print_line "Usage: services [-h] [-u] [-a] [-r <proto>] [-p <port1,port2>] [-s <name1,name2>] [-o <filename>] [addr1 addr2 ...]"
        print_line
        print_line "  -a,--add          Add the services instead of searching"
        print_line "  -d,--delete       Delete the services instead of searching"
        print_line "  -c <col1,col2>    Only show the given columns"
        print_line "  -h,--help         Show this help information"
        print_line "  -s <name1,name2>  Search for a list of service names"
        print_line "  -p <port1,port2>  Search for a list of ports"
        print_line "  -r <protocol>     Only show [tcp|udp] services"
        print_line "  -u,--up           Only show services which are up"
        print_line "  -o <file>         Send output to a file in csv format"
        print_line "  -R,--rhosts       Set RHOSTS from the results of the search"
        print_line "  -S,--search       Search string to filter by"
        print_line
        print_line "Available columns: #{default_columns.join(", ")}"
        print_line
        return
      else
        # Anything that wasn't an option is a host to search for
        unless (arg_host_range(arg, host_ranges))
          return
        end
      end
    end

    ports = port_ranges.flatten.uniq

    if mode == :add
      # Can only deal with one port and one service name at a time
      # right now.  Them's the breaks.
      if ports.length != 1
        print_error("Exactly one port required")
        return
      end
      host_ranges.each do |range|
        range.each do |addr|
          host = framework.db.find_or_create_host(:host => addr)
          next if not host
          info = {
            :host => host,
            :port => ports.first.to_i
          }
          info[:proto] = proto.downcase if proto
          info[:name]  = names.first.downcase if names and names.first

          svc = framework.db.find_or_create_service(info)
          print_status("Time: #{svc.created_at} Service: host=#{svc.host.address} port=#{svc.port} proto=#{svc.proto} name=#{svc.name}")
        end
      end
      return
    end

    # If we got here, we're searching.  Delete implies search
    col_names = default_columns
    if col_search
      col_names = col_search
    end
    tbl = Rex::Ui::Text::Table.new({
        'Header'  => "Services",
        'Columns' => ['host'] + col_names,
      })

    # Sentinal value meaning all
    host_ranges.push(nil) if host_ranges.empty?
    ports = nil if ports.empty?

    each_host_range_chunk(host_ranges) do |host_search|
      framework.db.services(framework.db.workspace, onlyup, proto, host_search, ports, names).each do |service|

        host = service.host
        if search_term
          next unless(
            host.attribute_names.any? { |a| host[a.intern].to_s.match(search_term)} or
            service.attribute_names.any? { |a| service[a.intern].to_s.match(search_term)}
          )
        end

        columns = [host.address] + col_names.map { |n| service[n].to_s || "" }
        tbl << columns
        if set_rhosts
          addr = (host.scope ? host.address + '%' + host.scope : host.address )
          rhosts << addr
        end

        if (mode == :delete)
          service.destroy
          delete_count += 1
        end
      end
    end

    print_line
    if (output_file == nil)
      print_line(tbl.to_s)
    else
      # create the output file
      ::File.open(output_file, "wb") { |f| f.write(tbl.to_csv) }
      print_status("Wrote services to #{output_file}")
    end

    # Finally, handle the case where the user wants the resulting list
    # of hosts to go into RHOSTS.
    set_rhosts_from_addrs(rhosts.uniq) if set_rhosts

    print_status("Deleted #{delete_count} services") if delete_count > 0

  }
  end

  def cmd_vulns_help
    print_line "Print all vulnerabilities in the database"
    print_line
    print_line "Usage: vulns [addr range]"
    print_line
    print_line "  -h,--help             Show this help information"
    print_line "  -p,--port <portspec>  List vulns matching this port spec"
    print_line "  -s <svc names>        List vulns matching these service names"
    print_line "  -S,--search           Search string to filter by"
    print_line "  -i,--info             Display Vuln Info"
    print_line
    print_line "Examples:"
    print_line "  vulns -p 1-65536          # only vulns with associated services"
    print_line "  vulns -p 1-65536 -s http  # identified as http on any port"
    print_line
  end

  def cmd_vulns(*args)
    return unless active?
  ::ActiveRecord::Base.connection_pool.with_connection {

    host_ranges = []
    port_ranges = []
    svcs        = []
    search_term = nil
    show_info   = false

    # Short-circuit help
    if args.delete "-h"
      cmd_vulns_help
      return
    end

    while (arg = args.shift)
      case arg
      #when "-a","--add"
      #	mode = :add
      #when "-d"
      #	mode = :delete
      when "-h"
        cmd_vulns_help
        return
      when "-p","--port"
        unless (arg_port_range(args.shift, port_ranges, true))
          return
        end
      when "-s","--service"
        service = args.shift
        if (!service)
          print_error("Argument required for -s")
          return
        end
        svcs = service.split(/[\s]*,[\s]*/)
      when '-S', '--search'
        search_term = /#{args.shift}/nmi
      when '-i', '--info'
        show_info = true
      else
        # Anything that wasn't an option is a host to search for
        unless (arg_host_range(arg, host_ranges))
          return
        end
      end
    end

    # normalize
    host_ranges.push(nil) if host_ranges.empty?
    ports = port_ranges.flatten.uniq
    svcs.flatten!

    each_host_range_chunk(host_ranges) do |host_search|
      framework.db.hosts(framework.db.workspace, false, host_search).each do |host|
        host.vulns.each do |vuln|
          if search_term
            next unless(
              vuln.host.attribute_names.any? { |a| vuln.host[a.intern].to_s.match(search_term) } or
              vuln.attribute_names.any? { |a| vuln[a.intern].to_s.match(search_term) }
            )
          end
          reflist = vuln.refs.map { |r| r.name }
          if(vuln.service)
            # Skip this one if the user specified a port and it
            # doesn't match.
            next unless ports.empty? or ports.include? vuln.service.port
            # Same for service names
            next unless svcs.empty? or svcs.include?(vuln.service.name)
            print_status("Time: #{vuln.created_at} Vuln: host=#{host.address} name=#{vuln.name} refs=#{reflist.join(',')} #{(show_info && vuln.info) ? "info=#{vuln.info}" : ""}")

          else
            # This vuln has no service, so it can't match
            next unless ports.empty? and svcs.empty?
            print_status("Time: #{vuln.created_at} Vuln: host=#{host.address} name=#{vuln.name} refs=#{reflist.join(',')} #{(show_info && vuln.info) ? "info=#{vuln.info}" : ""}")
          end
        end
      end
    end
  }
  end

  def cmd_creds_help
    print_line
    print_line "With no sub-command, list credentials. If an address range is"
    print_line "given, show only credentials with logins on hosts within that"
    print_line "range."

    print_line
    print_line "Usage - Listing credentials:"
    print_line "  creds [filter options] [address range]"
    print_line
    print_line "Usage - Adding credentials:"
    print_line "  creds add-ntlm <user> <ntlm hash> [domain]"
    print_line "  creds add-password <user> <password> [realm] [realm-type]"
    print_line "  creds add-ssh-key <user> </path/to/id_rsa> [realm-type]"
    print_line "Where [realm type] can be one of:"
    Metasploit::Model::Realm::Key::SHORT_NAMES.each do |short, description|
      print_line "  #{short} - #{description}"
    end

    print_line
    print_line "General options"
    print_line "  -h,--help             Show this help information"
    print_line "  -o <file>             Send output to a file in csv format"
    print_line
    print_line "Filter options for listing"
    print_line "  -P,--password <regex> List passwords that match this regex"
    print_line "  -p,--port <portspec>  List creds with logins on services matching this port spec"
    print_line "  -s <svc names>        List creds matching comma-separated service names"
    print_line "  -u,--user <regex>     List users that match this regex"
    print_line "  -t,--type <type>      List creds that match the following types: #{allowed_cred_types.join(',')}"
    print_line "  -R,--rhosts           Set RHOSTS from the results of the search"

    print_line
    print_line "Examples, listing:"
    print_line "  creds               # Default, returns all credentials"
    print_line "  creds 1.2.3.4/24    # nmap host specification"
    print_line "  creds -p 22-25,445  # nmap port specification"
    print_line "  creds -s ssh,smb    # All creds associated with a login on SSH or SMB services"
    print_line "  creds -t ntlm       # All NTLM creds"
    print_line

    print_line
    print_line "Examples, adding:"
    print_line "  # Add a user with an NTLMHash"
    print_line "  creds add-ntlm alice 5cfe4c82d9ab8c66590f5b47cd6690f1:978a2e2e1dec9804c6b936f254727f9a"
    print_line "  # Add a user with a blank password and a domain"
    print_line "  creds add-password bob '' contosso"
    print_line "  # Add a user with an SSH key"
    print_line "  creds add-ssh-key root /root/.ssh/id_rsa"
    print_line
  end

  # @param private_type [Symbol] See `Metasploit::Credential::Creation#create_credential`
  # @param username [String]
  # @param password [String]
  # @param realm [String]
  # @param realm_type [String] A key in `Metasploit::Model::Realm::Key::SHORT_NAMES`
  def creds_add(private_type, username, password=nil, realm=nil, realm_type=nil)
    cred_data = {
      username: username,
      private_data: password,
      private_type: private_type,
      workspace_id: framework.db.workspace,
      origin_type: :import,
      filename: "msfconsole"
    }
    if realm.present?
      if realm_type.present?
        realm_key = Metasploit::Model::Realm::Key::SHORT_NAMES[realm_type]
        if realm_key.nil?
          valid = Metasploit::Model::Realm::Key::SHORT_NAMES.keys.map{|n|"'#{n}'"}.join(", ")
          print_error("Invalid realm type: #{realm_type}. Valid values: #{valid}")
          return
        end
      end
      realm_key ||= Metasploit::Model::Realm::Key::ACTIVE_DIRECTORY_DOMAIN
      cred_data.merge!(
        realm_value: realm,
        realm_key: realm_key
      )
    end

    begin
      create_credential(cred_data)
    rescue ActiveRecord::RecordInvalid => e
      print_error("Failed to add #{private_type}: #{e}")
    end
  end

  def creds_add_non_replayable_hash(*args)
    creds_add(:non_replayable_hash, *args)
  end

  def creds_add_ntlm_hash(*args)
    creds_add(:ntlm_hash, *args)
  end

  def creds_add_password(*args)
    creds_add(:password, *args)
  end

  def creds_add_ssh_key(username, *args)
    key_file, realm = args
    begin
      key_data = File.read(key_file)
    rescue ::Errno::EACCES, ::Errno::ENOENT => e
      print_error("Failed to add ssh key: #{e}")
    else
      creds_add(:ssh_key, username, key_data, realm)
    end
  end

  def creds_search(*args)
    host_ranges = []
    port_ranges = []
    svcs        = []
    rhosts      = []

    set_rhosts = false

    #cred_table_columns = [ 'host', 'port', 'user', 'pass', 'type', 'proof', 'active?' ]
    cred_table_columns = [ 'host', 'service', 'public', 'private', 'realm', 'private_type' ]
    user = nil
    delete_count = 0

    while (arg = args.shift)
      case arg
      when '-o'
        output_file = args.shift
        if (!output_file)
          print_error("Invalid output filename")
          return
        end
        output_file = ::File.expand_path(output_file)
      when "-p","--port"
        unless (arg_port_range(args.shift, port_ranges, true))
          return
        end
      when "-t","--type"
        ptype = args.shift
        if (!ptype)
          print_error("Argument required for -t")
          return
        end
      when "-s","--service"
        service = args.shift
        if (!service)
          print_error("Argument required for -s")
          return
        end
        svcs = service.split(/[\s]*,[\s]*/)
      when "-P","--password"
        pass = args.shift
        if (!pass)
          print_error("Argument required for -P")
          return
        end
      when "-u","--user"
        user = args.shift
        if (!user)
          print_error("Argument required for -u")
          return
        end
      when "-d"
        mode = :delete
      when '-R', '--rhosts'
        set_rhosts = true
      else
        # Anything that wasn't an option is a host to search for
        unless (arg_host_range(arg, host_ranges))
          return
        end
      end
    end

    # If we get here, we're searching.  Delete implies search

    if ptype
      type = case ptype
             when 'password'
               Metasploit::Credential::Password
             when 'hash'
               Metasploit::Credential::PasswordHash
             when 'ntlm'
               Metasploit::Credential::NTLMHash
             else
               print_error("Unrecognized credential type #{ptype} -- must be one of #{allowed_cred_types.join(',')}")
               return
             end
    end

    # normalize
    ports = port_ranges.flatten.uniq
    svcs.flatten!
    tbl_opts = {
      'Header'  => "Credentials",
      'Columns' => cred_table_columns
    }

    tbl = Rex::Ui::Text::Table.new(tbl_opts)

    ::ActiveRecord::Base.connection_pool.with_connection {
      query = Metasploit::Credential::Core.where( workspace_id: framework.db.workspace )
      query = query.includes(:private, :public, :logins)
      query = query.includes(logins: [ :service, { service: :host } ])

      if type.present?
        query = query.where(metasploit_credential_privates: { type: type })
      end

      if svcs.present?
        query = query.where(Mdm::Service[:name].in(svcs))
      end

<<<<<<< HEAD
      if ports.present?
        query = query.where(Mdm::Service[:port].in(ports))
      end
=======
        # Exclude non-blank username creds if that's what we're after
        if user_regex.present? && user_regex == // && !core.public.username.blank?
          next
        end

        # Exclude non-blank password creds if that's what we're after
        if pass_regex.present? && pass_regex == // && !core.private.data.blank?
          next
        end

        # Exclude creds that don't match the given user
        if user_regex.present? && !core.public.username.match(user_regex)
          next
        end
>>>>>>> 515b1251

      if user.present?
        # If we have a user regex, only include those that match
        query = query.where('"metasploit_credential_publics"."username" ~* ?', user)
      end

      if pass.present?
        # If we have a password regex, only include those that match
        query = query.where('"metasploit_credential_privates"."data" ~* ?', pass)
      end

      if host_ranges.any? || ports.any? || svcs.any?
        # Only find Cores that have non-zero Logins if the user specified a
        # filter based on host, port, or service name
        query = query.where(Metasploit::Credential::Login[:id].not_eq(nil))
      end

      query.find_each do |core|

        if core.logins.empty?

          tbl << [
            "", # host
            "", # port
            core.public,
            core.private,
            core.realm,
            core.private ? core.private.class.model_name.human : "",
          ]
        else
          core.logins.each do |login|

            # If none of this Core's associated Logins is for a host within
            # the user-supplied RangeWalker, then we don't have any reason to
            # print it out. However, we treat the absence of ranges as meaning
            # all hosts.
            if host_ranges.present? && !host_ranges.any? { |range| range.include?(login.service.host.address) }
              next
            end
            row = [ login.service.host.address ]
            rhosts << login.service.host.address
            if login.service.name.present?
              row << "#{login.service.port}/#{login.service.proto} (#{login.service.name})"
            else
              row << "#{login.service.port}/#{login.service.proto}"
            end

            row += [
              core.public,
              core.private,
              core.realm,
              core.private ? core.private.class.model_name.human : "",
            ]
            tbl << row
          end
        end
        if mode == :delete
          core.destroy
          delete_count += 1
        end
      end

      if output_file.nil?
        print_line(tbl.to_s)
      else
        # create the output file
        ::File.open(output_file, "wb") { |f| f.write(tbl.to_csv) }
        print_status("Wrote creds to #{output_file}")
      end

      set_rhosts_from_addrs(rhosts.uniq) if set_rhosts
      print_status("Deleted #{delete_count} creds") if delete_count > 0
    }
  end

  #
  # Can return return active or all, on a certain host or range, on a
  # certain port or range, and/or on a service name.
  #
  def cmd_creds(*args)
    return unless active?

    # Short-circuit help
    if args.delete "-h"
      cmd_creds_help
      return
    end

    subcommand = args.shift
    case subcommand
    when "add-ntlm"
      creds_add_ntlm_hash(*args)
    when "add-password"
      creds_add_password(*args)
    when "add-hash"
      creds_add_non_replayable_hash(*args)
    when "add-ssh-key"
      creds_add_ssh_key(*args)
    else
      # then it's not actually a subcommand
      args.unshift(subcommand) if subcommand
      creds_search(*args)
    end

  end

  def cmd_creds_tabs(str, words)
    case words.length
    when 1
      # subcommands
      tabs = [ 'add-ntlm', 'add-password', 'add-hash', 'add-ssh-key', ]
    when 2
      tabs = if words[1] == 'add-ssh-key'
               tab_complete_filenames(str, words)
             else
               []
             end
    #when 5
    #  tabs = Metasploit::Model::Realm::Key::SHORT_NAMES.keys
    else
      tabs = []
    end
    return tabs
  end

  def cmd_notes_help
    print_line "Usage: notes [-h] [-t <type1,type2>] [-n <data string>] [-a] [addr range]"
    print_line
    print_line "  -a,--add                  Add a note to the list of addresses, instead of listing"
    print_line "  -d,--delete               Delete the hosts instead of searching"
    print_line "  -n,--note <data>          Set the data for a new note (only with -a)"
    print_line "  -t <type1,type2>          Search for a list of types"
    print_line "  -h,--help                 Show this help information"
    print_line "  -R,--rhosts               Set RHOSTS from the results of the search"
    print_line "  -S,--search               Regular expression to match for search"
    print_line "  --sort <field1,field2>    Fields to sort by (case sensitive)"
    print_line
    print_line "Examples:"
    print_line "  notes --add -t apps -n 'winzip' 10.1.1.34 10.1.20.41"
    print_line "  notes -t smb.fingerprint 10.1.1.34 10.1.20.41"
    print_line "  notes -S 'nmap.nse.(http|rtsp)' --sort type,output"
    print_line
  end

  def cmd_notes(*args)
    return unless active?
  ::ActiveRecord::Base.connection_pool.with_connection {
    mode = :search
    data = nil
    types = nil
    set_rhosts = false

    host_ranges = []
    rhosts      = []
    search_term = nil

    while (arg = args.shift)
      case arg
      when '-a','--add'
        mode = :add
      when '-d','--delete'
        mode = :delete
      when '-n','--note'
        data = args.shift
        if(!data)
          print_error("Can't make a note with no data")
          return
        end
      when '-t'
        typelist = args.shift
        if(!typelist)
          print_error("Invalid type list")
          return
        end
        types = typelist.strip().split(",")
      when '-R', '--rhosts'
        set_rhosts = true
      when '-S', '--search'
        search_term = /#{args.shift}/nmi
      when '--sort'
        sort_term = args.shift
      when '-h','--help'
        cmd_notes_help
        return
      else
        # Anything that wasn't an option is a host to search for
        unless (arg_host_range(arg, host_ranges))
          return
        end
      end

    end

    if mode == :add
      if types.nil? or types.size != 1
        print_error("Exactly one note type is required")
        return
      end
      type = types.first
      host_ranges.each { |range|
        range.each { |addr|
          host = framework.db.find_or_create_host(:host => addr)
          break if not host
          note = framework.db.find_or_create_note(:host => host, :type => type, :data => data)
          break if not note
          print_status("Time: #{note.created_at} Note: host=#{host.address} type=#{note.ntype} data=#{note.data}")
        }
      }
      return
    end

    note_list = []
    delete_count = 0
    # No host specified - collect all notes
    if host_ranges.empty?
      note_list = framework.db.notes.dup
    # Collect notes of specified hosts
    else
      each_host_range_chunk(host_ranges) do |host_search|
        framework.db.hosts(framework.db.workspace, false, host_search).each do |host|
          note_list.concat(host.notes)
        end
      end
    end
    if search_term
      note_list.delete_if do |n|
        !n.attribute_names.any? { |a| n[a.intern].to_s.match(search_term) }
      end
    end

    # Sort the notes based on the sort_term provided
    if sort_term != nil
      sort_terms = sort_term.split(",")
      note_list.sort_by! do |note|
        orderlist = []
        sort_terms.each do |term|
          term = "ntype" if term == "type"
          term = "created_at" if term == "Time"
          if term == nil
            orderlist << ""
          elsif term == "service"
            if note.service != nil
              orderlist << make_sortable(note.service.name)
            end
          elsif term == "port"
            if note.service != nil
              orderlist << make_sortable(note.service.port)
            end
          elsif term == "output"
            orderlist << make_sortable(note.data["output"])
          elsif note.respond_to?(term, true)
            orderlist << make_sortable(note.send(term))
          elsif note.respond_to?(term.to_sym, true)
            orderlist << make_sortable(note.send(term.to_sym))
          elsif note.respond_to?("data", true) && note.send("data").respond_to?(term, true)
            orderlist << make_sortable(note.send("data").send(term))
          elsif note.respond_to?("data", true) && note.send("data").respond_to?(term.to_sym, true)
            orderlist << make_sortable(note.send("data").send(term.to_sym))
          else
            orderlist << ""
          end
        end
        orderlist
      end
    end

    # Now display them
    note_list.each do |note|
      next if(types and types.index(note.ntype).nil?)
      msg = "Time: #{note.created_at} Note:"
      if (note.host)
        host = note.host
        msg << " host=#{note.host.address}"
        if set_rhosts
          addr = (host.scope ? host.address + '%' + host.scope : host.address )
          rhosts << addr
        end
      end
      if (note.service)
        msg << " service=#{note.service.name}" if note.service.name
        msg << " port=#{note.service.port}" if note.service.port
        msg << " protocol=#{note.service.proto}" if note.service.proto
      end
      msg << " type=#{note.ntype} data=#{note.data.inspect}"
      print_status(msg)
      if mode == :delete
        note.destroy
        delete_count += 1
      end
    end

    # Finally, handle the case where the user wants the resulting list
    # of hosts to go into RHOSTS.
    set_rhosts_from_addrs(rhosts.uniq) if set_rhosts

    print_status("Deleted #{delete_count} notes") if delete_count > 0
  }
  end

  def make_sortable(input)
    case input.class
    when String
      input = input.downcase
    when Fixnum
      input = "%016" % input
    when Time
      input = input.strftime("%Y%m%d%H%M%S%L")
    when NilClass
      input = ""
    else
      input = input.inspect.downcase
    end
    input
  end

  def cmd_loot_help
    print_line "Usage: loot <options>"
    print_line " Info: loot [-h] [addr1 addr2 ...] [-t <type1,type2>]"
    print_line "  Add: loot -f [fname] -i [info] -a [addr1 addr2 ...] [-t [type]"
    print_line "  Del: loot -d [addr1 addr2 ...]"
    print_line
    print_line "  -a,--add          Add loot to the list of addresses, instead of listing"
    print_line "  -d,--delete       Delete *all* loot matching host and type"
    print_line "  -f,--file         File with contents of the loot to add"
    print_line "  -i,--info         Info of the loot to add"
    print_line "  -t <type1,type2>  Search for a list of types"
    print_line "  -h,--help         Show this help information"
    print_line "  -S,--search       Search string to filter by"
    print_line
  end

  def cmd_loot(*args)
    return unless active?
  ::ActiveRecord::Base.connection_pool.with_connection {
    mode = :search
    host_ranges = []
    types = nil
    delete_count = 0
    search_term = nil
    file = nil
    name = nil
    info = nil

    while (arg = args.shift)
      case arg
        when '-a','--add'
          mode = :add
        when '-d','--delete'
          mode = :delete
        when '-f','--file'
          filename = args.shift
          if(!filename)
            print_error("Can't make loot with no filename")
            return
          end
          if (!File.exists?(filename) or !File.readable?(filename))
            print_error("Can't read file")
            return
          end
        when '-i','--info'
          info = args.shift
          if(!info)
            print_error("Can't make loot with no info")
            return
          end
        when '-t'
          typelist = args.shift
          if(!typelist)
            print_error("Invalid type list")
            return
          end
          types = typelist.strip().split(",")
        when '-S', '--search'
          search_term = /#{args.shift}/nmi
        when '-h','--help'
          cmd_loot_help
          return
        else
          # Anything that wasn't an option is a host to search for
          unless (arg_host_range(arg, host_ranges))
            return
          end
      end
    end

    tbl = Rex::Ui::Text::Table.new({
        'Header'  => "Loot",
        'Columns' => [ 'host', 'service', 'type', 'name', 'content', 'info', 'path' ],
      })

    # Sentinal value meaning all
    host_ranges.push(nil) if host_ranges.empty?

  if mode == :add
    if info.nil?
      print_error("Info required")
      return
    end
    if filename.nil?
      print_error("Loot file required")
      return
    end
    if types.nil? or types.size != 1
      print_error("Exactly one loot type is required")
      return
    end
    type = types.first
    name = File.basename(filename)
    host_ranges.each do |range|
      range.each do |host|
        file = File.open(filename, "rb")
        contents = file.read
        lootfile = framework.db.find_or_create_loot(:type => type, :host => host, :info => info, :data => contents, :path => filename, :name => name)
        print_status("Added loot for #{host} (#{lootfile})")
      end
    end
    return
  end

    each_host_range_chunk(host_ranges) do |host_search|
      framework.db.hosts(framework.db.workspace, false, host_search).each do |host|
        host.loots.each do |loot|
          next if(types and types.index(loot.ltype).nil?)
          if search_term
          next unless(
            loot.attribute_names.any? { |a| loot[a.intern].to_s.match(search_term) } or
            loot.host.attribute_names.any? { |a| loot.host[a.intern].to_s.match(search_term) }
          )
          end
          row = []
          row.push( (loot.host ? loot.host.address : "") )
          if (loot.service)
            svc = (loot.service.name ? loot.service.name : "#{loot.service.port}/#{loot.service.proto}")
            row.push svc
          else
            row.push ""
          end
          row.push(loot.ltype)
          row.push(loot.name || "")
          row.push(loot.content_type)
          row.push(loot.info || "")
          row.push(loot.path)

          tbl << row
          if (mode == :delete)
            loot.destroy
            delete_count += 1
          end
        end
      end
    end

    # Handle hostless loot
    if host_ranges.compact.empty? # Wasn't a host search
      hostless_loot = framework.db.loots.find_all_by_host_id(nil)
      hostless_loot.each do |loot|
        row = []
        row.push("")
        row.push("")
        row.push(loot.ltype)
        row.push(loot.name || "")
        row.push(loot.content_type)
        row.push(loot.info || "")
        row.push(loot.path)
        tbl << row
        if (mode == :delete)
          loot.destroy
          delete_count += 1
        end
      end
    end

    print_line
    print_line(tbl.to_s)
    print_status("Deleted #{delete_count} loots") if delete_count > 0
  }
  end

  # :category: Deprecated Commands
  def cmd_db_hosts_help; deprecated_help(:hosts); end
  # :category: Deprecated Commands
  def cmd_db_notes_help; deprecated_help(:notes); end
  # :category: Deprecated Commands
  def cmd_db_vulns_help; deprecated_help(:vulns); end
  # :category: Deprecated Commands
  def cmd_db_services_help; deprecated_help(:services); end
  # :category: Deprecated Commands
  def cmd_db_autopwn_help; deprecated_help; end
  # :category: Deprecated Commands
  def cmd_db_driver_help; deprecated_help; end

  # :category: Deprecated Commands
  def cmd_db_hosts(*args); deprecated_cmd(:hosts, *args); end
  # :category: Deprecated Commands
  def cmd_db_notes(*args); deprecated_cmd(:notes, *args); end
  # :category: Deprecated Commands
  def cmd_db_vulns(*args); deprecated_cmd(:vulns, *args); end
  # :category: Deprecated Commands
  def cmd_db_services(*args); deprecated_cmd(:services, *args); end
  # :category: Deprecated Commands
  def cmd_db_autopwn(*args); deprecated_cmd; end

  #
  # :category: Deprecated Commands
  #
  # This one deserves a little more explanation than standard deprecation
  # warning, so give the user a better understanding of what's going on.
  #
  def cmd_db_driver(*args)
    deprecated_cmd
    print_line
    print_line "Because Metasploit no longer supports databases other than the default"
    print_line "PostgreSQL, there is no longer a need to set the driver. Thus db_driver"
    print_line "is not useful and its functionality has been removed. Usually Metasploit"
    print_line "will already have connected to the database; check db_status to see."
    print_line
    cmd_db_status
  end

  def cmd_db_import_tabs(str, words)
    tab_complete_filenames(str, words)
  end

  def cmd_db_import_help
    print_line "Usage: db_import <filename> [file2...]"
    print_line
    print_line "Filenames can be globs like *.xml, or **/*.xml which will search recursively"
    print_line "Currently supported file types include:"
    print_line "    Acunetix"
    print_line "    Amap Log"
    print_line "    Amap Log -m"
    print_line "    Appscan"
    print_line "    Burp Session XML"
    print_line "    CI"
    print_line "    Foundstone"
    print_line "    FusionVM XML"
    print_line "    IP Address List"
    print_line "    IP360 ASPL"
    print_line "    IP360 XML v3"
    print_line "    Libpcap Packet Capture"
    print_line "    Metasploit PWDump Export"
    print_line "    Metasploit XML"
    print_line "    Metasploit Zip Export"
    print_line "    Microsoft Baseline Security Analyzer"
    print_line "    NeXpose Simple XML"
    print_line "    NeXpose XML Report"
    print_line "    Nessus NBE Report"
    print_line "    Nessus XML (v1)"
    print_line "    Nessus XML (v2)"
    print_line "    NetSparker XML"
    print_line "    Nikto XML"
    print_line "    Nmap XML"
    print_line "    OpenVAS Report"
    print_line "    OpenVAS XML"
    print_line "    Outpost24 XML"
    print_line "    Qualys Asset XML"
    print_line "    Qualys Scan XML"
    print_line "    Retina XML"
    print_line "    Spiceworks CSV Export"
    print_line "    Wapiti XML"
    print_line
  end

  #
  # Generic import that automatically detects the file type
  #
  def cmd_db_import(*args)
    return unless active?
  ::ActiveRecord::Base.connection_pool.with_connection {
    if args.include?("-h") || ! (args && args.length > 0)
      cmd_db_import_help
      return
    end
    args.each { |glob|
      files = ::Dir.glob(::File.expand_path(glob))
      if files.empty?
        print_error("No such file #{glob}")
        next
      end
      files.each { |filename|
        if (not ::File.readable?(filename))
          print_error("Could not read file #{filename}")
          next
        end
        begin
          warnings = 0
          framework.db.import_file(:filename => filename) do |type,data|
            case type
            when :debug
              print_error("DEBUG: #{data.inspect}")
            when :vuln
              inst = data[1] == 1 ? "instance" : "instances"
              print_status("Importing vulnerability '#{data[0]}' (#{data[1]} #{inst})")
            when :filetype
              print_status("Importing '#{data}' data")
            when :parser
              print_status("Import: Parsing with '#{data}'")
            when :address
              print_status("Importing host #{data}")
            when :service
              print_status("Importing service #{data}")
            when :msf_loot
              print_status("Importing loot #{data}")
            when :msf_task
              print_status("Importing task #{data}")
            when :msf_report
              print_status("Importing report #{data}")
            when :pcap_count
              print_status("Import: #{data} packets processed")
            when :record_count
              print_status("Import: #{data[1]} records processed")
            when :warning
              print_error
              data.split("\n").each do |line|
                print_error(line)
              end
              print_error
              warnings += 1
            end
          end
          print_status("Successfully imported #{filename}")

          print_error("Please note that there were #{warnings} warnings") if warnings > 1
          print_error("Please note that there was one warning") if warnings == 1

        rescue Msf::DBImportError
          print_error("Failed to import #{filename}: #{$!}")
          elog("Failed to import #{filename}: #{$!.class}: #{$!}")
          dlog("Call stack: #{$@.join("\n")}", LEV_3)
          next
        rescue REXML::ParseException => e
          print_error("Failed to import #{filename} due to malformed XML:")
          print_error("#{e.class}: #{e}")
          elog("Failed to import #{filename}: #{e.class}: #{e}")
          dlog("Call stack: #{$@.join("\n")}", LEV_3)
          next
        end
      }
    }
  }
  end

  def cmd_db_export_help
    # Like db_hosts and db_services, this creates a list of columns, so
    # use its -h
    cmd_db_export("-h")
  end

  #
  # Export an XML
  #
  def cmd_db_export(*args)
    return unless active?
  ::ActiveRecord::Base.connection_pool.with_connection {

    export_formats = %W{xml pwdump}
    format = 'xml'
    output = nil

    while (arg = args.shift)
      case arg
      when '-h','--help'
        print_line "Usage:"
        print_line "    db_export -f <format> [-a] [filename]"
        print_line "    Format can be one of: #{export_formats.join(", ")}"
      when '-f','--format'
        format = args.shift.to_s.downcase
      else
        output = arg
      end
    end

    if not output
      print_error("No output file was specified")
      return
    end

    if not export_formats.include?(format)
      print_error("Unsupported file format: #{format}")
      print_error("Unsupported file format: '#{format}'. Must be one of: #{export_formats.join(", ")}")
      return
    end

    print_status("Starting export of workspace #{framework.db.workspace.name} to #{output} [ #{format} ]...")
    exporter = ::Msf::DBManager::Export.new(framework.db.workspace)

    exporter.send("to_#{format}_file".intern,output) do |mtype, mstatus, mname|
      if mtype == :status
        if mstatus == "start"
          print_status("    >> Starting export of #{mname}")
        end
        if mstatus == "complete"
          print_status("    >> Finished export of #{mname}")
        end
      end
    end
    print_status("Finished export of workspace #{framework.db.workspace.name} to #{output} [ #{format} ]...")
  }
  end

  #
  # Import Nmap data from a file
  #
  def cmd_db_nmap(*args)
    return unless active?
  ::ActiveRecord::Base.connection_pool.with_connection {
    if (args.length == 0)
      print_status("Usage: db_nmap [nmap options]")
      return
    end

    save = false
    if args.include?("save")
      save = active?
      args.delete("save")
    end

    nmap =
      Rex::FileUtils.find_full_path("nmap") ||
      Rex::FileUtils.find_full_path("nmap.exe")

    if (not nmap)
      print_error("The nmap executable could not be found")
      return
    end

    fd = Tempfile.new('dbnmap')
    fd.binmode

    fo = Tempfile.new('dbnmap')
    fo.binmode

    # When executing native Nmap in Cygwin, expand the Cygwin path to a Win32 path
    if(Rex::Compat.is_cygwin and nmap =~ /cygdrive/)
      # Custom function needed because cygpath breaks on 8.3 dirs
      tout = Rex::Compat.cygwin_to_win32(fd.path)
      fout = Rex::Compat.cygwin_to_win32(fo.path)
      args.push('-oX', tout)
      args.push('-oN', fout)
    else
      args.push('-oX', fd.path)
      args.push('-oN', fo.path)
    end

    begin
      nmap_pipe = ::Open3::popen3([nmap, "nmap"], *args)
      temp_nmap_threads = []
      temp_nmap_threads << framework.threads.spawn("db_nmap-Stdout", false, nmap_pipe[1]) do |np_1|
        np_1.each_line do |nmap_out|
          next if nmap_out.strip.empty?
          print_status("Nmap: #{nmap_out.strip}")
        end
      end

      temp_nmap_threads << framework.threads.spawn("db_nmap-Stderr", false, nmap_pipe[2]) do |np_2|
        np_2.each_line do |nmap_err|
          next if nmap_err.strip.empty?
          print_status("Nmap: '#{nmap_err.strip}'")
        end
      end

      temp_nmap_threads.map {|t| t.join rescue nil}
      nmap_pipe.each {|p| p.close rescue nil}
    rescue ::IOError
    end

    fo.close(true)
    framework.db.import_nmap_xml_file(:filename => fd.path)

    if save
      fd.rewind
      saved_path = report_store_local("nmap.scan.xml", "text/xml", fd.read, "nmap_#{Time.now.utc.to_i}")
      print_status("Saved NMAP XML results to #{saved_path}")
    end
    fd.close(true)
  }
  end

  #
  # Store some locally-generated data as a file, similiar to store_loot.
  #
  def report_store_local(ltype=nil, ctype=nil, data=nil, filename=nil)
    store_local(ltype,ctype,data,filename)
  end

  #
  # Database management
  #
  def db_check_driver
    if(not framework.db.driver)
      print_error("No database driver installed. Try 'gem install pg'")
      return false
    end
    true
  end

  #
  # Is everything working?
  #
  def cmd_db_status(*args)
    return if not db_check_driver

    if framework.db.connection_established?
      cdb = ""
      ::ActiveRecord::Base.connection_pool.with_connection { |conn|
        if conn.respond_to? :current_database
          cdb = conn.current_database
        end
      }
      print_status("#{framework.db.driver} connected to #{cdb}")
    else
      print_status("#{framework.db.driver} selected, no connection")
    end
  end

  def cmd_db_connect_help
    # Help is specific to each driver
    cmd_db_connect("-h")
  end

  def cmd_db_connect(*args)
    return if not db_check_driver
    if (args[0] == "-y")
      if (args[1] and not ::File.exists? ::File.expand_path(args[1]))
        print_error("File not found")
        return
      end
      file = args[1] || ::File.join(Msf::Config.get_config_root, "database.yml")
      file = ::File.expand_path(file)
      if (::File.exists? file)
        db = YAML.load(::File.read(file))['production']
        framework.db.connect(db)

        if framework.db.active and not framework.db.modules_cached
          print_status("Rebuilding the module cache in the background...")
          framework.threads.spawn("ModuleCacheRebuild", true) do
            framework.db.update_all_module_details
          end
        end

        return
      end
    end
    meth = "db_connect_#{framework.db.driver}"
    if(self.respond_to?(meth, true))
      self.send(meth, *args)
      if framework.db.active and not framework.db.modules_cached
        print_status("Rebuilding the module cache in the background...")
        framework.threads.spawn("ModuleCacheRebuild", true) do
          framework.db.update_all_module_details
        end
      end
    else
      print_error("This database driver #{framework.db.driver} is not currently supported")
    end
  end

  def cmd_db_disconnect_help
    print_line "Usage: db_disconnect"
    print_line
    print_line "Disconnect from the database."
    print_line
  end

  def cmd_db_disconnect(*args)
    return if not db_check_driver

    if(args[0] and (args[0] == "-h" || args[0] == "--help"))
      cmd_db_disconnect_help
      return
    end

    if (framework.db)
      framework.db.disconnect()
    end
  end

  def cmd_db_rebuild_cache
    unless framework.db.active
      print_error("The database is not connected")
      return
    end

    print_status("Purging and rebuilding the module cache in the background...")
    framework.threads.spawn("ModuleCacheRebuild", true) do
      framework.db.purge_all_module_details
      framework.db.update_all_module_details
    end
  end

  def cmd_db_rebuild_cache_help
    print_line "Usage: db_rebuild_cache"
    print_line
    print_line "Purge and rebuild the SQL module cache."
    print_line
  end

  #
  # Set RHOSTS in the +active_module+'s (or global if none) datastore from an array of addresses
  #
  # This stores all the addresses to a temporary file and utilizes the
  # <pre>file:/tmp/filename</pre> syntax to confer the addrs.  +rhosts+
  # should be an Array.  NOTE: the temporary file is *not* deleted
  # automatically.
  #
  def set_rhosts_from_addrs(rhosts)
    if rhosts.empty?
      print_status("The list is empty, cowardly refusing to set RHOSTS")
      return
    end
    if active_module
      mydatastore = active_module.datastore
    else
      # if there is no module in use set the list to the global variable
      mydatastore = self.framework.datastore
    end

    if rhosts.length > 5
      # Lots of hosts makes 'show options' wrap which is difficult to
      # read, store to a temp file
      rhosts_file = Rex::Quickfile.new("msf-db-rhosts-")
      mydatastore['RHOSTS'] = 'file:'+rhosts_file.path
      # create the output file and assign it to the RHOSTS variable
      rhosts_file.write(rhosts.join("\n")+"\n")
      rhosts_file.close
    else
      # For short lists, just set it directly
      mydatastore['RHOSTS'] = rhosts.join(" ")
    end

    print_line "RHOSTS => #{mydatastore['RHOSTS']}"
    print_line
  end

  def db_find_tools(tools)
    missed  = []
    tools.each do |name|
      if(! Rex::FileUtils.find_full_path(name))
        missed << name
      end
    end
    if(not missed.empty?)
      print_error("This database command requires the following tools to be installed: #{missed.join(", ")}")
      return
    end
    true
  end

  #
  # Database management: Postgres
  #

  #
  # Connect to an existing Postgres database
  #
  def db_connect_postgresql(*args)
    if(args[0] == nil or args[0] == "-h" or args[0] == "--help")
      print_status("   Usage: db_connect <user:pass>@<host:port>/<database>")
      print_status("      OR: db_connect -y [path/to/database.yml]")
      print_status("Examples:")
      print_status("       db_connect user@metasploit3")
      print_status("       db_connect user:pass@192.168.0.2/metasploit3")
      print_status("       db_connect user:pass@192.168.0.2:1500/metasploit3")
      return
    end

    info = db_parse_db_uri_postgresql(args[0])
    opts = { 'adapter' => 'postgresql' }

    opts['username'] = info[:user] if (info[:user])
    opts['password'] = info[:pass] if (info[:pass])
    opts['database'] = info[:name]
    opts['host'] = info[:host] if (info[:host])
    opts['port'] = info[:port] if (info[:port])

    opts['pass'] ||= ''

    # Do a little legwork to find the real database socket
    if(! opts['host'])
      while(true)
        done = false
        dirs = %W{ /var/run/postgresql /tmp }
        dirs.each do |dir|
          if(::File.directory?(dir))
            d = ::Dir.new(dir)
            d.entries.grep(/^\.s\.PGSQL.(\d+)$/).each do |ent|
              opts['port'] = ent.split('.')[-1].to_i
              opts['host'] = dir
              done = true
              break
            end
          end
          break if done
        end
        break
      end
    end

    # Default to loopback
    if(! opts['host'])
      opts['host'] = '127.0.0.1'
    end

    if (not framework.db.connect(opts))
      raise RuntimeError.new("Failed to connect to the database: #{framework.db.error}")
    end
  end

  def db_parse_db_uri_postgresql(path)
    res = {}
    if (path)
      auth, dest = path.split('@')
      (dest = auth and auth = nil) if not dest
      res[:user],res[:pass] = auth.split(':') if auth
      targ,name = dest.split('/')
      (name = targ and targ = nil) if not name
      res[:host],res[:port] = targ.split(':') if targ
    end
    res[:name] = name || 'metasploit3'
    res
  end

  #
  # Miscellaneous option helpers
  #

  # Parse +arg+ into a {Rex::Socket::RangeWalker} and append the result into +host_ranges+
  #
  # @note This modifies +host_ranges+ in place
  #
  # @param arg [String] The thing to turn into a RangeWalker
  # @param host_ranges [Array] The array of ranges to append
  # @param required [Boolean] Whether an empty +arg+ should be an error
  # @return [Boolean] true if parsing was successful or false otherwise
  def arg_host_range(arg, host_ranges, required=false)
    if (!arg and required)
      print_error("Missing required host argument")
      return false
    end
    begin
      rw = Rex::Socket::RangeWalker.new(arg)
    rescue
      print_error("Invalid host parameter, #{arg}.")
      return false
    end

    if rw.valid?
      host_ranges << rw
    else
      print_error("Invalid host parameter, #{arg}.")
      return false
    end
    return true
  end

  #
  # Parse +arg+ into an array of ports and append the result into +port_ranges+
  #
  # Returns true if parsing was successful or nil otherwise.
  #
  # NOTE: This modifies +port_ranges+
  #
  def arg_port_range(arg, port_ranges, required=false)
    if (!arg and required)
      print_error("Argument required for -p")
      return
    end
    begin
      port_ranges << Rex::Socket.portspec_to_portlist(arg)
    rescue
      print_error("Invalid port parameter, #{arg}.")
      return
    end
    return true
  end

  #
  # Takes +host_ranges+, an Array of RangeWalkers, and chunks it up into
  # blocks of 1024.
  #
  def each_host_range_chunk(host_ranges, &block)
    # Chunk it up and do the query in batches. The naive implementation
    # uses so much memory for a /8 that it's basically unusable (1.6
    # billion IP addresses take a rather long time to allocate).
    # Chunking has roughly the same perfomance for small batches, so
    # don't worry about it too much.
    host_ranges.each do |range|
      if range.nil? or range.length.nil?
        chunk = nil
        end_of_range = true
      else
        chunk = []
        end_of_range = false
        # Set up this chunk of hosts to search for
        while chunk.length < 1024 and chunk.length < range.length
          n = range.next_ip
          if n.nil?
            end_of_range = true
            break
          end
          chunk << n
        end
      end

      # The block will do some
      yield chunk

      # Restart the loop with the same RangeWalker if we didn't get
      # to the end of it in this chunk.
      redo unless end_of_range
    end
  end

end

end end end end<|MERGE_RESOLUTION|>--- conflicted
+++ resolved
@@ -865,26 +865,9 @@
         query = query.where(Mdm::Service[:name].in(svcs))
       end
 
-<<<<<<< HEAD
       if ports.present?
         query = query.where(Mdm::Service[:port].in(ports))
       end
-=======
-        # Exclude non-blank username creds if that's what we're after
-        if user_regex.present? && user_regex == // && !core.public.username.blank?
-          next
-        end
-
-        # Exclude non-blank password creds if that's what we're after
-        if pass_regex.present? && pass_regex == // && !core.private.data.blank?
-          next
-        end
-
-        # Exclude creds that don't match the given user
-        if user_regex.present? && !core.public.username.match(user_regex)
-          next
-        end
->>>>>>> 515b1251
 
       if user.present?
         # If we have a user regex, only include those that match
@@ -903,6 +886,16 @@
       end
 
       query.find_each do |core|
+
+        # Exclude non-blank username creds if that's what we're after
+        if user && user.empty? && !(core.public && core.public.username.blank?)
+          next
+        end
+
+        # Exclude non-blank password creds if that's what we're after
+        if pass && pass.empty? && !(core.private && core.private.data.blank?)
+          next
+        end
 
         if core.logins.empty?
 
