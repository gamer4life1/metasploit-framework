# -*- coding: binary -*-

require 'json'
require 'rexml/document'
require 'rex/parser/nmap_xml'
require 'msf/core/db_export'
require 'metasploit/framework/data_service'
require 'metasploit/framework/data_service/remote/http/core'
require 'metasploit/framework/data_service/remote/http/remote_service_endpoint'

module Msf
  module Ui
    module Console
      module CommandDispatcher

        class Db

          require 'tempfile'

          include Msf::Ui::Console::CommandDispatcher
          include Msf::Ui::Console::CommandDispatcher::Common

          #
          # The dispatcher's name.
          #
          def name
            "Database Backend"
          end

          #
          # Returns the hash of commands supported by this dispatcher.
          #
          def commands
            base = {
                "db_connect"    => "Connect to an existing database",
                "db_disconnect" => "Disconnect from the current database instance",
                "db_status"     => "Show the current database status",
            }

            more = {
                "workspace"     => "Switch between database workspaces",
                "hosts"         => "List all hosts in the database",
                "services"      => "List all services in the database",
                "vulns"         => "List all vulnerabilities in the database",
                "notes"         => "List all notes in the database",
                "loot"          => "List all loot in the database",
                "db_import"     => "Import a scan result file (filetype will be auto-detected)",
                "db_export"     => "Export a file containing the contents of the database",
                "db_nmap"       => "Executes nmap and records the output automatically",
                "db_rebuild_cache" => "Rebuilds the database-stored module cache",
                "test_data_service_host" => "Blah",
                "test_data_service_loot" => "Blah",
                "perf_test_data_service_loot" => "REMOVEME - Run a performance test against the loot data service",
                "add_data_service" => "Blah",
                "list_data_services" => "Blah",
                "set_data_service" => "Blah",
                "nl_search" => "Blah"
            }

            # Always include commands that only make sense when connected.
            # This avoids the problem of them disappearing unexpectedly if the
            # database dies or times out.  See #1923
            base.merge(more)
          end

          def deprecated_commands
            [
                "db_autopwn",
                "db_driver",
                "db_hosts",
                "db_notes",
                "db_services",
                "db_vulns",
            ]
          end

          #
          # Returns true if the db is connected, prints an error and returns
          # false if not.
          #
          # All commands that require an active database should call this before
          # doing anything.
          #
          def active?
            if not framework.db.active
              print_error("Database not connected")
              return false
            end
            true
          end

          def cmd_set_data_service(service_id)
            data_proxy = Metasploit::Framework::DataService::DataProxy.instance
            data_proxy.set_data_service(service_id)
          end

          def cmd_list_data_services()
            data_service_manager = Metasploit::Framework::DataService::DataProxy.instance
            data_service_manager.print_data_services
          end

          def cmd_add_data_service(*args)
            while (arg = args.shift)
              case arg
                when '-h'
                  host = args.shift
                when '-p'
                  port = args.shift
              end
            end

            remote_service_endpoint = Metasploit::Framework::DataService::RemoteServiceEndpoint.new(host, port)
            remote_data_service = Metasploit::Framework::DataService::RemoteHTTPDataService.new(remote_service_endpoint)
            data_service_manager = Metasploit::Framework::DataService::DataProxy.instance
            data_service_manager.register_data_service(remote_data_service)
          end

          def cmd_test_data_service_host(*args)
            host = {}
            while (arg = args.shift)
              case arg
                when '-h'
                  host[:host] = args.shift
                when '-n'
                  host[:name] = args.shift
                when '-o'
                  host[:os_name] = args.shift
              end
            end

            puts 'Reporting test host to data service'
            data_service = Metasploit::Framework::DataService::DataProxy.instance
            data_service.report_host host
          end

          def cmd_test_data_service_loot(*args)
            loot = {}
            while (arg = args.shift)
              case arg
                when '-h'
                  loot[:host] = args.shift
                when '-n'
                  loot[:name] = args.shift
                when '-s'
                  loot[:service] = args.shift
                when '-t'
                  loot[:type] = args.shift
                when '-i'
                  loot[:info] = args.shift
                when '-p'
                  loot[:path] = args.shift
              end
            end

            puts 'Reporting test loot to data service'
            data_service = Metasploit::Framework::DataService::DataProxy.instance
            data_service.report_loot loot
          end

          def cmd_perf_test_data_service_loot(*args)
            host = "172.28.128.3"
            name = SecureRandom.uuid
            type = "file"
            info = "file"
            path = "/Users/jbarnett/.msf4/loot/20171005151912_default_172.28.128.3_linux.passwd_256904.txt"
            data = File.read('/Users/jbarnett/rapid7/goliath/base64.txt')

            while (arg = args.shift)
              case arg
                when '-h'
                  host = args.shift
                when '-n'
                  name = args.shift
                when '-s'
                  service = args.shift
                when '-t'
                  type = args.shift
                when '-i'
                  info = args.shift
                when '-p'
                  path = args.shift
                when '-d'
                  data = args.shift
                when '-c'
                  count = args.shift.to_i
              end
            end

            loots = []
            count.times do
              loots << { :host => host,
                         :name => name,
                         :type => type,
                         :info => info,
                         :path => path,
                         :data => data
              }
            end

            puts 'Reporting test loot to data service'
            data_service = Metasploit::Framework::DataService::DataProxy.instance
            start_time = Time.now
            puts "#{start_time} - Staring loot perf test"
            loots.each do |loot|
              data_service.report_loot loot
            end
            end_time = Time.now
            puts "#{end_time} - Ending loot perf test. Duration was #{end_time - start_time}"
          end

          def cmd_workspace_help
            print_line "Usage:"
            print_line "    workspace                  List workspaces"
            print_line "    workspace -v               List workspaces verbosely"
            print_line "    workspace [name]           Switch workspace"
            print_line "    workspace -a [name] ...    Add workspace(s)"
            print_line "    workspace -d [name] ...    Delete workspace(s)"
            print_line "    workspace -D               Delete all workspaces"
            print_line "    workspace -r <old> <new>   Rename workspace"
            print_line "    workspace -h               Show this help information"
            print_line
          end

          def cmd_workspace(*args)
            return unless active?
            search_term = nil
            while (arg = args.shift)
              case arg
                when '-h','--help'
                  cmd_workspace_help
                  return
                when '-a','--add'
                  adding = true
                when '-d','--del'
                  deleting = true
                when '-D','--delete-all'
                  delete_all = true
                when '-r','--rename'
                  renaming = true
                when '-v','--verbose'
                  verbose = true
                when '-S', '--search'
                  search_term = args.shift
                else
                  names ||= []
                  names << arg
              end
            end

            if adding and names
              # Add workspaces
              workspace = nil
              names.each do |name|
                workspace = framework.db.add_workspace(name)
                print_status("Added workspace: #{workspace.name}")
              end
              framework.db.workspace = workspace
            elsif deleting and names
              framework.db.delete_workspaces(names)
            elsif delete_all
              framework.db.delete_all_workspaces()
            elsif renaming
              if names.length != 2
                print_error("Wrong number of arguments to rename")
                return
              end

              old, new = names
              framework.db.rename_workspace(old, new)
            elsif names
              name = names.last
              # Switch workspace
              workspace = framework.db.find_workspace(name)
              if workspace
                framework.db.workspace = workspace
                print_status("Workspace: #{workspace.name}")
              else
                print_error("Workspace not found: #{name}")
                return
              end
            else
              workspace = framework.db.workspace

              unless verbose
                current = nil
                framework.db.workspaces.sort_by {|s| s.name}.each do |s|
                  if s.name == workspace.name
                    current = s.name
                  else
                    print_line("  #{s.name}")
                  end
                end
                print_line("%red* #{current}%clr") unless current.nil?
                return
              end
              workspace = framework.db.workspace

              col_names = %w{current name hosts services vulns creds loots notes}

              tbl = Rex::Text::Table.new(
                  'Header'     => 'Workspaces',
                  'Columns'    => col_names,
                  'SortIndex'  => -1,
                  'SearchTerm' => search_term
              )

              # List workspaces
              framework.db.workspace_associations_counts.each do |ws|
                tbl << [
                    ws[:name] == workspace.name ? '*' : '',
                    ws[:name],
                    ws[:hosts_count],
                    ws[:services_count],
                    ws[:vulns_count],
                    ws[:creds_count],
                    ws[:loots_count],
                    ws[:notes_count]
                ]
              end

              print_line
              print_line(tbl.to_s)
            end
          end

          def cmd_workspace_tabs(str, words)
            return [] unless active?
            framework.db.workspaces.map { |s| s.name } if (words & ['-a','--add']).empty?
          end

          def cmd_hosts_help
            # This command does some lookups for the list of appropriate column
            # names, so instead of putting all the usage stuff here like other
            # help methods, just use it's "-h" so we don't have to recreating
            # that list
            cmd_hosts("-h")
          end

          def change_host_info(rws, data)
            if rws == [nil]
              print_error("In order to change the host info, you must provide a range of hosts")
              return
            end

            rws.each do |rw|
              rw.each do |ip|
                id = framework.db.get_host(:address => ip).id
                framework.db.hosts.update(id, :info => data)
                framework.db.report_note(:host => ip, :type => 'host.info', :data => data)
              end
            end
          end

          def change_host_name(rws, data)
            if rws == [nil]
              print_error("In order to change the host name, you must provide a range of hosts")
              return
            end

            rws.each do |rw|
              rw.each do |ip|
                id = framework.db.get_host(:address => ip).id
                framework.db.hosts.update(id, :name => data)
                framework.db.report_note(:host => ip, :type => 'host.name', :data => data)
              end
            end
          end

          def change_host_comment(rws, data)
            if rws == [nil]
              print_error("In order to change the comment, you must provide a range of hosts")
              return
            end

            rws.each do |rw|
              rw.each do |ip|
                id = framework.db.get_host(:address => ip).id
                framework.db.hosts.update(id, :comments => data)
                framework.db.report_note(:host => ip, :type => 'host.comments', :data => data)
              end
            end
          end

          def add_host_tag(rws, tag_name)
            if rws == [nil]
              print_error("In order to add a tag, you must provide a range of hosts")
              return
            end

            opts = Hash.new()
            opts[:workspace] = framework.db.workspace
            opts[:tag_name] = tag_name

            rws.each do |rw|
              rw.each do |ip|
                opts[:ip] = ip
                framework.db.add_host_tag(opts)
              end
            end
          end

          def find_hosts_with_tag(workspace_id, host_address, tag_name)
            opts = Hash.new()
            opts[:workspace_id] = workspace_id
            opts[:host_address] = host_address
            opts[:tag_name] = tag_name

            framework.db.find_hosts_with_tag(opts)
          end

          def find_host_tags(workspace_id, host_address)
            opts = Hash.new()
            opts[:workspace_id] = workspace_id
            opts[:host_address] = host_address

            framework.db.find_host_tags(opts)
          end

          def delete_host_tag(rws, tag_name)
            opts = Hash.new()
            opts[:workspace] = framework.db.workspace
            opts[:tag_name] = tag_name

            if rws == [nil]
              framework.db.delete_host_tag(opts)
            else
              rws.each do |rw|
                rw.each do |ip|
                  opts[:ip] = ip
                  framework.db.delete_host_tag(opts)
                end
              end
            end

          end

          @@hosts_columns = [ 'address', 'mac', 'name', 'os_name', 'os_flavor', 'os_sp', 'purpose', 'info', 'comments']

          def cmd_hosts(*args)
            return unless active?
            onlyup = false
            set_rhosts = false
            mode = []
            delete_count = 0

            rhosts = []
            host_ranges = []
            search_term = nil

            output = nil
            default_columns = [
                'address',
                'arch',
                'comm',
                'comments',
                'created_at',
                'cred_count',
                'detected_arch',
                'exploit_attempt_count',
                'host_detail_count',
                'info',
                'mac',
                'name',
                'note_count',
                'os_family',
                'os_flavor',
                'os_lang',
                'os_name',
                'os_sp',
                'purpose',
                'scope',
                'service_count',
                'state',
                'updated_at',
                'virtual_host',
                'vuln_count',
                'workspace_id']

            default_columns << 'tags' # Special case
            virtual_columns = [ 'svcs', 'vulns', 'workspace', 'tags' ]

            col_search = @@hosts_columns

            default_columns.delete_if {|v| (v[-2,2] == "id")}
            while (arg = args.shift)
              case arg
                when '-a','--add'
                  mode << :add
                when '-d','--delete'
                  mode << :delete
                when '-c','-C'
                  list = args.shift
                  if(!list)
                    print_error("Invalid column list")
                    return
                  end
                  col_search = list.strip().split(",")
                  col_search.each { |c|
                    if not default_columns.include?(c) and not virtual_columns.include?(c)
                      all_columns = default_columns + virtual_columns
                      print_error("Invalid column list. Possible values are (#{all_columns.join("|")})")
                      return
                    end
                  }
                  if (arg == '-C')
                    @@hosts_columns = col_search
                  end

                when '-u','--up'
                  onlyup = true
                when '-o'
                  output = args.shift
                when '-O'
                  if (order_by = args.shift.to_i - 1) < 0
                    print_error('Please specify a column number starting from 1')
                    return
                  end
                when '-R', '--rhosts'
                  set_rhosts = true
                when '-S', '--search'
                  search_term = /#{args.shift}/nmi
                when '-i', '--info'
                  mode << :new_info
                  info_data = args.shift
                when '-n', '--name'
                  mode << :new_name
                  name_data = args.shift
                when '-m', '--comment'
                  mode << :new_comment
                  comment_data = args.shift
                when '-t', '--tag'
                  mode << :tag
                  tag_name = args.shift
                when '-h','--help'
                  print_line "Usage: hosts [ options ] [addr1 addr2 ...]"
                  print_line
                  print_line "OPTIONS:"
                  print_line "  -a,--add          Add the hosts instead of searching"
                  print_line "  -d,--delete       Delete the hosts instead of searching"
                  print_line "  -c <col1,col2>    Only show the given columns (see list below)"
                  print_line "  -C <col1,col2>    Only show the given columns until the next restart (see list below)"
                  print_line "  -h,--help         Show this help information"
                  print_line "  -u,--up           Only show hosts which are up"
                  print_line "  -o <file>         Send output to a file in csv format"
                  print_line "  -O <column>       Order rows by specified column number"
                  print_line "  -R,--rhosts       Set RHOSTS from the results of the search"
                  print_line "  -S,--search       Search string to filter by"
                  print_line "  -i,--info         Change the info of a host"
                  print_line "  -n,--name         Change the name of a host"
                  print_line "  -m,--comment      Change the comment of a host"
                  print_line "  -t,--tag          Add or specify a tag to a range of hosts"
                  print_line
                  print_line "Available columns: #{default_columns.join(", ")}"
                  print_line
                  return
                else
                  # Anything that wasn't an option is a host to search for
                  unless (arg_host_range(arg, host_ranges))
                    return
                  end
              end
            end

            if col_search
              col_names = col_search
            else
              col_names = default_columns + virtual_columns
            end

            mode << :search if mode.empty?

            if mode == [:add]
              host_ranges.each do |range|
                range.each do |address|
                  host = framework.db.find_or_create_host(:host => address)
                  print_status("Time: #{host.created_at} Host: host=#{host.address}")
                end
              end
              return
            end

            cp_hsh = {}
            col_names.map do |col|
              cp_hsh[col] = { 'MaxChar' => 52 }
            end
            # If we got here, we're searching.  Delete implies search
            tbl = Rex::Text::Table.new(
                {
                    'Header'  => "Hosts",
                    'Columns' => col_names,
                    'ColProps' => cp_hsh,
                    'SortIndex' => order_by
                })

            # Sentinel value meaning all
            host_ranges.push(nil) if host_ranges.empty?

            case
              when mode == [:new_info]
                change_host_info(host_ranges, info_data)
                return
              when mode == [:new_name]
                change_host_name(host_ranges, name_data)
                return
              when mode == [:new_comment]
                change_host_comment(host_ranges, comment_data)
                return
              when mode == [:tag]
                begin
                  add_host_tag(host_ranges, tag_name)
                rescue ::Exception => e
                  if e.message.include?('Validation failed')
                    print_error(e.message)
                  else
                    raise e
                  end
                end
                return
              when mode.include?(:tag) && mode.include?(:delete)
                delete_host_tag(host_ranges, tag_name)
                return
            end

            each_host_range_chunk(host_ranges) do |host_search|
              break if !host_search.nil? && host_search.empty?

              framework.db.hosts(framework.db.workspace, onlyup, host_search).each do |host|
                if search_term
                  next unless (
                  host.attribute_names.any? { |a| host[a.intern].to_s.match(search_term) } || !find_hosts_with_tag(framework.db.workspace.id, host.address, search_term.source).empty?
                  )
                end

                columns = col_names.map do |n|
                  # Deal with the special cases
                  if virtual_columns.include?(n)
                    case n
                      when "svcs";      host.service_count
                      when "vulns";     host.vuln_count
                      when "workspace"; host.workspace.name
                      when "tags"
                        found_tags = find_host_tags(framework.db.workspace.id, host.address)
                        tag_names = []
                        found_tags.each { |t| tag_names << t.name }
                        found_tags * ", "
                    end
                    # Otherwise, it's just an attribute
                  else
                    host[n] || ""
                  end
                end

                tbl << columns
                if set_rhosts
                  addr = (host.scope ? host.address + '%' + host.scope : host.address)
                  rhosts << addr
                end
              end

              if mode == [:delete]
                result = framework.db.delete_host(workspace: framework.db.workspace, addresses: host_search)
<<<<<<< HEAD
                delete_count += result[:deleted].size
=======
                delete_count += result.size
>>>>>>> ff9c69c7
              end
            end

            if output
              print_status("Wrote hosts to #{output}")
              ::File.open(output, "wb") { |ofd|
                ofd.write(tbl.to_csv)
              }
            else
              print_line
              print_line(tbl.to_s)
            end

            # Finally, handle the case where the user wants the resulting list
            # of hosts to go into RHOSTS.
            set_rhosts_from_addrs(rhosts.uniq) if set_rhosts

            print_status("Deleted #{delete_count} hosts") if delete_count > 0
          end

          def cmd_services_help
            # Like cmd_hosts, use "-h" instead of recreating the column list
            # here
            cmd_services("-h")
          end

          def cmd_services(*args)
            return unless active?
            mode = :search
            onlyup = false
            output_file = nil
            set_rhosts = false
            col_search = ['port', 'proto', 'name', 'state', 'info']
            default_columns = [
                'created_at',
                'info',
                'name',
                'port',
                'proto',
                'state',
                'updated_at']

            host_ranges  = []
            port_ranges  = []
            rhosts       = []
            delete_count = 0
            search_term  = nil

            # option parsing
            while (arg = args.shift)
              case arg
                when '-a','--add'
                  mode = :add
                when '-d','--delete'
                  mode = :delete
                when '-u','--up'
                  onlyup = true
                when '-c'
                  list = args.shift
                  if(!list)
                    print_error("Invalid column list")
                    return
                  end
                  col_search = list.strip().split(",")
                  col_search.each { |c|
                    if not default_columns.include? c
                      print_error("Invalid column list. Possible values are (#{default_columns.join("|")})")
                      return
                    end
                  }
                when '-p'
                  unless (arg_port_range(args.shift, port_ranges, true))
                    return
                  end
                when '-r'
                  proto = args.shift
                  if (!proto)
                    print_status("Invalid protocol")
                    return
                  end
                  proto = proto.strip
                when '-s'
                  namelist = args.shift
                  if (!namelist)
                    print_error("Invalid name list")
                    return
                  end
                  names = namelist.strip().split(",")
                when '-o'
                  output_file = args.shift
                  if (!output_file)
                    print_error("Invalid output filename")
                    return
                  end
                  output_file = ::File.expand_path(output_file)
                when '-O'
                  if (order_by = args.shift.to_i - 1) < 0
                    print_error('Please specify a column number starting from 1')
                    return
                  end
                when '-R', '--rhosts'
                  set_rhosts = true
                when '-S', '--search'
                  search_term = /#{args.shift}/nmi

                when '-h','--help'
                  print_line
                  print_line "Usage: services [-h] [-u] [-a] [-r <proto>] [-p <port1,port2>] [-s <name1,name2>] [-o <filename>] [addr1 addr2 ...]"
                  print_line
                  print_line "  -a,--add          Add the services instead of searching"
                  print_line "  -d,--delete       Delete the services instead of searching"
                  print_line "  -c <col1,col2>    Only show the given columns"
                  print_line "  -h,--help         Show this help information"
                  print_line "  -s <name1,name2>  Search for a list of service names"
                  print_line "  -p <port1,port2>  Search for a list of ports"
                  print_line "  -r <protocol>     Only show [tcp|udp] services"
                  print_line "  -u,--up           Only show services which are up"
                  print_line "  -o <file>         Send output to a file in csv format"
                  print_line "  -O <column>       Order rows by specified column number"
                  print_line "  -R,--rhosts       Set RHOSTS from the results of the search"
                  print_line "  -S,--search       Search string to filter by"
                  print_line
                  print_line "Available columns: #{default_columns.join(", ")}"
                  print_line
                  return
                else
                  # Anything that wasn't an option is a host to search for
                  unless (arg_host_range(arg, host_ranges))
                    return
                  end
              end
            end

            ports = port_ranges.flatten.uniq

            if mode == :add
              # Can only deal with one port and one service name at a time
              # right now.  Them's the breaks.
              if ports.length != 1
                print_error("Exactly one port required")
                return
              end
              host_ranges.each do |range|
                range.each do |addr|
                  host = framework.db.find_or_create_host(:host => addr)
                  next if not host
                  info = {
                      :host => host,
                      :port => ports.first.to_i
                  }
                  info[:proto] = proto.downcase if proto
                  info[:name]  = names.first.downcase if names and names.first

                  svc = framework.db.find_or_create_service(info)
                  print_status("Time: #{svc.created_at} Service: host=#{svc.host.address} port=#{svc.port} proto=#{svc.proto} name=#{svc.name}")
                end
              end
              return
            end

            # If we got here, we're searching.  Delete implies search
            col_names = default_columns
            if col_search
              col_names = col_search
            end
            tbl = Rex::Text::Table.new({
                                           'Header'    => "Services",
                                           'Columns'   => ['host'] + col_names,
                                           'SortIndex' => order_by
                                       })

            # Sentinel value meaning all
            host_ranges.push(nil) if host_ranges.empty?
            ports = nil if ports.empty?

            each_host_range_chunk(host_ranges) do |host_search|
              framework.db.services(framework.db.workspace, onlyup, proto, host_search, ports, names).each do |service|

                host = service.host
                if search_term
                  next unless(
                  host.attribute_names.any? { |a| host[a.intern].to_s.match(search_term)} or
                      service.attribute_names.any? { |a| service[a.intern].to_s.match(search_term)}
                  )
                end

                columns = [host.address] + col_names.map { |n| service[n].to_s || "" }
                tbl << columns
                if set_rhosts
                  addr = (host.scope ? host.address + '%' + host.scope : host.address )
                  rhosts << addr
                end

                if (mode == :delete)
                  service.destroy
                  delete_count += 1
                end
              end
            end

            print_line
            if (output_file == nil)
              print_line(tbl.to_s)
            else
              # create the output file
              ::File.open(output_file, "wb") { |f| f.write(tbl.to_csv) }
              print_status("Wrote services to #{output_file}")
            end

            # Finally, handle the case where the user wants the resulting list
            # of hosts to go into RHOSTS.
            set_rhosts_from_addrs(rhosts.uniq) if set_rhosts

            print_status("Deleted #{delete_count} services") if delete_count > 0

          end

          def cmd_vulns_help
            print_line "Print all vulnerabilities in the database"
            print_line
            print_line "Usage: vulns [addr range]"
            print_line
            print_line "  -h,--help             Show this help information"
            print_line "  -p,--port <portspec>  List vulns matching this port spec"
            print_line "  -s <svc names>        List vulns matching these service names"
            print_line "  -R,--rhosts           Set RHOSTS from the results of the search"
            print_line "  -S,--search           Search string to filter by"
            print_line "  -i,--info             Display Vuln Info"
            print_line
            print_line "Examples:"
            print_line "  vulns -p 1-65536          # only vulns with associated services"
            print_line "  vulns -p 1-65536 -s http  # identified as http on any port"
            print_line
          end

          def cmd_vulns(*args)
            return unless active?

            host_ranges = []
            port_ranges = []
            svcs        = []
            rhosts      = []

            search_term = nil
            show_info   = false
            set_rhosts  = false

            # Short-circuit help
            if args.delete "-h"
              cmd_vulns_help
              return
            end

            while (arg = args.shift)
              case arg
                #when "-a","--add"
                #	mode = :add
                #when "-d"
                #	mode = :delete
                when "-h","--help"
                  cmd_vulns_help
                  return
                when "-p","--port"
                  unless (arg_port_range(args.shift, port_ranges, true))
                    return
                  end
                when "-s","--service"
                  service = args.shift
                  if (!service)
                    print_error("Argument required for -s")
                    return
                  end
                  svcs = service.split(/[\s]*,[\s]*/)
                when '-R', '--rhosts'
                  set_rhosts = true
                when '-S', '--search'
                  search_term = /#{args.shift}/nmi
                when '-i', '--info'
                  show_info = true
                else
                  # Anything that wasn't an option is a host to search for
                  unless (arg_host_range(arg, host_ranges))
                    return
                  end
              end
            end

            # normalize
            host_ranges.push(nil) if host_ranges.empty?
            ports = port_ranges.flatten.uniq
            svcs.flatten!

            each_host_range_chunk(host_ranges) do |host_search|
              framework.db.hosts(framework.db.workspace, false, host_search).each do |host|
                host.vulns.each do |vuln|
                  if search_term
                    next unless(
                    vuln.host.attribute_names.any? { |a| vuln.host[a.intern].to_s.match(search_term) } or
                        vuln.attribute_names.any? { |a| vuln[a.intern].to_s.match(search_term) }
                    )
                  end
                  reflist = vuln.refs.map { |r| r.name }
                  if(vuln.service)
                    # Skip this one if the user specified a port and it
                    # doesn't match.
                    next unless ports.empty? or ports.include? vuln.service.port
                    # Same for service names
                    next unless svcs.empty? or svcs.include?(vuln.service.name)
                    print_status("Time: #{vuln.created_at} Vuln: host=#{host.address} name=#{vuln.name} refs=#{reflist.join(',')} #{(show_info && vuln.info) ? "info=#{vuln.info}" : ""}")

                  else
                    # This vuln has no service, so it can't match
                    next unless ports.empty? and svcs.empty?
                    print_status("Time: #{vuln.created_at} Vuln: host=#{host.address} name=#{vuln.name} refs=#{reflist.join(',')} #{(show_info && vuln.info) ? "info=#{vuln.info}" : ""}")
                  end
                  if set_rhosts
                    addr = (host.scope ? host.address + '%' + host.scope : host.address)
                    rhosts << addr
                  end
                end
              end
            end

            # Finally, handle the case where the user wants the resulting list
            # of hosts to go into RHOSTS.
            set_rhosts_from_addrs(rhosts.uniq) if set_rhosts
          end

          def cmd_notes_help
            print_line "Usage: notes [-h] [-t <type1,type2>] [-n <data string>] [-a] [addr range]"
            print_line
            print_line "  -a,--add                  Add a note to the list of addresses, instead of listing"
            print_line "  -d,--delete               Delete the hosts instead of searching"
            print_line "  -n,--note <data>          Set the data for a new note (only with -a)"
            print_line "  -t <type1,type2>          Search for a list of types"
            print_line "  -h,--help                 Show this help information"
            print_line "  -R,--rhosts               Set RHOSTS from the results of the search"
            print_line "  -S,--search               Regular expression to match for search"
            print_line "  -o,--output               Save the notes to a csv file"
            print_line "  --sort <field1,field2>    Fields to sort by (case sensitive)"
            print_line
            print_line "Examples:"
            print_line "  notes --add -t apps -n 'winzip' 10.1.1.34 10.1.20.41"
            print_line "  notes -t smb.fingerprint 10.1.1.34 10.1.20.41"
            print_line "  notes -S 'nmap.nse.(http|rtsp)' --sort type,output"
            print_line
          end

          def cmd_notes(*args)
            return unless active?
            ::ActiveRecord::Base.connection_pool.with_connection {
              mode = :search
              data = nil
              types = nil
              set_rhosts = false

              host_ranges = []
              rhosts      = []
              search_term = nil
              out_file    = nil

              while (arg = args.shift)
                case arg
                  when '-a','--add'
                    mode = :add
                  when '-d','--delete'
                    mode = :delete
                  when '-n','--note'
                    data = args.shift
                    if(!data)
                      print_error("Can't make a note with no data")
                      return
                    end
                  when '-t'
                    typelist = args.shift
                    if(!typelist)
                      print_error("Invalid type list")
                      return
                    end
                    types = typelist.strip().split(",")
                  when '-R', '--rhosts'
                    set_rhosts = true
                  when '-S', '--search'
                    search_term = /#{args.shift}/nmi
                  when '--sort'
                    sort_term = args.shift
                  when '-o', '--output'
                    out_file = args.shift
                  when '-h','--help'
                    cmd_notes_help
                    return
                  else
                    # Anything that wasn't an option is a host to search for
                    unless (arg_host_range(arg, host_ranges))
                      return
                    end
                end
              end

              if mode == :add
                if types.nil? or types.size != 1
                  print_error("Exactly one note type is required")
                  return
                end
                type = types.first
                host_ranges.each { |range|
                  range.each { |addr|
                    host = framework.db.find_or_create_host(:host => addr)
                    break if not host
                    note = framework.db.find_or_create_note(:host => host, :type => type, :data => data)
                    break if not note
                    print_status("Time: #{note.created_at} Note: host=#{host.address} type=#{note.ntype} data=#{note.data}")
                  }
                }
                return
              end

              note_list = []
              delete_count = 0
              # No host specified - collect all notes
              if host_ranges.empty?
                note_list = framework.db.notes.dup
                # Collect notes of specified hosts
              else
                each_host_range_chunk(host_ranges) do |host_search|
                  framework.db.hosts(framework.db.workspace, false, host_search).each do |host|
                    note_list.concat(host.notes)
                  end
                end
              end
              if search_term
                note_list = note_list.select do |n|
                  n.attribute_names.any? { |a| n[a.intern].to_s.match(search_term) }
                end
              end

              # Sort the notes based on the sort_term provided
              if sort_term != nil
                sort_terms = sort_term.split(",")
                note_list.sort_by! do |note|
                  orderlist = []
                  sort_terms.each do |term|
                    term = "ntype" if term == "type"
                    term = "created_at" if term == "Time"
                    if term == nil
                      orderlist << ""
                    elsif term == "service"
                      if note.service != nil
                        orderlist << make_sortable(note.service.name)
                      end
                    elsif term == "port"
                      if note.service != nil
                        orderlist << make_sortable(note.service.port)
                      end
                    elsif term == "output"
                      orderlist << make_sortable(note.data["output"])
                    elsif note.respond_to?(term, true)
                      orderlist << make_sortable(note.send(term))
                    elsif note.respond_to?(term.to_sym, true)
                      orderlist << make_sortable(note.send(term.to_sym))
                    elsif note.respond_to?("data", true) && note.send("data").respond_to?(term, true)
                      orderlist << make_sortable(note.send("data").send(term))
                    elsif note.respond_to?("data", true) && note.send("data").respond_to?(term.to_sym, true)
                      orderlist << make_sortable(note.send("data").send(term.to_sym))
                    else
                      orderlist << ""
                    end
                  end
                  orderlist
                end
              end

              # Now display them
              csv_table = Rex::Text::Table.new(
                  'Header'  => 'Notes',
                  'Indent'  => 1,
                  'Columns' => ['Time', 'Host', 'Service', 'Port', 'Protocol', 'Type', 'Data']
              )

              note_list.each do |note|
                next if(types and types.index(note.ntype).nil?)
                csv_note = []
                msg = "Time: #{note.created_at} Note:"
                csv_note << note.created_at if out_file
                if (note.host)
                  host = note.host
                  msg << " host=#{note.host.address}"
                  csv_note << note.host.address if out_file
                  if set_rhosts
                    addr = (host.scope ? host.address + '%' + host.scope : host.address )
                    rhosts << addr
                  end
                else
                  csv_note << ''
                end
                if (note.service)
                  msg << " service=#{note.service.name}" if note.service.name
                  csv_note << note.service.name || '' if out_file
                  msg << " port=#{note.service.port}" if note.service.port
                  csv_note << note.service.port || '' if out_file
                  msg << " protocol=#{note.service.proto}" if note.service.proto
                  csv_note << note.service.proto || '' if out_file
                else
                  if out_file
                    csv_note << '' # For the Service field
                    csv_note << '' # For the Port field
                    csv_note << '' # For the Protocol field
                  end
                end
                msg << " type=#{note.ntype} data=#{note.data.inspect}"
                if out_file
                  csv_note << note.ntype
                  csv_note << note.data.inspect
                end
                print_status(msg)
                if out_file
                  csv_table << csv_note
                end
                if mode == :delete
                  note.destroy
                  delete_count += 1
                end
              end

              if out_file
                save_csv_notes(out_file, csv_table)
              end

              # Finally, handle the case where the user wants the resulting list
              # of hosts to go into RHOSTS.
              set_rhosts_from_addrs(rhosts.uniq) if set_rhosts

              print_status("Deleted #{delete_count} notes") if delete_count > 0
            }
          end

          def save_csv_notes(fpath, csv_table)
            begin
              File.open(fpath, 'wb') do |f|
                f.write(csv_table.to_csv)
              end
              print_status("Notes saved as #{fpath}")
            rescue Errno::EACCES => e
              print_error("Unable to save notes. #{e.message}")
            end
          end

          def make_sortable(input)
            case input
              when String
                input = input.downcase
              when Integer
                input = "%016" % input
              when Time
                input = input.strftime("%Y%m%d%H%M%S%L")
              when NilClass
                input = ""
              else
                input = input.inspect.downcase
            end
            input
          end

          def cmd_loot_help
            print_line "Usage: loot <options>"
            print_line " Info: loot [-h] [addr1 addr2 ...] [-t <type1,type2>]"
            print_line "  Add: loot -f [fname] -i [info] -a [addr1 addr2 ...] -t [type]"
            print_line "  Del: loot -d [addr1 addr2 ...]"
            print_line
            print_line "  -a,--add          Add loot to the list of addresses, instead of listing"
            print_line "  -d,--delete       Delete *all* loot matching host and type"
            print_line "  -f,--file         File with contents of the loot to add"
            print_line "  -i,--info         Info of the loot to add"
            print_line "  -t <type1,type2>  Search for a list of types"
            print_line "  -h,--help         Show this help information"
            print_line "  -S,--search       Search string to filter by"
            print_line
          end

          def cmd_loot(*args)
            return unless active?

            mode = :search
            host_ranges = []
            types = nil
            delete_count = 0
            search_term = nil
            file = nil
            name = nil
            info = nil

            while (arg = args.shift)
              case arg
                when '-a','--add'
                  mode = :add
                when '-d','--delete'
                  mode = :delete
                when '-f','--file'
                  filename = args.shift
                  if(!filename)
                    print_error("Can't make loot with no filename")
                    return
                  end
                  if (!File.exist?(filename) or !File.readable?(filename))
                    print_error("Can't read file")
                    return
                  end
                when '-i','--info'
                  info = args.shift
                  if(!info)
                    print_error("Can't make loot with no info")
                    return
                  end
                when '-t'
                  typelist = args.shift
                  if(!typelist)
                    print_error("Invalid type list")
                    return
                  end
                  types = typelist.strip().split(",")
                when '-S', '--search'
                  search_term = /#{args.shift}/nmi
                when '-h','--help'
                  cmd_loot_help
                  return
                else
                  # Anything that wasn't an option is a host to search for
                  unless (arg_host_range(arg, host_ranges))
                    return
                  end
              end
            end

            tbl = Rex::Text::Table.new({
                                           'Header'  => "Loot",
                                           'Columns' => [ 'host', 'service', 'type', 'name', 'content', 'info', 'path' ],
                                       })

            # Sentinel value meaning all
            host_ranges.push(nil) if host_ranges.empty?

            if mode == :add
              if host_ranges.compact.empty?
                print_error('Address list required')
                return
              end
              if info.nil?
                print_error("Info required")
                return
              end
              if filename.nil?
                print_error("Loot file required")
                return
              end
              if types.nil? or types.size != 1
                print_error("Exactly one loot type is required")
                return
              end
              type = types.first
              name = File.basename(filename)
              file = File.open(filename, "rb")
              contents = file.read
              host_ranges.each do |range|
                range.each do |host|
                  lootfile = framework.db.find_or_create_loot(:type => type, :host => host, :info => info, :data => contents, :path => filename, :name => name)
                  print_status("Added loot for #{host} (#{lootfile})")
                end
              end
              return
            end


            each_host_range_chunk(host_ranges) do |host_search|
              framework.db.hosts(framework.db.workspace, false, host_search).each do |host|
                loots = framework.db.loots(framework.db.workspace, {:host_id => host.id})
                if loots
                  loots.each do |loot|
                    next if(types and types.index(loot.ltype).nil?)
                    if search_term
                      next unless(
                      loot.attribute_names.any? { |a| loot[a.intern].to_s.match(search_term) } or
                          loot.host.attribute_names.any? { |a| loot.host[a.intern].to_s.match(search_term) }
                      )
                    end
                    row = []
                    row.push( (host.address ? host.address : "") )
                    if (loot.service)
                      svc = (loot.service.name ? loot.service.name : "#{loot.service.port}/#{loot.service.proto}")
                      row.push svc
                    else
                      row.push ""
                    end
                    row.push(loot.ltype)
                    row.push(loot.name || "")
                    row.push(loot.content_type)
                    row.push(loot.info || "")
                    row.push(loot.path)

                    tbl << row
                    if (mode == :delete)
                      loot.destroy
                      delete_count += 1
                    end
                  end
                end
              end
            end

            # Handle hostless loot
            if host_ranges.compact.empty? # Wasn't a host search
              hostless_loot = framework.db.loots(framework.db.workspace, {:host_id => nil})
              hostless_loot.each do |loot|
                row = []
                row.push("")
                row.push("")
                row.push(loot.ltype)
                row.push(loot.name || "")
                row.push(loot.content_type)
                row.push(loot.info || "")
                row.push(loot.path)
                tbl << row
                if (mode == :delete)
                  loot.destroy
                  delete_count += 1
                end
              end
            end

            print_line
            print_line(tbl.to_s)
            print_status("Deleted #{delete_count} loots") if delete_count > 0
          end

          # :category: Deprecated Commands
          def cmd_db_hosts_help; deprecated_help(:hosts); end
          # :category: Deprecated Commands
          def cmd_db_notes_help; deprecated_help(:notes); end
          # :category: Deprecated Commands
          def cmd_db_vulns_help; deprecated_help(:vulns); end
          # :category: Deprecated Commands
          def cmd_db_services_help; deprecated_help(:services); end
          # :category: Deprecated Commands
          def cmd_db_autopwn_help; deprecated_help; end
          # :category: Deprecated Commands
          def cmd_db_driver_help; deprecated_help; end

          # :category: Deprecated Commands
          def cmd_db_hosts(*args); deprecated_cmd(:hosts, *args); end
          # :category: Deprecated Commands
          def cmd_db_notes(*args); deprecated_cmd(:notes, *args); end
          # :category: Deprecated Commands
          def cmd_db_vulns(*args); deprecated_cmd(:vulns, *args); end
          # :category: Deprecated Commands
          def cmd_db_services(*args); deprecated_cmd(:services, *args); end
          # :category: Deprecated Commands
          def cmd_db_autopwn(*args); deprecated_cmd; end

          #
          # :category: Deprecated Commands
          #
          # This one deserves a little more explanation than standard deprecation
          # warning, so give the user a better understanding of what's going on.
          #
          def cmd_db_driver(*args)
            deprecated_cmd
            print_line
            print_line "Because Metasploit no longer supports databases other than the default"
            print_line "PostgreSQL, there is no longer a need to set the driver. Thus db_driver"
            print_line "is not useful and its functionality has been removed. Usually Metasploit"
            print_line "will already have connected to the database; check db_status to see."
            print_line
            cmd_db_status
          end

          def cmd_db_import_tabs(str, words)
            tab_complete_filenames(str, words)
          end

          def cmd_db_import_help
            print_line "Usage: db_import <filename> [file2...]"
            print_line
            print_line "Filenames can be globs like *.xml, or **/*.xml which will search recursively"
            print_line "Currently supported file types include:"
            print_line "    Acunetix"
            print_line "    Amap Log"
            print_line "    Amap Log -m"
            print_line "    Appscan"
            print_line "    Burp Session XML"
            print_line "    Burp Issue XML"
            print_line "    CI"
            print_line "    Foundstone"
            print_line "    FusionVM XML"
            print_line "    IP Address List"
            print_line "    IP360 ASPL"
            print_line "    IP360 XML v3"
            print_line "    Libpcap Packet Capture"
            print_line "    Masscan XML"
            print_line "    Metasploit PWDump Export"
            print_line "    Metasploit XML"
            print_line "    Metasploit Zip Export"
            print_line "    Microsoft Baseline Security Analyzer"
            print_line "    NeXpose Simple XML"
            print_line "    NeXpose XML Report"
            print_line "    Nessus NBE Report"
            print_line "    Nessus XML (v1)"
            print_line "    Nessus XML (v2)"
            print_line "    NetSparker XML"
            print_line "    Nikto XML"
            print_line "    Nmap XML"
            print_line "    OpenVAS Report"
            print_line "    OpenVAS XML"
            print_line "    Outpost24 XML"
            print_line "    Qualys Asset XML"
            print_line "    Qualys Scan XML"
            print_line "    Retina XML"
            print_line "    Spiceworks CSV Export"
            print_line "    Wapiti XML"
            print_line
          end

          #
          # Generic import that automatically detects the file type
          #
          def cmd_db_import(*args)
            return unless active?
            ::ActiveRecord::Base.connection_pool.with_connection {
              if args.include?("-h") || ! (args && args.length > 0)
                cmd_db_import_help
                return
              end
              args.each { |glob|
                files = ::Dir.glob(::File.expand_path(glob))
                if files.empty?
                  print_error("No such file #{glob}")
                  next
                end
                files.each { |filename|
                  if (not ::File.readable?(filename))
                    print_error("Could not read file #{filename}")
                    next
                  end
                  begin
                    warnings = 0
                    framework.db.import_file(:filename => filename) do |type,data|
                      case type
                        when :debug
                          print_error("DEBUG: #{data.inspect}")
                        when :vuln
                          inst = data[1] == 1 ? "instance" : "instances"
                          print_status("Importing vulnerability '#{data[0]}' (#{data[1]} #{inst})")
                        when :filetype
                          print_status("Importing '#{data}' data")
                        when :parser
                          print_status("Import: Parsing with '#{data}'")
                        when :address
                          print_status("Importing host #{data}")
                        when :service
                          print_status("Importing service #{data}")
                        when :msf_loot
                          print_status("Importing loot #{data}")
                        when :msf_task
                          print_status("Importing task #{data}")
                        when :msf_report
                          print_status("Importing report #{data}")
                        when :pcap_count
                          print_status("Import: #{data} packets processed")
                        when :record_count
                          print_status("Import: #{data[1]} records processed")
                        when :warning
                          print_error
                          data.split("\n").each do |line|
                            print_error(line)
                          end
                          print_error
                          warnings += 1
                      end
                    end
                    print_status("Successfully imported #{filename}")

                    print_error("Please note that there were #{warnings} warnings") if warnings > 1
                    print_error("Please note that there was one warning") if warnings == 1

                  rescue Msf::DBImportError
                    print_error("Failed to import #{filename}: #{$!}")
                    elog("Failed to import #{filename}: #{$!.class}: #{$!}")
                    dlog("Call stack: #{$@.join("\n")}", LEV_3)
                    next
                  rescue REXML::ParseException => e
                    print_error("Failed to import #{filename} due to malformed XML:")
                    print_error("#{e.class}: #{e}")
                    elog("Failed to import #{filename}: #{e.class}: #{e}")
                    dlog("Call stack: #{$@.join("\n")}", LEV_3)
                    next
                  end
                }
              }
            }
          end

          def cmd_db_export_help
            # Like db_hosts and db_services, this creates a list of columns, so
            # use its -h
            cmd_db_export("-h")
          end

          #
          # Export an XML
          #
          def cmd_db_export(*args)
            return unless active?
            ::ActiveRecord::Base.connection_pool.with_connection {

              export_formats = %W{xml pwdump}
              format = 'xml'
              output = nil

              while (arg = args.shift)
                case arg
                  when '-h','--help'
                    print_line "Usage:"
                    print_line "    db_export -f <format> [filename]"
                    print_line "    Format can be one of: #{export_formats.join(", ")}"
                  when '-f','--format'
                    format = args.shift.to_s.downcase
                  else
                    output = arg
                end
              end

              if not output
                print_error("No output file was specified")
                return
              end

              if not export_formats.include?(format)
                print_error("Unsupported file format: #{format}")
                print_error("Unsupported file format: '#{format}'. Must be one of: #{export_formats.join(", ")}")
                return
              end

              print_status("Starting export of workspace #{framework.db.workspace.name} to #{output} [ #{format} ]...")
              exporter = ::Msf::DBManager::Export.new(framework.db.workspace)

              exporter.send("to_#{format}_file".intern,output) do |mtype, mstatus, mname|
                if mtype == :status
                  if mstatus == "start"
                    print_status("    >> Starting export of #{mname}")
                  end
                  if mstatus == "complete"
                    print_status("    >> Finished export of #{mname}")
                  end
                end
              end
              print_status("Finished export of workspace #{framework.db.workspace.name} to #{output} [ #{format} ]...")
            }
          end

          def find_nmap_path
            Rex::FileUtils.find_full_path("nmap") || Rex::FileUtils.find_full_path("nmap.exe")
          end

          #
          # Import Nmap data from a file
          #
          def cmd_db_nmap(*args)
            return unless active?
            ::ActiveRecord::Base.connection_pool.with_connection {
              if (args.length == 0)
                print_status("Usage: db_nmap [--save | [--help | -h]] [nmap options]")
                return
              end

              save = false
              arguments = []
              while (arg = args.shift)
                case arg
                  when '--save'
                    save = true
                  when '--help', '-h'
                    cmd_db_nmap_help
                    return
                  else
                    arguments << arg
                end
              end

              nmap = find_nmap_path
              unless nmap
                print_error("The nmap executable could not be found")
                return
              end

              fd = Rex::Quickfile.new(['msf-db-nmap-', '.xml'], Msf::Config.local_directory)

              begin
                # When executing native Nmap in Cygwin, expand the Cygwin path to a Win32 path
                if(Rex::Compat.is_cygwin and nmap =~ /cygdrive/)
                  # Custom function needed because cygpath breaks on 8.3 dirs
                  tout = Rex::Compat.cygwin_to_win32(fd.path)
                  arguments.push('-oX', tout)
                else
                  arguments.push('-oX', fd.path)
                end

                begin
                  nmap_pipe = ::Open3::popen3([nmap, 'nmap'], *arguments)
                  temp_nmap_threads = []
                  temp_nmap_threads << framework.threads.spawn("db_nmap-Stdout", false, nmap_pipe[1]) do |np_1|
                    np_1.each_line do |nmap_out|
                      next if nmap_out.strip.empty?
                      print_status("Nmap: #{nmap_out.strip}")
                    end
                  end

                  temp_nmap_threads << framework.threads.spawn("db_nmap-Stderr", false, nmap_pipe[2]) do |np_2|
                    np_2.each_line do |nmap_err|
                      next if nmap_err.strip.empty?
                      print_status("Nmap: '#{nmap_err.strip}'")
                    end
                  end

                  temp_nmap_threads.map {|t| t.join rescue nil}
                  nmap_pipe.each {|p| p.close rescue nil}
                rescue ::IOError
                end

                framework.db.import_nmap_xml_file(:filename => fd.path)

                print_status("Saved NMAP XML results to #{fd.path}") if save
              ensure
                fd.close
                fd.unlink unless save
              end
            }
          end

          def cmd_db_nmap_help
            nmap = find_nmap_path
            unless nmap
              print_error("The nmap executable could not be found")
              return
            end

            stdout, stderr = Open3.capture3([nmap, 'nmap'], '--help')

            stdout.each_line do |out_line|
              next if out_line.strip.empty?
              print_status(out_line.strip)
            end

            stderr.each_line do |err_line|
              next if err_line.strip.empty?
              print_error(err_line.strip)
            end
          end

          def cmd_db_nmap_tabs(str, words)
            nmap = find_nmap_path
            unless nmap
              return
            end

            stdout, stderr = Open3.capture3([nmap, 'nmap'], '--help')
            tabs = []
            stdout.each_line do |out_line|
              if out_line.strip.starts_with?('-')
                tabs.push(out_line.strip.split(':').first)
              end
            end

            stderr.each_line do |err_line|
              next if err_line.strip.empty?
              print_error(err_line.strip)
            end

            return tabs
          end

          #
          # Database management
          #
          def db_check_driver
            if(not framework.db.driver)
              print_error("No database driver installed. Try 'gem install pg'")
              return false
            end
            true
          end

          #
          # Is everything working?
          #
          def cmd_db_status(*args)
            return if not db_check_driver

            if framework.db.connection_established?
              cdb = ''
              ::ActiveRecord::Base.connection_pool.with_connection do |conn|
                if conn.respond_to?(:current_database)
                  cdb = conn.current_database
                end
              end
              print_status("#{framework.db.driver} connected to #{cdb}")
            else
              print_status("#{framework.db.driver} selected, no connection")
            end
          end

          def cmd_db_connect_help
            # Help is specific to each driver
            cmd_db_connect("-h")
          end

          def cmd_db_connect(*args)
            return if not db_check_driver
            if args[0] != '-h' && framework.db.connection_established?
              cdb = ''
              ::ActiveRecord::Base.connection_pool.with_connection do |conn|
                if conn.respond_to?(:current_database)
                  cdb = conn.current_database
                end
              end
              print_error("#{framework.db.driver} already connected to #{cdb}")
              print_error('Run db_disconnect first if you wish to connect to a different database')
              return
            end
            if (args[0] == "-y")
              if (args[1] and not ::File.exist? ::File.expand_path(args[1]))
                print_error("File not found")
                return
              end
              file = args[1] || ::File.join(Msf::Config.get_config_root, "database.yml")
              file = ::File.expand_path(file)
              if (::File.exist? file)
                db = YAML.load(::File.read(file))['production']
                framework.db.connect(db)

                if framework.db.active and not framework.db.modules_cached
                  print_status("Rebuilding the module cache in the background...")
                  framework.threads.spawn("ModuleCacheRebuild", true) do
                    framework.db.update_all_module_details
                  end
                end

                return
              end
            end
            meth = "db_connect_#{framework.db.driver}"
            if(self.respond_to?(meth, true))
              self.send(meth, *args)
              if framework.db.active and not framework.db.modules_cached
                print_status("Rebuilding the module cache in the background...")
                framework.threads.spawn("ModuleCacheRebuild", true) do
                  framework.db.update_all_module_details
                end
              end
            else
              print_error("This database driver #{framework.db.driver} is not currently supported")
            end
          end

          def cmd_db_disconnect_help
            print_line "Usage: db_disconnect"
            print_line
            print_line "Disconnect from the database."
            print_line
          end

          def cmd_db_disconnect(*args)
            return if not db_check_driver

            if(args[0] and (args[0] == "-h" || args[0] == "--help"))
              cmd_db_disconnect_help
              return
            end

            if (framework.db)
              framework.db.disconnect()
            end
          end

          def cmd_db_rebuild_cache
            unless framework.db.active
              print_error("The database is not connected")
              return
            end

            print_status("Purging and rebuilding the module cache in the background...")
            framework.threads.spawn("ModuleCacheRebuild", true) do
              framework.db.purge_all_module_details
              framework.db.update_all_module_details
            end
          end

          def cmd_db_rebuild_cache_help
            print_line "Usage: db_rebuild_cache"
            print_line
            print_line "Purge and rebuild the SQL module cache."
            print_line
          end

          def db_find_tools(tools)
            missed  = []
            tools.each do |name|
              if(! Rex::FileUtils.find_full_path(name))
                missed << name
              end
            end
            if(not missed.empty?)
              print_error("This database command requires the following tools to be installed: #{missed.join(", ")}")
              return
            end
            true
          end

          #
          # Database management: Postgres
          #

          #
          # Connect to an existing Postgres database
          #
          def db_connect_postgresql(*args)
            if(args[0] == nil or args[0] == "-h" or args[0] == "--help")
              print_status("   Usage: db_connect <user:pass>@<host:port>/<database>")
              print_status("      OR: db_connect -y [path/to/database.yml]")
              print_status("Examples:")
              print_status("       db_connect user@metasploit3")
              print_status("       db_connect user:pass@192.168.0.2/metasploit3")
              print_status("       db_connect user:pass@192.168.0.2:1500/metasploit3")
              return
            end

            info = db_parse_db_uri_postgresql(args[0])
            opts = { 'adapter' => 'postgresql' }

            opts['username'] = info[:user] if (info[:user])
            opts['password'] = info[:pass] if (info[:pass])
            opts['database'] = info[:name]
            opts['host'] = info[:host] if (info[:host])
            opts['port'] = info[:port] if (info[:port])

            opts['pass'] ||= ''

            # Do a little legwork to find the real database socket
            if(! opts['host'])
              while(true)
                done = false
                dirs = %W{ /var/run/postgresql /tmp }
                dirs.each do |dir|
                  if(::File.directory?(dir))
                    d = ::Dir.new(dir)
                    d.entries.grep(/^\.s\.PGSQL.(\d+)$/).each do |ent|
                      opts['port'] = ent.split('.')[-1].to_i
                      opts['host'] = dir
                      done = true
                      break
                    end
                  end
                  break if done
                end
                break
              end
            end

            # Default to loopback
            if(! opts['host'])
              opts['host'] = '127.0.0.1'
            end

            if (not framework.db.connect(opts))
              raise RuntimeError.new("Failed to connect to the database: #{framework.db.error}")
            end
          end

          def db_parse_db_uri_postgresql(path)
            res = {}
            if (path)
              auth, dest = path.split('@')
              (dest = auth and auth = nil) if not dest
              # remove optional scheme in database url
              auth = auth.sub(/^\w+:\/\//, "") if auth
              res[:user],res[:pass] = auth.split(':') if auth
              targ,name = dest.split('/')
              (name = targ and targ = nil) if not name
              res[:host],res[:port] = targ.split(':') if targ
            end
            res[:name] = name || 'metasploit3'
            res
          end

          #
          # Miscellaneous option helpers
          #


          #
          # Takes +host_ranges+, an Array of RangeWalkers, and chunks it up into
          # blocks of 1024.
          #
          def each_host_range_chunk(host_ranges, &block)
            # Chunk it up and do the query in batches. The naive implementation
            # uses so much memory for a /8 that it's basically unusable (1.6
            # billion IP addresses take a rather long time to allocate).
            # Chunking has roughly the same performance for small batches, so
            # don't worry about it too much.
            host_ranges.each do |range|
              if range.nil? or range.length.nil?
                chunk = nil
                end_of_range = true
              else
                chunk = []
                end_of_range = false
                # Set up this chunk of hosts to search for
                while chunk.length < 1024 and chunk.length < range.length
                  n = range.next_ip
                  if n.nil?
                    end_of_range = true
                    break
                  end
                  chunk << n
                end
              end

              # The block will do some
              yield chunk

              # Restart the loop with the same RangeWalker if we didn't get
              # to the end of it in this chunk.
              redo unless end_of_range
            end
          end

        end

      end end end end<|MERGE_RESOLUTION|>--- conflicted
+++ resolved
@@ -659,11 +659,7 @@
 
               if mode == [:delete]
                 result = framework.db.delete_host(workspace: framework.db.workspace, addresses: host_search)
-<<<<<<< HEAD
-                delete_count += result[:deleted].size
-=======
                 delete_count += result.size
->>>>>>> ff9c69c7
               end
             end
 
