--- conflicted
+++ resolved
@@ -884,323 +884,7 @@
             else
               row << ''
             end
-<<<<<<< HEAD
-
-            if (mode == :delete)
-              result = framework.db.delete_loot(ids: matched_loot_ids)
-              delete_count = result.size
-            end
-
-            print_line
-            print_line(tbl.to_s)
-            print_status("Deleted #{delete_count} loots") if delete_count > 0
-          end
-
-          # :category: Deprecated Commands
-          def cmd_db_hosts_help; deprecated_help(:hosts); end
-          # :category: Deprecated Commands
-          def cmd_db_notes_help; deprecated_help(:notes); end
-          # :category: Deprecated Commands
-          def cmd_db_vulns_help; deprecated_help(:vulns); end
-          # :category: Deprecated Commands
-          def cmd_db_services_help; deprecated_help(:services); end
-          # :category: Deprecated Commands
-          def cmd_db_autopwn_help; deprecated_help; end
-          # :category: Deprecated Commands
-          def cmd_db_driver_help; deprecated_help; end
-
-          # :category: Deprecated Commands
-          def cmd_db_hosts(*args); deprecated_cmd(:hosts, *args); end
-          # :category: Deprecated Commands
-          def cmd_db_notes(*args); deprecated_cmd(:notes, *args); end
-          # :category: Deprecated Commands
-          def cmd_db_vulns(*args); deprecated_cmd(:vulns, *args); end
-          # :category: Deprecated Commands
-          def cmd_db_services(*args); deprecated_cmd(:services, *args); end
-          # :category: Deprecated Commands
-          def cmd_db_autopwn(*args); deprecated_cmd; end
-
-          #
-          # :category: Deprecated Commands
-          #
-          # This one deserves a little more explanation than standard deprecation
-          # warning, so give the user a better understanding of what's going on.
-          #
-          def cmd_db_driver(*args)
-            deprecated_cmd
-            print_line
-            print_line "Because Metasploit no longer supports databases other than the default"
-            print_line "PostgreSQL, there is no longer a need to set the driver. Thus db_driver"
-            print_line "is not useful and its functionality has been removed. Usually Metasploit"
-            print_line "will already have connected to the database; check db_status to see."
-            print_line
-            cmd_db_status
-          end
-
-          def cmd_db_import_tabs(str, words)
-            tab_complete_filenames(str, words)
-          end
-
-          def cmd_db_import_help
-            print_line "Usage: db_import <filename> [file2...]"
-            print_line
-            print_line "Filenames can be globs like *.xml, or **/*.xml which will search recursively"
-            print_line "Currently supported file types include:"
-            print_line "    Acunetix"
-            print_line "    Amap Log"
-            print_line "    Amap Log -m"
-            print_line "    Appscan"
-            print_line "    Burp Session XML"
-            print_line "    Burp Issue XML"
-            print_line "    CI"
-            print_line "    Foundstone"
-            print_line "    FusionVM XML"
-            print_line "    IP Address List"
-            print_line "    IP360 ASPL"
-            print_line "    IP360 XML v3"
-            print_line "    Libpcap Packet Capture"
-            print_line "    Masscan XML"
-            print_line "    Metasploit PWDump Export"
-            print_line "    Metasploit XML"
-            print_line "    Metasploit Zip Export"
-            print_line "    Microsoft Baseline Security Analyzer"
-            print_line "    NeXpose Simple XML"
-            print_line "    NeXpose XML Report"
-            print_line "    Nessus NBE Report"
-            print_line "    Nessus XML (v1)"
-            print_line "    Nessus XML (v2)"
-            print_line "    NetSparker XML"
-            print_line "    Nikto XML"
-            print_line "    Nmap XML"
-            print_line "    OpenVAS Report"
-            print_line "    OpenVAS XML"
-            print_line "    Outpost24 XML"
-            print_line "    Qualys Asset XML"
-            print_line "    Qualys Scan XML"
-            print_line "    Retina XML"
-            print_line "    Spiceworks CSV Export"
-            print_line "    Wapiti XML"
-            print_line
-          end
-
-          #
-          # Generic import that automatically detects the file type
-          #
-          def cmd_db_import(*args)
-            return unless active?
-            ::ActiveRecord::Base.connection_pool.with_connection {
-              if args.include?("-h") || ! (args && args.length > 0)
-                cmd_db_import_help
-                return
-              end
-              args.each { |glob|
-                files = ::Dir.glob(::File.expand_path(glob))
-                if files.empty?
-                  print_error("No such file #{glob}")
-                  next
-                end
-                files.each { |filename|
-                  if (not ::File.readable?(filename))
-                    print_error("Could not read file #{filename}")
-                    next
-                  end
-                  begin
-                    warnings = 0
-                    framework.db.import_file(:filename => filename) do |type,data|
-                      case type
-                        when :debug
-                          print_error("DEBUG: #{data.inspect}")
-                        when :vuln
-                          inst = data[1] == 1 ? "instance" : "instances"
-                          print_status("Importing vulnerability '#{data[0]}' (#{data[1]} #{inst})")
-                        when :filetype
-                          print_status("Importing '#{data}' data")
-                        when :parser
-                          print_status("Import: Parsing with '#{data}'")
-                        when :address
-                          print_status("Importing host #{data}")
-                        when :service
-                          print_status("Importing service #{data}")
-                        when :msf_loot
-                          print_status("Importing loot #{data}")
-                        when :msf_task
-                          print_status("Importing task #{data}")
-                        when :msf_report
-                          print_status("Importing report #{data}")
-                        when :pcap_count
-                          print_status("Import: #{data} packets processed")
-                        when :record_count
-                          print_status("Import: #{data[1]} records processed")
-                        when :warning
-                          print_error
-                          data.split("\n").each do |line|
-                            print_error(line)
-                          end
-                          print_error
-                          warnings += 1
-                      end
-                    end
-                    print_status("Successfully imported #{filename}")
-
-                    print_error("Please note that there were #{warnings} warnings") if warnings > 1
-                    print_error("Please note that there was one warning") if warnings == 1
-
-                  rescue Msf::DBImportError
-                    print_error("Failed to import #{filename}: #{$!}")
-                    elog("Failed to import #{filename}: #{$!.class}: #{$!}")
-                    dlog("Call stack: #{$@.join("\n")}", LEV_3)
-                    next
-                  rescue REXML::ParseException => e
-                    print_error("Failed to import #{filename} due to malformed XML:")
-                    print_error("#{e.class}: #{e}")
-                    elog("Failed to import #{filename}: #{e.class}: #{e}")
-                    dlog("Call stack: #{$@.join("\n")}", LEV_3)
-                    next
-                  end
-                }
-              }
-            }
-          end
-
-          def cmd_db_export_help
-            # Like db_hosts and db_services, this creates a list of columns, so
-            # use its -h
-            cmd_db_export("-h")
-          end
-
-          #
-          # Export an XML
-          #
-          def cmd_db_export(*args)
-            return unless active?
-            ::ActiveRecord::Base.connection_pool.with_connection {
-
-              export_formats = %W{xml pwdump}
-              format = 'xml'
-              output = nil
-
-              while (arg = args.shift)
-                case arg
-                  when '-h','--help'
-                    print_line "Usage:"
-                    print_line "    db_export -f <format> [filename]"
-                    print_line "    Format can be one of: #{export_formats.join(", ")}"
-                  when '-f','--format'
-                    format = args.shift.to_s.downcase
-                  else
-                    output = arg
-                end
-              end
-
-              if not output
-                print_error("No output file was specified")
-                return
-              end
-
-              if not export_formats.include?(format)
-                print_error("Unsupported file format: #{format}")
-                print_error("Unsupported file format: '#{format}'. Must be one of: #{export_formats.join(", ")}")
-                return
-              end
-
-              print_status("Starting export of workspace #{framework.db.workspace.name} to #{output} [ #{format} ]...")
-              # exporter = ::Msf::DBManager::Export.new(framework.db.workspace)
-              #
-              # exporter.send("to_#{format}_file".intern,output) do |mtype, mstatus, mname|
-              #   if mtype == :status
-              #     if mstatus == "start"
-              #       print_status("    >> Starting export of #{mname}")
-              #     end
-              #     if mstatus == "complete"
-              #       print_status("    >> Finished export of #{mname}")
-              #     end
-              #   end
-              # end
-              framework.db.run_db_export(output, format)
-              print_status("Finished export of workspace #{framework.db.workspace.name} to #{output} [ #{format} ]...")
-            }
-          end
-
-          def find_nmap_path
-            Rex::FileUtils.find_full_path("nmap") || Rex::FileUtils.find_full_path("nmap.exe")
-          end
-
-          #
-          # Import Nmap data from a file
-          #
-          def cmd_db_nmap(*args)
-            return unless active?
-            ::ActiveRecord::Base.connection_pool.with_connection {
-              if (args.length == 0)
-                print_status("Usage: db_nmap [--save | [--help | -h]] [nmap options]")
-                return
-              end
-
-              save = false
-              arguments = []
-              while (arg = args.shift)
-                case arg
-                  when '--save'
-                    save = true
-                  when '--help', '-h'
-                    cmd_db_nmap_help
-                    return
-                  else
-                    arguments << arg
-                end
-              end
-
-              nmap = find_nmap_path
-              unless nmap
-                print_error("The nmap executable could not be found")
-                return
-              end
-
-              fd = Rex::Quickfile.new(['msf-db-nmap-', '.xml'], Msf::Config.local_directory)
-
-              begin
-                # When executing native Nmap in Cygwin, expand the Cygwin path to a Win32 path
-                if(Rex::Compat.is_cygwin and nmap =~ /cygdrive/)
-                  # Custom function needed because cygpath breaks on 8.3 dirs
-                  tout = Rex::Compat.cygwin_to_win32(fd.path)
-                  arguments.push('-oX', tout)
-                else
-                  arguments.push('-oX', fd.path)
-                end
-
-                begin
-                  nmap_pipe = ::Open3::popen3([nmap, 'nmap'], *arguments)
-                  temp_nmap_threads = []
-                  temp_nmap_threads << framework.threads.spawn("db_nmap-Stdout", false, nmap_pipe[1]) do |np_1|
-                    np_1.each_line do |nmap_out|
-                      next if nmap_out.strip.empty?
-                      print_status("Nmap: #{nmap_out.strip}")
-                    end
-                  end
-
-                  temp_nmap_threads << framework.threads.spawn("db_nmap-Stderr", false, nmap_pipe[2]) do |np_2|
-                    np_2.each_line do |nmap_err|
-                      next if nmap_err.strip.empty?
-                      print_status("Nmap: '#{nmap_err.strip}'")
-                    end
-                  end
-
-                  temp_nmap_threads.map {|t| t.join rescue nil}
-                  nmap_pipe.each {|p| p.close rescue nil}
-                rescue ::IOError
-                end
-
-                framework.db.import_nmap_xml_file(:filename => fd.path)
-
-                print_status("Saved NMAP XML results to #{fd.path}") if save
-              ensure
-                fd.close
-                fd.unlink unless save
-              end
-            }
-=======
             tbl << row
->>>>>>> e67457c8
           end
 
           if set_rhosts
@@ -1831,18 +1515,7 @@
     end
 
     print_status("Starting export of workspace #{framework.db.workspace.name} to #{output} [ #{format} ]...")
-    exporter = ::Msf::DBManager::Export.new(framework.db.workspace)
-
-    exporter.send("to_#{format}_file".intern,output) do |mtype, mstatus, mname|
-      if mtype == :status
-        if mstatus == "start"
-          print_status("    >> Starting export of #{mname}")
-        end
-        if mstatus == "complete"
-          print_status("    >> Finished export of #{mname}")
-        end
-      end
-    end
+    framework.db.run_db_export(output, format)
     print_status("Finished export of workspace #{framework.db.workspace.name} to #{output} [ #{format} ]...")
   }
   end
