--- conflicted
+++ resolved
@@ -738,15 +738,11 @@
       end
     end
 
-<<<<<<< HEAD
-=======
     if (mode == :delete)
       result = framework.db.delete_service(ids: matched_service_ids)
       delete_count += result.size
     end
 
-    print_line
->>>>>>> 778906d8
     if (output_file == nil)
       print_line(tbl.to_s)
     else
@@ -861,27 +857,9 @@
       each_host_range_chunk(host_ranges) do |host_search|
         break if !host_search.nil? && host_search.empty?
 
-<<<<<<< HEAD
-          if output_file
-            row = []
-            row << vuln.created_at
-            row << host.address
-            row << vuln.name
-            row << reflist * ","
-            if show_info && vuln.info
-              row << "info=#{vuln.info}"
-            else
-              row << ''
-            end
-            tbl << row
-          else
-            print_status("Time: #{vuln.created_at} Vuln: host=#{host.address} name=#{vuln.name} refs=#{reflist.join(',')} #{(show_info && vuln.info) ? "info=#{vuln.info}" : ""}")
-          end
-=======
         vulns.concat(framework.db.vulns({:hosts => { :address => host_search }, :search_term => search_term }))
       end
     end
->>>>>>> 778906d8
 
     vulns.each do |vuln|
       reflist = vuln.refs.map {|r| r.name}
