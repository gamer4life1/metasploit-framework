--- conflicted
+++ resolved
@@ -690,14 +690,9 @@
       col_names = col_search
     end
     tbl = Rex::Text::Table.new({
-<<<<<<< HEAD
-        'Header'  => "Services",
-        'Columns' => ['host'] + col_names,
-=======
         'Header'    => "Services",
         'Columns'   => ['host'] + col_names,
         'SortIndex' => order_by
->>>>>>> 23c2787d
       })
 
     # Sentinal value meaning all
@@ -860,390 +855,6 @@
   }
   end
 
-<<<<<<< HEAD
-  def cmd_creds_help
-    print_line
-    print_line "With no sub-command, list credentials. If an address range is"
-    print_line "given, show only credentials with logins on hosts within that"
-    print_line "range."
-
-    print_line
-    print_line "Usage - Listing credentials:"
-    print_line "  creds [filter options] [address range]"
-    print_line
-    print_line "Usage - Adding credentials:"
-    print_line "  creds add-ntlm <user> <ntlm hash> [domain]"
-    print_line "  creds add-password <user> <password> [realm] [realm-type]"
-    print_line "  creds add-ssh-key <user> </path/to/id_rsa> [realm-type]"
-    print_line "Where [realm type] can be one of:"
-    Metasploit::Model::Realm::Key::SHORT_NAMES.each do |short, description|
-      print_line "  #{short} - #{description}"
-    end
-
-    print_line
-    print_line "General options"
-    print_line "  -h,--help             Show this help information"
-    print_line "  -o <file>             Send output to a file in csv format"
-    print_line "  -d                    Delete one or more credentials"
-    print_line
-    print_line "Filter options for listing"
-    print_line "  -P,--password <regex> List passwords that match this regex"
-    print_line "  -p,--port <portspec>  List creds with logins on services matching this port spec"
-    print_line "  -s <svc names>        List creds matching comma-separated service names"
-    print_line "  -u,--user <regex>     List users that match this regex"
-    print_line "  -t,--type <type>      List creds that match the following types: #{allowed_cred_types.join(',')}"
-    print_line "  -O,--origins          List creds that match these origins"
-    print_line "  -R,--rhosts           Set RHOSTS from the results of the search"
-
-    print_line
-    print_line "Examples, listing:"
-    print_line "  creds               # Default, returns all credentials"
-    print_line "  creds 1.2.3.4/24    # nmap host specification"
-    print_line "  creds -p 22-25,445  # nmap port specification"
-    print_line "  creds -s ssh,smb    # All creds associated with a login on SSH or SMB services"
-    print_line "  creds -t ntlm       # All NTLM creds"
-    print_line
-
-    print_line
-    print_line "Examples, adding:"
-    print_line "  # Add a user with an NTLMHash"
-    print_line "  creds add-ntlm alice 5cfe4c82d9ab8c66590f5b47cd6690f1:978a2e2e1dec9804c6b936f254727f9a"
-    print_line "  # Add a user with a blank password and a domain"
-    print_line "  creds add-password bob '' contosso"
-    print_line "  # Add a user with an SSH key"
-    print_line "  creds add-ssh-key root /root/.ssh/id_rsa"
-    print_line
-
-    print_line "Example, deleting:"
-    print_line "  # Delete all SMB credentials"
-    print_line "  creds -d -s smb"
-    print_line
-  end
-
-  # @param private_type [Symbol] See `Metasploit::Credential::Creation#create_credential`
-  # @param username [String]
-  # @param password [String]
-  # @param realm [String]
-  # @param realm_type [String] A key in `Metasploit::Model::Realm::Key::SHORT_NAMES`
-  def creds_add(private_type, username, password=nil, realm=nil, realm_type=nil)
-    cred_data = {
-      username: username,
-      private_data: password,
-      private_type: private_type,
-      workspace_id: framework.db.workspace,
-      origin_type: :import,
-      filename: "msfconsole"
-    }
-    if realm.present?
-      if realm_type.present?
-        realm_key = Metasploit::Model::Realm::Key::SHORT_NAMES[realm_type]
-        if realm_key.nil?
-          valid = Metasploit::Model::Realm::Key::SHORT_NAMES.keys.map{|n|"'#{n}'"}.join(", ")
-          print_error("Invalid realm type: #{realm_type}. Valid values: #{valid}")
-          return
-        end
-      end
-      realm_key ||= Metasploit::Model::Realm::Key::ACTIVE_DIRECTORY_DOMAIN
-      cred_data.merge!(
-        realm_value: realm,
-        realm_key: realm_key
-      )
-    end
-
-    begin
-      create_credential(cred_data)
-    rescue ActiveRecord::RecordInvalid => e
-      print_error("Failed to add #{private_type}: #{e}")
-    end
-  end
-
-  def creds_add_non_replayable_hash(*args)
-    creds_add(:non_replayable_hash, *args)
-  end
-
-  def creds_add_ntlm_hash(*args)
-    creds_add(:ntlm_hash, *args)
-  end
-
-  def creds_add_password(*args)
-    creds_add(:password, *args)
-  end
-
-  def creds_add_ssh_key(username, *args)
-    key_file, realm = args
-    begin
-      key_data = File.read(key_file)
-    rescue ::Errno::EACCES, ::Errno::ENOENT => e
-      print_error("Failed to add ssh key: #{e}")
-    else
-      creds_add(:ssh_key, username, key_data, realm)
-    end
-  end
-
-  def creds_search(*args)
-    host_ranges   = []
-    origin_ranges = []
-    port_ranges   = []
-    svcs          = []
-    rhosts        = []
-
-    set_rhosts = false
-
-    #cred_table_columns = [ 'host', 'port', 'user', 'pass', 'type', 'proof', 'active?' ]
-    cred_table_columns = [ 'host', 'origin' , 'service', 'public', 'private', 'realm', 'private_type' ]
-    user = nil
-    delete_count = 0
-
-    while (arg = args.shift)
-      case arg
-      when '-o'
-        output_file = args.shift
-        if (!output_file)
-          print_error("Invalid output filename")
-          return
-        end
-        output_file = ::File.expand_path(output_file)
-      when "-p","--port"
-        unless (arg_port_range(args.shift, port_ranges, true))
-          return
-        end
-      when "-t","--type"
-        ptype = args.shift
-        if (!ptype)
-          print_error("Argument required for -t")
-          return
-        end
-      when "-s","--service"
-        service = args.shift
-        if (!service)
-          print_error("Argument required for -s")
-          return
-        end
-        svcs = service.split(/[\s]*,[\s]*/)
-      when "-P","--password"
-        pass = args.shift
-        if (!pass)
-          print_error("Argument required for -P")
-          return
-        end
-      when "-u","--user"
-        user = args.shift
-        if (!user)
-          print_error("Argument required for -u")
-          return
-        end
-      when "-d"
-        mode = :delete
-      when '-R', '--rhosts'
-        set_rhosts = true
-      when '-O', '--origins'
-        hosts = args.shift
-        if !hosts
-          print_error("Argument required for -O")
-          return
-        end
-        arg_host_range(hosts, origin_ranges)
-      else
-        # Anything that wasn't an option is a host to search for
-        unless (arg_host_range(arg, host_ranges))
-          return
-        end
-      end
-    end
-
-    # If we get here, we're searching.  Delete implies search
-
-    if ptype
-      type = case ptype
-             when 'password'
-               Metasploit::Credential::Password
-             when 'hash'
-               Metasploit::Credential::PasswordHash
-             when 'ntlm'
-               Metasploit::Credential::NTLMHash
-             else
-               print_error("Unrecognized credential type #{ptype} -- must be one of #{allowed_cred_types.join(',')}")
-               return
-             end
-    end
-
-    # normalize
-    ports = port_ranges.flatten.uniq
-    svcs.flatten!
-    tbl_opts = {
-      'Header'  => "Credentials",
-      'Columns' => cred_table_columns
-    }
-
-    tbl = Rex::Text::Table.new(tbl_opts)
-
-    ::ActiveRecord::Base.connection_pool.with_connection {
-      query = Metasploit::Credential::Core.where( workspace_id: framework.db.workspace )
-      query = query.includes(:private, :public, :logins).references(:private, :public, :logins)
-      query = query.includes(logins: [ :service, { service: :host } ])
-
-      if type.present?
-        query = query.where(metasploit_credential_privates: { type: type })
-      end
-
-      if svcs.present?
-        query = query.where(Mdm::Service[:name].in(svcs))
-      end
-
-      if ports.present?
-        query = query.where(Mdm::Service[:port].in(ports))
-      end
-
-      if user.present?
-        # If we have a user regex, only include those that match
-        query = query.where('"metasploit_credential_publics"."username" ~* ?', user)
-      end
-
-      if pass.present?
-        # If we have a password regex, only include those that match
-        query = query.where('"metasploit_credential_privates"."data" ~* ?', pass)
-      end
-
-      if host_ranges.any? || ports.any? || svcs.any?
-        # Only find Cores that have non-zero Logins if the user specified a
-        # filter based on host, port, or service name
-        query = query.where(Metasploit::Credential::Login[:id].not_eq(nil))
-      end
-
-      query.find_each do |core|
-
-        # Exclude non-blank username creds if that's what we're after
-        if user == "" && core.public && !(core.public.username.blank?)
-          next
-        end
-
-        # Exclude non-blank password creds if that's what we're after
-        if pass == "" && core.private && !(core.private.data.blank?)
-          next
-        end
-
-        origin = ''
-        if core.origin.kind_of?(Metasploit::Credential::Origin::Service)
-          origin = core.origin.service.host.address
-        elsif core.origin.kind_of?(Metasploit::Credential::Origin::Session)
-          origin = core.origin.session.host.address
-        end
-
-        if !origin.empty? && origin_ranges.present? && !origin_ranges.any? {|range| range.include?(origin) }
-          next
-        end
-
-        if core.logins.empty? && origin_ranges.empty?
-          tbl << [
-            "", # host
-            "", # cred
-            "", # service
-            core.public,
-            core.private,
-            core.realm,
-            core.private ? core.private.class.model_name.human : "",
-          ]
-        else
-          core.logins.each do |login|
-            # If none of this Core's associated Logins is for a host within
-            # the user-supplied RangeWalker, then we don't have any reason to
-            # print it out. However, we treat the absence of ranges as meaning
-            # all hosts.
-            if host_ranges.present? && !host_ranges.any? { |range| range.include?(login.service.host.address) }
-              next
-            end
-
-            row = [ login.service.host.address ]
-            row << origin
-            rhosts << login.service.host.address
-            if login.service.name.present?
-              row << "#{login.service.port}/#{login.service.proto} (#{login.service.name})"
-            else
-              row << "#{login.service.port}/#{login.service.proto}"
-            end
-
-            row += [
-              core.public,
-              core.private,
-              core.realm,
-              core.private ? core.private.class.model_name.human : "",
-            ]
-            tbl << row
-          end
-        end
-        if mode == :delete
-          core.destroy
-          delete_count += 1
-        end
-      end
-
-      if output_file.nil?
-        print_line(tbl.to_s)
-      else
-        # create the output file
-        ::File.open(output_file, "wb") { |f| f.write(tbl.to_csv) }
-        print_status("Wrote creds to #{output_file}")
-      end
-
-      # Finally, handle the case where the user wants the resulting list
-      # of hosts to go into RHOSTS.
-      set_rhosts_from_addrs(rhosts.uniq) if set_rhosts
-      print_status("Deleted #{delete_count} creds") if delete_count > 0
-    }
-  end
-
-  #
-  # Can return return active or all, on a certain host or range, on a
-  # certain port or range, and/or on a service name.
-  #
-  def cmd_creds(*args)
-    return unless active?
-
-    # Short-circuit help
-    if args.delete "-h"
-      cmd_creds_help
-      return
-    end
-
-    subcommand = args.shift
-    case subcommand
-    when "add-ntlm"
-      creds_add_ntlm_hash(*args)
-    when "add-password"
-      creds_add_password(*args)
-    when "add-hash"
-      creds_add_non_replayable_hash(*args)
-    when "add-ssh-key"
-      creds_add_ssh_key(*args)
-    else
-      # then it's not actually a subcommand
-      args.unshift(subcommand) if subcommand
-      creds_search(*args)
-    end
-
-  end
-
-  def cmd_creds_tabs(str, words)
-    case words.length
-    when 1
-      # subcommands
-      tabs = [ 'add-ntlm', 'add-password', 'add-hash', 'add-ssh-key', ]
-    when 2
-      tabs = if words[1] == 'add-ssh-key'
-               tab_complete_filenames(str, words)
-             else
-               []
-             end
-    #when 5
-    #  tabs = Metasploit::Model::Realm::Key::SHORT_NAMES.keys
-    else
-      tabs = []
-    end
-    return tabs
-  end
-
-=======
->>>>>>> 23c2787d
   def cmd_notes_help
     print_line "Usage: notes [-h] [-t <type1,type2>] [-n <data string>] [-a] [addr range]"
     print_line
