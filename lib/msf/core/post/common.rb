# -*- coding: binary -*-

module Msf::Post::Common

<<<<<<< HEAD
  def initialize(info = {})
    super(update_info(
      info,
      'Compat' => { 'Meterpreter' => { 'Commands' => %w{
        stdapi_sys_config_getenv stdapi_sys_process_close stdapi_sys_process_execute stdapi_sys_process_get_processes
      } } }
    ))
  end
=======
  include Msf::Post::File
>>>>>>> 525bdb40

  def clear_screen
    Gem.win_platform? ? (system "cls") : (system "clear")
  end

  def rhost
    return nil unless session

    case session.type
    when 'meterpreter'
      session.sock.peerhost
    when 'shell'
      session.session_host
    end
  end

  def rport
    case session.type
    when 'meterpreter'
      session.sock.peerport
    when 'shell'
      session.session_port
    end
  end

  def peer
    "#{rhost}:#{rport}"
  end

  #
  # Checks if the remote system has a process with ID +pid+
  #
  def has_pid?(pid)
    pid_list = get_processes.collect { |e| e['pid'] }
    pid_list.include?(pid)
  end

  #
  # Executes +cmd+ on the remote system
  #
  # On Windows meterpreter, this will go through CreateProcess as the
  # "commandLine" parameter. This means it will follow the same rules as
  # Windows' path disambiguation. For example, if you were to call this method
  # thusly:
  #
  #     cmd_exec("c:\\program files\\sub dir\\program name")
  #
  # Windows would look for these executables, in this order, passing the rest
  # of the line as arguments:
  #
  #     c:\program.exe
  #     c:\program files\sub.exe
  #     c:\program files\sub dir\program.exe
  #     c:\program files\sub dir\program name.exe
  #
  # On POSIX meterpreter, if +args+ is set or if +cmd+ contains shell
  # metacharacters, the server will run the whole thing in /bin/sh. Otherwise,
  # (cmd is a single path and there are no arguments), it will execve the given
  # executable.
  #
  # On Java, it is passed through Runtime.getRuntime().exec(String) and PHP
  # uses proc_open() both of which have similar semantics to POSIX.
  #
  # On shell sessions, this passes +cmd+ directly the session's
  # +shell_command_token+ method.
  #
  # Returns a (possibly multi-line) String.
  #
  def cmd_exec(cmd, args=nil, time_out=15)
    case session.type
    when /meterpreter/
      #
      # The meterpreter API requires arguments to come separately from the
      # executable path. This has no effect on Windows where the two are just
      # blithely concatenated and passed to CreateProcess or its brethren. On
      # POSIX, this allows the server to execve just the executable when a
      # shell is not needed. Determining when a shell is not needed is not
      # always easy, so it assumes anything with arguments needs to go through
      # /bin/sh.
      #
      # This problem was originally solved by using Shellwords.shellwords but
      # unfortunately, it is unsuitable. When a backslash occurs inside double
      # quotes (as is often the case with Windows commands) it inexplicably
      # removes them. So. Shellwords is out.
      #
      # By setting +args+ to an empty string, we can get POSIX to send it
      # through /bin/sh, solving all the pesky parsing troubles, without
      # affecting Windows.
      #
      if args.nil? and cmd =~ /[^a-zA-Z0-9\/._-]/
        args = ""
      end

      session.response_timeout = time_out
      o = session.sys.process.capture_output(cmd, args, {'Hidden' => true, 'Channelized' => true, 'Subshell' => true }, time_out)
    when /powershell/
      if args.nil? || args.empty?
        o = session.shell_command("#{cmd}", time_out)
      else
        o = session.shell_command("#{cmd} #{args}", time_out)
      end
      o.chomp! if o
    when /shell/
      if args.nil? || args.empty?
        o = session.shell_command_token("#{cmd}", time_out)
      else
        o = session.shell_command_token("#{cmd} #{args}", time_out)
      end
      o.chomp! if o
    end
    return "" if o.nil?
    return o
  end

  def cmd_exec_get_pid(cmd, args=nil, time_out=15)
    case session.type
      when /meterpreter/
        if args.nil? and cmd =~ /[^a-zA-Z0-9\/._-]/
          args = ""
        end
        session.response_timeout = time_out
        process = session.sys.process.execute(cmd, args, {'Hidden' => true, 'Channelized' => true, 'Subshell' => true })
        process.channel.close
        pid = process.pid
        process.close
        pid
      else
        print_error "cmd_exec_get_pid is incompatible with non-meterpreter sessions"
    end
  end

  #
  # Reports to the database that the host is using virtualization and reports
  # the type of virtualization it is (e.g VirtualBox, VMware, Xen, Docker)
  #
  def report_virtualization(virt)
    return unless session
    return unless virt
    virt_normal = virt.to_s.strip
    return if virt_normal.empty?
    virt_data = {
      :host => session.target_host,
      :virtual_host => virt_normal
    }
    report_host(virt_data)
  end

  #
  # Returns the value of the environment variable +env+
  #
  def get_env(env)
    case session.type
    when /meterpreter/
      return session.sys.config.getenv(env)
    when /shell/
      if session.platform == 'windows'
        if env[0,1] == '%'
          unless env[-1,1] == '%'
            env << '%'
          end
        else
          env = "%#{env}%"
        end

        return cmd_exec("echo #{env}")
      else
        unless env[0,1] == '$'
          env = "$#{env}"
        end

        return cmd_exec("echo \"#{env}\"")
      end
    end

    nil
  end

  #
  # Returns a hash of environment variables +envs+
  #
  def get_envs(*envs)
    case session.type
    when /meterpreter/
      return session.sys.config.getenvs(*envs)
    when /shell/
      result = {}
      envs.each do |env|
        res = get_env(env)
        result[env] = res unless res.blank?
      end

      return result
    end

    nil
  end

  #
  # Checks if the `cmd` is installed on the system
  # @return [Boolean]
  #
  def command_exists?(cmd)
    if session.platform == 'windows'
      # https://docs.microsoft.com/en-us/windows-server/administration/windows-commands/where_1
      # https://docs.microsoft.com/en-us/windows-server/administration/windows-commands/if
      cmd_exec("cmd /c where /q #{cmd} & if not errorlevel 1 echo true").to_s.include? 'true'
    else
      cmd_exec("command -v #{cmd} && echo true").to_s.include? 'true'
    end
  rescue
    raise "Unable to check if command `#{cmd}' exists"
  end

  def get_processes
    if session.type == 'meterpreter'
      return session.sys.process.get_processes.map { |p| p.slice('name', 'pid') }
    end
    processes = []
    if session.platform == 'windows'
      tasklist = cmd_exec('tasklist').split("\n")
      4.times { tasklist.delete_at(0) }
      tasklist.each do |p|
        properties = p.split
        process = {}
        process['name'] = properties[0]
        process['pid'] = properties[1].to_i
        processes.push(process)
      end
      # adding manually because this is common for all windows I think and splitting for this was causing problem for other processes.
      processes.prepend({ 'name' => '[System Process]', 'pid' => 0 })
    else
      if command_exists?('ps')
        ps_aux = cmd_exec('ps aux').split("\n")
        ps_aux.delete_at(0)
        ps_aux.each do |p|
          properties = p.split
          process = {}
          process['name'] = properties[10].gsub(/\[|\]/,"")
          process['pid'] = properties[1].to_i
          processes.push(process)
        end
      elsif directory?('/proc')
        directories_proc = dir('/proc/')
        directories_proc.each do |elem|
          elem.to_s.gsub(/ *\n+/, '')
          next unless elem[-1].match? /\d/

          process = {}
          process['pid'] = elem.to_i
          status = read_file("/proc/#{elem}/status") # will return nil if the process `elem` PID got vanished
          next unless status

          process['name'] = status.split(/\n|\t/)[1]
          processes.push(process)
        end
      else
        raise "Can't enumerate processes because `ps' command and `/proc' directory doesn't exist."
      end
    end
    return processes
  end

end<|MERGE_RESOLUTION|>--- conflicted
+++ resolved
@@ -2,7 +2,8 @@
 
 module Msf::Post::Common
 
-<<<<<<< HEAD
+  include Msf::Post::File
+
   def initialize(info = {})
     super(update_info(
       info,
@@ -11,9 +12,6 @@
       } } }
     ))
   end
-=======
-  include Msf::Post::File
->>>>>>> 525bdb40
 
   def clear_screen
     Gem.win_platform? ? (system "cls") : (system "clear")
@@ -229,7 +227,7 @@
 
   def get_processes
     if session.type == 'meterpreter'
-      return session.sys.process.get_processes.map { |p| p.slice('name', 'pid') }
+      return session.sys.process.get_processes.map {|p| p.slice('name', 'pid')}
     end
     processes = []
     if session.platform == 'windows'
@@ -245,32 +243,14 @@
       # adding manually because this is common for all windows I think and splitting for this was causing problem for other processes.
       processes.prepend({ 'name' => '[System Process]', 'pid' => 0 })
     else
-      if command_exists?('ps')
-        ps_aux = cmd_exec('ps aux').split("\n")
-        ps_aux.delete_at(0)
-        ps_aux.each do |p|
-          properties = p.split
-          process = {}
-          process['name'] = properties[10].gsub(/\[|\]/,"")
-          process['pid'] = properties[1].to_i
-          processes.push(process)
-        end
-      elsif directory?('/proc')
-        directories_proc = dir('/proc/')
-        directories_proc.each do |elem|
-          elem.to_s.gsub(/ *\n+/, '')
-          next unless elem[-1].match? /\d/
-
-          process = {}
-          process['pid'] = elem.to_i
-          status = read_file("/proc/#{elem}/status") # will return nil if the process `elem` PID got vanished
-          next unless status
-
-          process['name'] = status.split(/\n|\t/)[1]
-          processes.push(process)
-        end
-      else
-        raise "Can't enumerate processes because `ps' command and `/proc' directory doesn't exist."
+      ps_aux = cmd_exec('ps aux').split("\n")
+      ps_aux.delete_at(0)
+      ps_aux.each do |p|
+        properties = p.split
+        process = {}
+        process['name'] = properties[10].gsub(/\[|\]/,"")
+        process['pid'] = properties[1].to_i
+        processes.push(process)
       end
     end
     return processes
