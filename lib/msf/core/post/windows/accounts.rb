# -*- coding: binary -*-
module Msf
class Post
module Windows

module Accounts

<<<<<<< HEAD
	##
	# delete_user(username, server_name = nil)
	#
	# Summary:
	#   Deletes a user account from the given server (or local if none given)
	#
	# Parameters
	#   username    - The username of the user to delete (not-qualified, e.g. BOB)
	#   server_name - DNS or NetBIOS name of remote server on which to delete user
	#
	# Returns:
	#   One of the following:
	#      :success          - Everything went as planned
	#      :invalid_server   - The server name provided was invalid
	#      :not_on_primary   - Operation allowed only on domain controller
	#      :user_not_found   - User specified does not exist on the given server
	#      :access_denied    - You do not have permission to delete the given user
	#
	#   OR nil if there was an exceptional windows error (example: ran out of memory)
	#
	# Caveats:
	#   nil is returned if there is an *exceptional* windows error. That error is printed.
	#   Everything other than ':success' signifies failure
	##
	def delete_user(username, server_name = nil)
		deletion = client.railgun.netapi32.NetUserDel(server_name, username)

		#http://msdn.microsoft.com/en-us/library/aa370674.aspx
		case deletion['return']
		when 2221 # NERR_UserNotFound
			return :user_not_found
		when 2351 # NERR_InvalidComputer
			return :invalid_server
		when 2226 # NERR_NotPrimary
			return :not_on_primary
		when client.railgun.const('ERROR_ACCESS_DENIED')
			return :access_denied
		when 0
			return :success
		else
			error = deletion['GetLastError']
			if error != 0
				print_error "Unexpected Windows System Error #{error}"
			else
				# Uh... we shouldn't be here
				print_error "DeleteUser unexpectedly returned #{deletion['return']}"
			end
		end

		# If we got here, then something above failed
		return nil
	end


	##
	# resolve_sid(sid, system_name = nil)
	#
	# Summary:
	#   Retrieves the name, domain, and type of account for the given sid
	#
	# Parameters:
	#   sid         - A SID string (e.g. S-1-5-32-544)
	#   system_name - Where to search. If nil, first local system then trusted DCs
	#
	# Returns:
	#   {
	#     :name   => account name (e.g. "SYSTEM")
	#     :domain => domain where the account name was found. May have values such as
	#                the work station's name, BUILTIN, NT AUTHORITY, or an empty string
	#     :type   => one of :user, :group, :domain, :alias, :well_known_group,
	#                :deleted_account, :invalid, :unknown, :computer
	#     :mapped => There was a mapping found for the SID
	#   }
	#
	#   OR nil if there was an exceptional windows error (example: ran out of memory)
	#
	# Caveats:
	#   If a valid mapping is not found, only { :mapped => false } will be returned
	#   nil is returned if there is an *exceptional* windows error. That error is printed.
	#   If an invalid system_name is provided, there will be a windows error and nil returned
	##
	def resolve_sid(sid, system_name = nil)
		adv = client.railgun.advapi32;

		# Second param is the size of the buffer where the pointer will be written
		# In railgun, if you specify 4 bytes for a PDWORD it will grow to 8, as needed.
		conversion = adv.ConvertStringSidToSidA(sid, 4)

		# If the call failed, handle errors accordingly.
		unless conversion['return']
			error = conversion['GetLastError']

			case error
			when client.railgun.const('ERROR_INVALID_SID')
				# An invalid SID was supplied
				return { :type => :invalid, :mapped => false }
			else
				print_error "Unexpected windows error #{error}"
				return nil
			end
		end

		# A reference to the SID data structure. Generally needed when working with sids
		psid = conversion['pSid']

		# http://msdn.microsoft.com/en-us/library/aa379166(v=vs.85).aspx
		# TODO: The buffer sizes here need to be reviewed/adjusted/optimized
		lookup = adv.LookupAccountSidA(system_name, psid, 100, 100, 100, 100, 1)

		# We no longer need the sid so free it.
		# NOTE: We do not check to see if this call succeeded. Do we care?
		adv.FreeSid(psid)

		# If the call failed, handle errors accordingly.
		unless lookup['return']
			error = lookup['GetLastError']

			case error
			when client.railgun.const('ERROR_INVALID_PARAMETER')
				# Unless the railgun call is broken, this means revesion is wrong
				return { :type => :invalid }
			when client.railgun.const('ERROR_NONE_MAPPED')
				# There were no accounts associated with this SID
				return { :mapped => false }
			else
				print_error "Unexpected windows error #{error}"
				return nil
			end
		end

		# peUse is the enum "SID_NAME_USE"
		sid_type = lookup_SID_NAME_USE(lookup['peUse'].unpack('C')[0])

		return {
			:name   => lookup['Name'],
			:domain => lookup['ReferencedDomainName'],
			:type   => sid_type,
			:mapped => true
		}
	end

	private

	##
	# Converts a WinAPI's SID_NAME_USE enum to a symbol
	# Symbols are (in order) :user, :group, :domain, :alias, :well_known_group,
	#                        :deleted_account, :invalid, :unknown, :computer
	##
	def lookup_SID_NAME_USE(enum_value)
		[
			# SidTypeUser = 1
			:user,
			# SidTypeGroup,
			:group,
			#SidTypeDomain,
			:domain,
			#SidTypeAlias,
			:alias,
			#SidTypeWellKnownGroup,
			:well_known_group,
			#SidTypeDeletedAccount,
			:deleted_account,
			#SidTypeInvalid,
			:invalid,
			#SidTypeUnknown,
			:unknown,
			#SidTypeComputer,
			:computer,
			#SidTypeLabel
			:integrity_label
		][enum_value - 1]
	end

	# Gets an impersonation token from the primary token.
	#
	# @return [Fixnum] the impersonate token handle identifier if success, nil if
	#	fails
	def get_imperstoken
		adv =  session.railgun.advapi32
		tok_all = "TOKEN_ASSIGN_PRIMARY |TOKEN_DUPLICATE | TOKEN_IMPERSONATE | TOKEN_QUERY | "
		tok_all << "TOKEN_QUERY_SOURCE | TOKEN_ADJUST_PRIVILEGES | TOKEN_ADJUST_GROUPS"
		tok_all << " | TOKEN_ADJUST_DEFAULT"

		pid = session.sys.process.open.pid
		pr = session.sys.process.open(pid, PROCESS_ALL_ACCESS)
		pt = adv.OpenProcessToken(pr.handle, tok_all, 4) #get handle to primary token
		it = adv.DuplicateToken(pt["TokenHandle"],2, 4) # get an impersonation token
		if it["return"] #if it fails return 0 for error handling
			return it["DuplicateTokenHandle"]
		else
			return nil
		end
	end

	# Gets the permissions granted from the Security Descriptor of a directory
	# to an access token.
	#
	# @param [String] dir the directory path
	# @param [Fixnum] token the access token
	# @return [String, nil] a String describing the permissions or nil
	def check_dir_perms(dir, token)
		adv =  session.railgun.advapi32
		si = "OWNER_SECURITY_INFORMATION | GROUP_SECURITY_INFORMATION | DACL_SECURITY_INFORMATION"
		result = ""

		#define generic mapping structure
		gen_map = [0,0,0,0]
		gen_map = gen_map.pack("L")
		buffer_size = 500

		#get Security Descriptor for the directory
		f = adv.GetFileSecurityA(dir, si, buffer_size, buffer_size, 4)
		if (f['return'] and f["lpnLengthNeeded"] <= buffer_size)
			sd = f["pSecurityDescriptor"]
		elsif (f['GetLastError'] == 122) # ERROR_INSUFFICIENT_BUFFER
			f = adv.GetFileSecurityA(dir, si, f["lpnLengthNeeded"], f["lpnLengthNeeded"], 4)
		elsif (f['GetLastError'] == 2)
			vprint_error("The system cannot find the file specified: #{dir}")
			return nil
		else
			vprint_error("Unknown error - GetLastError #{f['GetLastError']}: #{dir}")
			return nil
		end

		#check for write access, called once to get buffer size
		a = adv.AccessCheck(sd, token, "ACCESS_READ | ACCESS_WRITE", gen_map, 0, 0, 4, 8)
		len = a["PrivilegeSetLength"]

		r = adv.AccessCheck(sd, token, "ACCESS_READ", gen_map, len, len, 4, 8)
		if !r["return"] then return nil end
		if r["GrantedAccess"] > 0 then result << "R" end

		w = adv.AccessCheck(sd, token, "ACCESS_WRITE", gen_map, len, len, 4, 8)
		if !w["return"] then return nil end
		if w["GrantedAccess"] > 0 then result << "W" end
	end

=======
  ##
  # delete_user(username, server_name = nil)
  #
  # Summary:
  #   Deletes a user account from the given server (or local if none given)
  #
  # Parameters
  #   username    - The username of the user to delete (not-qualified, e.g. BOB)
  #   server_name - DNS or NetBIOS name of remote server on which to delete user
  #
  # Returns:
  #   One of the following:
  #      :success          - Everything went as planned
  #      :invalid_server   - The server name provided was invalid
  #      :not_on_primary   - Operation allowed only on domain controller
  #      :user_not_found   - User specified does not exist on the given server
  #      :access_denied    - You do not have permission to delete the given user
  #
  #   OR nil if there was an exceptional windows error (example: ran out of memory)
  #
  # Caveats:
  #   nil is returned if there is an *exceptional* windows error. That error is printed.
  #   Everything other than ':success' signifies failure
  ##
  def delete_user(username, server_name = nil)
    deletion = client.railgun.netapi32.NetUserDel(server_name, username)

    #http://msdn.microsoft.com/en-us/library/aa370674.aspx
    case deletion['return']
    when 2221 # NERR_UserNotFound
      return :user_not_found
    when 2351 # NERR_InvalidComputer
      return :invalid_server
    when 2226 # NERR_NotPrimary
      return :not_on_primary
    when client.railgun.const('ERROR_ACCESS_DENIED')
      return :access_denied
    when 0
      return :success
    else
      error = deletion['GetLastError']
      if error != 0
        print_error "Unexpected Windows System Error #{error}"
      else
        # Uh... we shouldn't be here
        print_error "DeleteUser unexpectedly returned #{deletion['return']}"
      end
    end

    # If we got here, then something above failed
    return nil
  end


  ##
  # resolve_sid(sid, system_name = nil)
  #
  # Summary:
  #   Retrieves the name, domain, and type of account for the given sid
  #
  # Parameters:
  #   sid         - A SID string (e.g. S-1-5-32-544)
  #   system_name - Where to search. If nil, first local system then trusted DCs
  #
  # Returns:
  #   {
  #     :name   => account name (e.g. "SYSTEM")
  #     :domain => domain where the account name was found. May have values such as
  #                the work station's name, BUILTIN, NT AUTHORITY, or an empty string
  #     :type   => one of :user, :group, :domain, :alias, :well_known_group,
  #                :deleted_account, :invalid, :unknown, :computer
  #     :mapped => There was a mapping found for the SID
  #   }
  #
  #   OR nil if there was an exceptional windows error (example: ran out of memory)
  #
  # Caveats:
  #   If a valid mapping is not found, only { :mapped => false } will be returned
  #   nil is returned if there is an *exceptional* windows error. That error is printed.
  #   If an invalid system_name is provided, there will be a windows error and nil returned
  ##
  def resolve_sid(sid, system_name = nil)
    adv = client.railgun.advapi32;

    # Second param is the size of the buffer where the pointer will be written
    # In railgun, if you specify 4 bytes for a PDWORD it will grow to 8, as needed.
    conversion = adv.ConvertStringSidToSidA(sid, 4)

    # If the call failed, handle errors accordingly.
    unless conversion['return']
      error = conversion['GetLastError']

      case error
      when client.railgun.const('ERROR_INVALID_SID')
        # An invalid SID was supplied
        return { :type => :invalid, :mapped => false }
      else
        print_error "Unexpected windows error #{error}"
        return nil
      end
    end

    # A reference to the SID data structure. Generally needed when working with sids
    psid = conversion['pSid']

    # http://msdn.microsoft.com/en-us/library/aa379166(v=vs.85).aspx
    # TODO: The buffer sizes here need to be reviewed/adjusted/optimized
    lookup = adv.LookupAccountSidA(system_name, psid, 100, 100, 100, 100, 1)

    # We no longer need the sid so free it.
    # NOTE: We do not check to see if this call succeeded. Do we care?
    adv.FreeSid(psid)

    # If the call failed, handle errors accordingly.
    unless lookup['return']
      error = lookup['GetLastError']

      case error
      when client.railgun.const('ERROR_INVALID_PARAMETER')
        # Unless the railgun call is broken, this means revesion is wrong
        return { :type => :invalid }
      when client.railgun.const('ERROR_NONE_MAPPED')
        # There were no accounts associated with this SID
        return { :mapped => false }
      else
        print_error "Unexpected windows error #{error}"
        return nil
      end
    end

    # peUse is the enum "SID_NAME_USE"
    sid_type = lookup_SID_NAME_USE(lookup['peUse'].unpack('C')[0])

    return {
      :name   => lookup['Name'],
      :domain => lookup['ReferencedDomainName'],
      :type   => sid_type,
      :mapped => true
    }
  end

  private

  ##
  # Converts a WinAPI's SID_NAME_USE enum to a symbol
  # Symbols are (in order) :user, :group, :domain, :alias, :well_known_group,
  #                        :deleted_account, :invalid, :unknown, :computer
  ##
  def lookup_SID_NAME_USE(enum_value)
    [
      # SidTypeUser = 1
      :user,
      # SidTypeGroup,
      :group,
      #SidTypeDomain,
      :domain,
      #SidTypeAlias,
      :alias,
      #SidTypeWellKnownGroup,
      :well_known_group,
      #SidTypeDeletedAccount,
      :deleted_account,
      #SidTypeInvalid,
      :invalid,
      #SidTypeUnknown,
      :unknown,
      #SidTypeComputer,
      :computer,
      #SidTypeLabel
      :integrity_label
    ][enum_value - 1]
  end
>>>>>>> 41f6ab30
end # Accounts
end # Windows
end # Post
end # Msf<|MERGE_RESOLUTION|>--- conflicted
+++ resolved
@@ -5,245 +5,6 @@
 
 module Accounts
 
-<<<<<<< HEAD
-	##
-	# delete_user(username, server_name = nil)
-	#
-	# Summary:
-	#   Deletes a user account from the given server (or local if none given)
-	#
-	# Parameters
-	#   username    - The username of the user to delete (not-qualified, e.g. BOB)
-	#   server_name - DNS or NetBIOS name of remote server on which to delete user
-	#
-	# Returns:
-	#   One of the following:
-	#      :success          - Everything went as planned
-	#      :invalid_server   - The server name provided was invalid
-	#      :not_on_primary   - Operation allowed only on domain controller
-	#      :user_not_found   - User specified does not exist on the given server
-	#      :access_denied    - You do not have permission to delete the given user
-	#
-	#   OR nil if there was an exceptional windows error (example: ran out of memory)
-	#
-	# Caveats:
-	#   nil is returned if there is an *exceptional* windows error. That error is printed.
-	#   Everything other than ':success' signifies failure
-	##
-	def delete_user(username, server_name = nil)
-		deletion = client.railgun.netapi32.NetUserDel(server_name, username)
-
-		#http://msdn.microsoft.com/en-us/library/aa370674.aspx
-		case deletion['return']
-		when 2221 # NERR_UserNotFound
-			return :user_not_found
-		when 2351 # NERR_InvalidComputer
-			return :invalid_server
-		when 2226 # NERR_NotPrimary
-			return :not_on_primary
-		when client.railgun.const('ERROR_ACCESS_DENIED')
-			return :access_denied
-		when 0
-			return :success
-		else
-			error = deletion['GetLastError']
-			if error != 0
-				print_error "Unexpected Windows System Error #{error}"
-			else
-				# Uh... we shouldn't be here
-				print_error "DeleteUser unexpectedly returned #{deletion['return']}"
-			end
-		end
-
-		# If we got here, then something above failed
-		return nil
-	end
-
-
-	##
-	# resolve_sid(sid, system_name = nil)
-	#
-	# Summary:
-	#   Retrieves the name, domain, and type of account for the given sid
-	#
-	# Parameters:
-	#   sid         - A SID string (e.g. S-1-5-32-544)
-	#   system_name - Where to search. If nil, first local system then trusted DCs
-	#
-	# Returns:
-	#   {
-	#     :name   => account name (e.g. "SYSTEM")
-	#     :domain => domain where the account name was found. May have values such as
-	#                the work station's name, BUILTIN, NT AUTHORITY, or an empty string
-	#     :type   => one of :user, :group, :domain, :alias, :well_known_group,
-	#                :deleted_account, :invalid, :unknown, :computer
-	#     :mapped => There was a mapping found for the SID
-	#   }
-	#
-	#   OR nil if there was an exceptional windows error (example: ran out of memory)
-	#
-	# Caveats:
-	#   If a valid mapping is not found, only { :mapped => false } will be returned
-	#   nil is returned if there is an *exceptional* windows error. That error is printed.
-	#   If an invalid system_name is provided, there will be a windows error and nil returned
-	##
-	def resolve_sid(sid, system_name = nil)
-		adv = client.railgun.advapi32;
-
-		# Second param is the size of the buffer where the pointer will be written
-		# In railgun, if you specify 4 bytes for a PDWORD it will grow to 8, as needed.
-		conversion = adv.ConvertStringSidToSidA(sid, 4)
-
-		# If the call failed, handle errors accordingly.
-		unless conversion['return']
-			error = conversion['GetLastError']
-
-			case error
-			when client.railgun.const('ERROR_INVALID_SID')
-				# An invalid SID was supplied
-				return { :type => :invalid, :mapped => false }
-			else
-				print_error "Unexpected windows error #{error}"
-				return nil
-			end
-		end
-
-		# A reference to the SID data structure. Generally needed when working with sids
-		psid = conversion['pSid']
-
-		# http://msdn.microsoft.com/en-us/library/aa379166(v=vs.85).aspx
-		# TODO: The buffer sizes here need to be reviewed/adjusted/optimized
-		lookup = adv.LookupAccountSidA(system_name, psid, 100, 100, 100, 100, 1)
-
-		# We no longer need the sid so free it.
-		# NOTE: We do not check to see if this call succeeded. Do we care?
-		adv.FreeSid(psid)
-
-		# If the call failed, handle errors accordingly.
-		unless lookup['return']
-			error = lookup['GetLastError']
-
-			case error
-			when client.railgun.const('ERROR_INVALID_PARAMETER')
-				# Unless the railgun call is broken, this means revesion is wrong
-				return { :type => :invalid }
-			when client.railgun.const('ERROR_NONE_MAPPED')
-				# There were no accounts associated with this SID
-				return { :mapped => false }
-			else
-				print_error "Unexpected windows error #{error}"
-				return nil
-			end
-		end
-
-		# peUse is the enum "SID_NAME_USE"
-		sid_type = lookup_SID_NAME_USE(lookup['peUse'].unpack('C')[0])
-
-		return {
-			:name   => lookup['Name'],
-			:domain => lookup['ReferencedDomainName'],
-			:type   => sid_type,
-			:mapped => true
-		}
-	end
-
-	private
-
-	##
-	# Converts a WinAPI's SID_NAME_USE enum to a symbol
-	# Symbols are (in order) :user, :group, :domain, :alias, :well_known_group,
-	#                        :deleted_account, :invalid, :unknown, :computer
-	##
-	def lookup_SID_NAME_USE(enum_value)
-		[
-			# SidTypeUser = 1
-			:user,
-			# SidTypeGroup,
-			:group,
-			#SidTypeDomain,
-			:domain,
-			#SidTypeAlias,
-			:alias,
-			#SidTypeWellKnownGroup,
-			:well_known_group,
-			#SidTypeDeletedAccount,
-			:deleted_account,
-			#SidTypeInvalid,
-			:invalid,
-			#SidTypeUnknown,
-			:unknown,
-			#SidTypeComputer,
-			:computer,
-			#SidTypeLabel
-			:integrity_label
-		][enum_value - 1]
-	end
-
-	# Gets an impersonation token from the primary token.
-	#
-	# @return [Fixnum] the impersonate token handle identifier if success, nil if
-	#	fails
-	def get_imperstoken
-		adv =  session.railgun.advapi32
-		tok_all = "TOKEN_ASSIGN_PRIMARY |TOKEN_DUPLICATE | TOKEN_IMPERSONATE | TOKEN_QUERY | "
-		tok_all << "TOKEN_QUERY_SOURCE | TOKEN_ADJUST_PRIVILEGES | TOKEN_ADJUST_GROUPS"
-		tok_all << " | TOKEN_ADJUST_DEFAULT"
-
-		pid = session.sys.process.open.pid
-		pr = session.sys.process.open(pid, PROCESS_ALL_ACCESS)
-		pt = adv.OpenProcessToken(pr.handle, tok_all, 4) #get handle to primary token
-		it = adv.DuplicateToken(pt["TokenHandle"],2, 4) # get an impersonation token
-		if it["return"] #if it fails return 0 for error handling
-			return it["DuplicateTokenHandle"]
-		else
-			return nil
-		end
-	end
-
-	# Gets the permissions granted from the Security Descriptor of a directory
-	# to an access token.
-	#
-	# @param [String] dir the directory path
-	# @param [Fixnum] token the access token
-	# @return [String, nil] a String describing the permissions or nil
-	def check_dir_perms(dir, token)
-		adv =  session.railgun.advapi32
-		si = "OWNER_SECURITY_INFORMATION | GROUP_SECURITY_INFORMATION | DACL_SECURITY_INFORMATION"
-		result = ""
-
-		#define generic mapping structure
-		gen_map = [0,0,0,0]
-		gen_map = gen_map.pack("L")
-		buffer_size = 500
-
-		#get Security Descriptor for the directory
-		f = adv.GetFileSecurityA(dir, si, buffer_size, buffer_size, 4)
-		if (f['return'] and f["lpnLengthNeeded"] <= buffer_size)
-			sd = f["pSecurityDescriptor"]
-		elsif (f['GetLastError'] == 122) # ERROR_INSUFFICIENT_BUFFER
-			f = adv.GetFileSecurityA(dir, si, f["lpnLengthNeeded"], f["lpnLengthNeeded"], 4)
-		elsif (f['GetLastError'] == 2)
-			vprint_error("The system cannot find the file specified: #{dir}")
-			return nil
-		else
-			vprint_error("Unknown error - GetLastError #{f['GetLastError']}: #{dir}")
-			return nil
-		end
-
-		#check for write access, called once to get buffer size
-		a = adv.AccessCheck(sd, token, "ACCESS_READ | ACCESS_WRITE", gen_map, 0, 0, 4, 8)
-		len = a["PrivilegeSetLength"]
-
-		r = adv.AccessCheck(sd, token, "ACCESS_READ", gen_map, len, len, 4, 8)
-		if !r["return"] then return nil end
-		if r["GrantedAccess"] > 0 then result << "R" end
-
-		w = adv.AccessCheck(sd, token, "ACCESS_WRITE", gen_map, len, len, 4, 8)
-		if !w["return"] then return nil end
-		if w["GrantedAccess"] > 0 then result << "W" end
-	end
-
-=======
   ##
   # delete_user(username, server_name = nil)
   #
@@ -416,7 +177,71 @@
       :integrity_label
     ][enum_value - 1]
   end
->>>>>>> 41f6ab30
+
+  # Gets an impersonation token from the primary token.
+  #
+  # @return [Fixnum] the impersonate token handle identifier if success, nil if
+  #	fails
+  def get_imperstoken
+    adv =  session.railgun.advapi32
+    tok_all = "TOKEN_ASSIGN_PRIMARY |TOKEN_DUPLICATE | TOKEN_IMPERSONATE | TOKEN_QUERY | "
+    tok_all << "TOKEN_QUERY_SOURCE | TOKEN_ADJUST_PRIVILEGES | TOKEN_ADJUST_GROUPS"
+    tok_all << " | TOKEN_ADJUST_DEFAULT"
+
+    pid = session.sys.process.open.pid
+    pr = session.sys.process.open(pid, PROCESS_ALL_ACCESS)
+    pt = adv.OpenProcessToken(pr.handle, tok_all, 4) #get handle to primary token
+    it = adv.DuplicateToken(pt["TokenHandle"],2, 4) # get an impersonation token
+    if it["return"] #if it fails return 0 for error handling
+      return it["DuplicateTokenHandle"]
+    else
+      return nil
+    end
+  end
+
+  # Gets the permissions granted from the Security Descriptor of a directory
+  # to an access token.
+  #
+  # @param [String] dir the directory path
+  # @param [Fixnum] token the access token
+  # @return [String, nil] a String describing the permissions or nil
+  def check_dir_perms(dir, token)
+    adv =  session.railgun.advapi32
+    si = "OWNER_SECURITY_INFORMATION | GROUP_SECURITY_INFORMATION | DACL_SECURITY_INFORMATION"
+    result = ""
+
+    #define generic mapping structure
+    gen_map = [0,0,0,0]
+    gen_map = gen_map.pack("L")
+    buffer_size = 500
+
+    #get Security Descriptor for the directory
+    f = adv.GetFileSecurityA(dir, si, buffer_size, buffer_size, 4)
+    if (f['return'] and f["lpnLengthNeeded"] <= buffer_size)
+      sd = f["pSecurityDescriptor"]
+    elsif (f['GetLastError'] == 122) # ERROR_INSUFFICIENT_BUFFER
+      f = adv.GetFileSecurityA(dir, si, f["lpnLengthNeeded"], f["lpnLengthNeeded"], 4)
+    elsif (f['GetLastError'] == 2)
+      vprint_error("The system cannot find the file specified: #{dir}")
+      return nil
+    else
+      vprint_error("Unknown error - GetLastError #{f['GetLastError']}: #{dir}")
+      return nil
+    end
+
+    #check for write access, called once to get buffer size
+    a = adv.AccessCheck(sd, token, "ACCESS_READ | ACCESS_WRITE", gen_map, 0, 0, 4, 8)
+    len = a["PrivilegeSetLength"]
+
+    r = adv.AccessCheck(sd, token, "ACCESS_READ", gen_map, len, len, 4, 8)
+    if !r["return"] then return nil end
+    if r["GrantedAccess"] > 0 then result << "R" end
+
+    w = adv.AccessCheck(sd, token, "ACCESS_WRITE", gen_map, len, len, 4, 8)
+    if !w["return"] then return nil end
+    if w["GrantedAccess"] > 0 then result << "W" end
+  end
+
 end # Accounts
 end # Windows
 end # Post
