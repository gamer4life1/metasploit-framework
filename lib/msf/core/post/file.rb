--- conflicted
+++ resolved
@@ -32,16 +32,12 @@
         # and 2k
         return session.shell_command_token("echo %CD%")
       else
-<<<<<<< HEAD
         if command_exists?("pwd")
-          return session.shell_command_token("pwd")
+          return session.shell_command_token("pwd").to_s.strip
         else
           # Result on systems without pwd command
-          return session.shell_command_token("echo $PWD")
+          return session.shell_command_token("echo $PWD").to_s.strip
         end
-=======
-        return session.shell_command_token("pwd").to_s.strip
->>>>>>> a73fe943
       end
     end
   end
