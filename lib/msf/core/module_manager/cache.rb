--- conflicted
+++ resolved
@@ -131,10 +131,6 @@
   # @return [true] if migrations have been run
   # @return [false] otherwise
   def framework_migrated?
-<<<<<<< HEAD
-    return false
-    #framework.db && framework.db.migrated
-=======
     if (framework.db)
       if (framework.db.is_local?)
         return framework.db.migrated
@@ -142,7 +138,6 @@
     end
 
     return false
->>>>>>> 2c8f27cd
   end
 
   # @!attribute [rw] module_info_by_path
