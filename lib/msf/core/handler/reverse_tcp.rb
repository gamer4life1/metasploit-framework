# -*- coding: binary -*-
require 'rex/socket'
require 'thread'

module Msf
module Handler

###
#
# This module implements the reverse TCP handler.  This means
# that it listens on a port waiting for a connection until
# either one is established or it is told to abort.
#
# This handler depends on having a local host and port to
# listen on.
#
###
module ReverseTcp

<<<<<<< HEAD
	include Msf::Handler

	#
	# Returns the string representation of the handler type, in this case
	# 'reverse_tcp'.
	#
	def self.handler_type
		return "reverse_tcp"
	end

	#
	# Returns the connection-described general handler type, in this case
	# 'reverse'.
	#
	def self.general_handler_type
		"reverse"
	end

	#
	# Initializes the reverse TCP handler and ads the options that are required
	# for all reverse TCP payloads, like local host and local port.
	#
	def initialize(info = {})
		super

		register_options(
			[
				Opt::LHOST,
				Opt::LPORT(4444)
			], Msf::Handler::ReverseTcp)

		# XXX: Not supported by all modules
		register_advanced_options(
			[
				OptInt.new('ReverseConnectRetries', [ true, 'The number of connection attempts to try before exiting the process', 5 ]),
				OptAddress.new('ReverseListenerBindAddress', [ false, 'The specific IP address to bind to on the local system']),
				OptString.new('ReverseListenerComm', [ false, 'The specific communication channel to use for this listener']),
				OptBool.new('ReverseAllowProxy', [ true, 'Allow reverse tcp even with Proxies specified. Connect back will NOT go through proxy but directly to LHOST', false]),
			], Msf::Handler::ReverseTcp)


		self.handler_queue = ::Queue.new
	end

	#
	# Starts the listener but does not actually attempt
	# to accept a connection.  Throws socket exceptions
	# if it fails to start the listener.
	#
	def setup_handler
		if datastore['Proxies'] and not datastore['ReverseAllowProxy']
			raise RuntimeError, 'TCP connect-back payloads cannot be used with Proxies. Can be overriden by setting ReverseAllowProxy to true'
		end

		ex = false
		# Switch to IPv6 ANY address if the LHOST is also IPv6
		addr = Rex::Socket.resolv_nbo(datastore['LHOST'])
		# First attempt to bind LHOST. If that fails, the user probably has
		# something else listening on that interface. Try again with ANY_ADDR.
		any = (addr.length == 4) ? "0.0.0.0" : "::0"

		addrs = [ Rex::Socket.addr_ntoa(addr), any  ]

		comm = case datastore['ReverseListenerComm'].to_s
			when "local"; ::Rex::Socket::Comm::Local
			when /\A[0-9]+\Z/; framework.sessions[datastore['ReverseListenerComm'].to_i]
			else; nil
			end
		unless comm.is_a? ::Rex::Socket::Comm
			comm = nil
		end

		if not datastore['ReverseListenerBindAddress'].to_s.empty?
			# Only try to bind to this specific interface
			addrs = [ datastore['ReverseListenerBindAddress'] ]

			# Pick the right "any" address if either wildcard is used
			addrs[0] = any if (addrs[0] == "0.0.0.0" or addrs == "::0")
		end
		addrs.each { |ip|
			begin

				self.listener_sock = Rex::Socket::TcpServer.create(
					'LocalHost' => ip,
					'LocalPort' => datastore['LPORT'].to_i,
					'Comm'      => comm,
					'Context'   =>
						{
							'Msf'        => framework,
							'MsfPayload' => self,
							'MsfExploit' => assoc_exploit
						})

				ex = false

				comm_used = comm || Rex::Socket::SwitchBoard.best_comm( ip )
				comm_used = Rex::Socket::Comm::Local if comm_used == nil

				if( comm_used.respond_to?( :type ) and comm_used.respond_to?( :sid ) )
					via = "via the #{comm_used.type} on session #{comm_used.sid}"
				else
					via = ""
				end

				print_status("Started reverse handler on #{ip}:#{datastore['LPORT']} #{via}")
				break
			rescue
				ex = $!
				print_error("Handler failed to bind to #{ip}:#{datastore['LPORT']}")
			end
		}
		raise ex if (ex)
	end

	#
	# Closes the listener socket if one was created.
	#
	def cleanup_handler
		stop_handler
	end

	#
	# Starts monitoring for an inbound connection.
	#
	def start_handler
		self.listener_thread = framework.threads.spawn("ReverseTcpHandlerListener-#{datastore['LPORT']}", false) {
			client = nil

			begin
				# Accept a client connection
				begin
					client = self.listener_sock.accept
				rescue
					wlog("Exception raised during listener accept: #{$!}\n\n#{$@.join("\n")}")
					break
				end

				# Increment the has connection counter
				self.pending_connections += 1

				self.handler_queue.push( client )
			end while true
		}

		self.handler_thread = framework.threads.spawn("ReverseTcpHandlerWorker-#{datastore['LPORT']}", false) {
			while true
				client = self.handler_queue.pop
				begin
					handle_connection(wrap_aes_socket(client))
				rescue ::Exception
					elog("Exception raised from handle_connection: #{$!.class}: #{$!}\n\n#{$@.join("\n")}")
				end
			end
		}

	end

	def wrap_aes_socket(sock)
		if datastore["PAYLOAD"] !~ /java\// or (datastore["AESPassword"] || "") == ""
			return sock
		end

		socks = Rex::Socket::tcp_socket_pair()
		socks[0].extend(Rex::Socket::Tcp)
		socks[1].extend(Rex::Socket::Tcp)

		m = OpenSSL::Digest::Digest.new('md5')
		m.reset
		key = m.digest(datastore["AESPassword"] || "")

		Rex::ThreadFactory.spawn('AESEncryption', false) {
			c1 = OpenSSL::Cipher::Cipher.new('aes-128-cfb8')
			c1.encrypt
			c1.key=key
			sock.put([0].pack('N'))
			sock.put(c1.iv=c1.random_iv)
			buf1 = socks[0].read(4096)
			while buf1 and buf1 != ""
				sock.put(c1.update(buf1))
				buf1 = socks[0].read(4096)
			end
			sock.close()
		}
		Rex::ThreadFactory.spawn('AESEncryption', false) {
			c2 = OpenSSL::Cipher::Cipher.new('aes-128-cfb8')
			c2.decrypt
			c2.key=key
			iv=""
			while iv.length < 16
				iv << sock.read(16-iv.length)
			end
			c2.iv = iv
			buf2 = sock.read(4096)
			while buf2 and buf2 != ""
				socks[0].put(c2.update(buf2))
				buf2 = sock.read(4096)
			end
			socks[0].close()
		}
		return socks[1]
	end

	#
	# Stops monitoring for an inbound connection.
	#
	def stop_handler
		# Terminate the listener thread
		if (self.listener_thread and self.listener_thread.alive? == true)
			self.listener_thread.kill
			self.listener_thread = nil
		end

		# Terminate the handler thread
		if (self.handler_thread and self.handler_thread.alive? == true)
			self.handler_thread.kill
			self.handler_thread = nil
		end

		if (self.listener_sock)
			self.listener_sock.close
			self.listener_sock = nil
		end
	end
=======
  include Msf::Handler

  #
  # Returns the string representation of the handler type, in this case
  # 'reverse_tcp'.
  #
  def self.handler_type
    return "reverse_tcp"
  end

  #
  # Returns the connection-described general handler type, in this case
  # 'reverse'.
  #
  def self.general_handler_type
    "reverse"
  end

  #
  # Initializes the reverse TCP handler and ads the options that are required
  # for all reverse TCP payloads, like local host and local port.
  #
  def initialize(info = {})
    super

    register_options(
      [
        Opt::LHOST,
        Opt::LPORT(4444)
      ], Msf::Handler::ReverseTcp)

    # XXX: Not supported by all modules
    register_advanced_options(
      [
        OptInt.new('ReverseConnectRetries', [ true, 'The number of connection attempts to try before exiting the process', 5 ]),
        OptAddress.new('ReverseListenerBindAddress', [ false, 'The specific IP address to bind to on the local system']),
        OptString.new('ReverseListenerComm', [ false, 'The specific communication channel to use for this listener']),
        OptBool.new('ReverseAllowProxy', [ true, 'Allow reverse tcp even with Proxies specified. Connect back will NOT go through proxy but directly to LHOST', false]),
      ], Msf::Handler::ReverseTcp)


    self.handler_queue = ::Queue.new
  end

  #
  # Starts the listener but does not actually attempt
  # to accept a connection.  Throws socket exceptions
  # if it fails to start the listener.
  #
  def setup_handler
    if datastore['Proxies'] and not datastore['ReverseAllowProxy']
      raise RuntimeError, 'TCP connect-back payloads cannot be used with Proxies. Can be overriden by setting ReverseAllowProxy to true'
    end

    ex = false
    # Switch to IPv6 ANY address if the LHOST is also IPv6
    addr = Rex::Socket.resolv_nbo(datastore['LHOST'])
    # First attempt to bind LHOST. If that fails, the user probably has
    # something else listening on that interface. Try again with ANY_ADDR.
    any = (addr.length == 4) ? "0.0.0.0" : "::0"

    addrs = [ Rex::Socket.addr_ntoa(addr), any  ]

    comm  = datastore['ReverseListenerComm']
    if comm.to_s == "local"
      comm = ::Rex::Socket::Comm::Local
    else
      comm = nil
    end

    if not datastore['ReverseListenerBindAddress'].to_s.empty?
      # Only try to bind to this specific interface
      addrs = [ datastore['ReverseListenerBindAddress'] ]

      # Pick the right "any" address if either wildcard is used
      addrs[0] = any if (addrs[0] == "0.0.0.0" or addrs == "::0")
    end
    addrs.each { |ip|
      begin

        self.listener_sock = Rex::Socket::TcpServer.create(
          'LocalHost' => ip,
          'LocalPort' => datastore['LPORT'].to_i,
          'Comm'      => comm,
          'Context'   =>
            {
              'Msf'        => framework,
              'MsfPayload' => self,
              'MsfExploit' => assoc_exploit
            })

        ex = false

        comm_used = comm || Rex::Socket::SwitchBoard.best_comm( ip )
        comm_used = Rex::Socket::Comm::Local if comm_used == nil

        if( comm_used.respond_to?( :type ) and comm_used.respond_to?( :sid ) )
          via = "via the #{comm_used.type} on session #{comm_used.sid}"
        else
          via = ""
        end

        print_status("Started reverse handler on #{ip}:#{datastore['LPORT']} #{via}")
        break
      rescue
        ex = $!
        print_error("Handler failed to bind to #{ip}:#{datastore['LPORT']}")
      end
    }
    raise ex if (ex)
  end

  #
  # Closes the listener socket if one was created.
  #
  def cleanup_handler
    stop_handler
  end

  #
  # Starts monitoring for an inbound connection.
  #
  def start_handler
    self.listener_thread = framework.threads.spawn("ReverseTcpHandlerListener-#{datastore['LPORT']}", false) {
      client = nil

      begin
        # Accept a client connection
        begin
          client = self.listener_sock.accept
        rescue
          wlog("Exception raised during listener accept: #{$!}\n\n#{$@.join("\n")}")
          break
        end

        # Increment the has connection counter
        self.pending_connections += 1

        self.handler_queue.push( client )
      end while true
    }

    self.handler_thread = framework.threads.spawn("ReverseTcpHandlerWorker-#{datastore['LPORT']}", false) {
      while true
        client = self.handler_queue.pop
        begin
          handle_connection(wrap_aes_socket(client))
        rescue ::Exception
          elog("Exception raised from handle_connection: #{$!.class}: #{$!}\n\n#{$@.join("\n")}")
        end
      end
    }

  end

  def wrap_aes_socket(sock)
    if datastore["PAYLOAD"] !~ /java\// or (datastore["AESPassword"] || "") == ""
      return sock
    end

    socks = Rex::Socket::tcp_socket_pair()
    socks[0].extend(Rex::Socket::Tcp)
    socks[1].extend(Rex::Socket::Tcp)

    m = OpenSSL::Digest::Digest.new('md5')
    m.reset
    key = m.digest(datastore["AESPassword"] || "")

    Rex::ThreadFactory.spawn('AESEncryption', false) {
      c1 = OpenSSL::Cipher::Cipher.new('aes-128-cfb8')
      c1.encrypt
      c1.key=key
      sock.put([0].pack('N'))
      sock.put(c1.iv=c1.random_iv)
      buf1 = socks[0].read(4096)
      while buf1 and buf1 != ""
        sock.put(c1.update(buf1))
        buf1 = socks[0].read(4096)
      end
      sock.close()
    }
    Rex::ThreadFactory.spawn('AESEncryption', false) {
      c2 = OpenSSL::Cipher::Cipher.new('aes-128-cfb8')
      c2.decrypt
      c2.key=key
      iv=""
      while iv.length < 16
        iv << sock.read(16-iv.length)
      end
      c2.iv = iv
      buf2 = sock.read(4096)
      while buf2 and buf2 != ""
        socks[0].put(c2.update(buf2))
        buf2 = sock.read(4096)
      end
      socks[0].close()
    }
    return socks[1]
  end

  #
  # Stops monitoring for an inbound connection.
  #
  def stop_handler
    # Terminate the listener thread
    if (self.listener_thread and self.listener_thread.alive? == true)
      self.listener_thread.kill
      self.listener_thread = nil
    end

    # Terminate the handler thread
    if (self.handler_thread and self.handler_thread.alive? == true)
      self.handler_thread.kill
      self.handler_thread = nil
    end

    if (self.listener_sock)
      self.listener_sock.close
      self.listener_sock = nil
    end
  end
>>>>>>> 8566c1da

protected

  attr_accessor :listener_sock # :nodoc:
  attr_accessor :listener_thread # :nodoc:
  attr_accessor :handler_thread # :nodoc:
  attr_accessor :handler_queue # :nodoc:
end

end
end<|MERGE_RESOLUTION|>--- conflicted
+++ resolved
@@ -17,7 +17,6 @@
 ###
 module ReverseTcp
 
-<<<<<<< HEAD
 	include Msf::Handler
 
 	#
@@ -241,229 +240,6 @@
 			self.listener_sock = nil
 		end
 	end
-=======
-  include Msf::Handler
-
-  #
-  # Returns the string representation of the handler type, in this case
-  # 'reverse_tcp'.
-  #
-  def self.handler_type
-    return "reverse_tcp"
-  end
-
-  #
-  # Returns the connection-described general handler type, in this case
-  # 'reverse'.
-  #
-  def self.general_handler_type
-    "reverse"
-  end
-
-  #
-  # Initializes the reverse TCP handler and ads the options that are required
-  # for all reverse TCP payloads, like local host and local port.
-  #
-  def initialize(info = {})
-    super
-
-    register_options(
-      [
-        Opt::LHOST,
-        Opt::LPORT(4444)
-      ], Msf::Handler::ReverseTcp)
-
-    # XXX: Not supported by all modules
-    register_advanced_options(
-      [
-        OptInt.new('ReverseConnectRetries', [ true, 'The number of connection attempts to try before exiting the process', 5 ]),
-        OptAddress.new('ReverseListenerBindAddress', [ false, 'The specific IP address to bind to on the local system']),
-        OptString.new('ReverseListenerComm', [ false, 'The specific communication channel to use for this listener']),
-        OptBool.new('ReverseAllowProxy', [ true, 'Allow reverse tcp even with Proxies specified. Connect back will NOT go through proxy but directly to LHOST', false]),
-      ], Msf::Handler::ReverseTcp)
-
-
-    self.handler_queue = ::Queue.new
-  end
-
-  #
-  # Starts the listener but does not actually attempt
-  # to accept a connection.  Throws socket exceptions
-  # if it fails to start the listener.
-  #
-  def setup_handler
-    if datastore['Proxies'] and not datastore['ReverseAllowProxy']
-      raise RuntimeError, 'TCP connect-back payloads cannot be used with Proxies. Can be overriden by setting ReverseAllowProxy to true'
-    end
-
-    ex = false
-    # Switch to IPv6 ANY address if the LHOST is also IPv6
-    addr = Rex::Socket.resolv_nbo(datastore['LHOST'])
-    # First attempt to bind LHOST. If that fails, the user probably has
-    # something else listening on that interface. Try again with ANY_ADDR.
-    any = (addr.length == 4) ? "0.0.0.0" : "::0"
-
-    addrs = [ Rex::Socket.addr_ntoa(addr), any  ]
-
-    comm  = datastore['ReverseListenerComm']
-    if comm.to_s == "local"
-      comm = ::Rex::Socket::Comm::Local
-    else
-      comm = nil
-    end
-
-    if not datastore['ReverseListenerBindAddress'].to_s.empty?
-      # Only try to bind to this specific interface
-      addrs = [ datastore['ReverseListenerBindAddress'] ]
-
-      # Pick the right "any" address if either wildcard is used
-      addrs[0] = any if (addrs[0] == "0.0.0.0" or addrs == "::0")
-    end
-    addrs.each { |ip|
-      begin
-
-        self.listener_sock = Rex::Socket::TcpServer.create(
-          'LocalHost' => ip,
-          'LocalPort' => datastore['LPORT'].to_i,
-          'Comm'      => comm,
-          'Context'   =>
-            {
-              'Msf'        => framework,
-              'MsfPayload' => self,
-              'MsfExploit' => assoc_exploit
-            })
-
-        ex = false
-
-        comm_used = comm || Rex::Socket::SwitchBoard.best_comm( ip )
-        comm_used = Rex::Socket::Comm::Local if comm_used == nil
-
-        if( comm_used.respond_to?( :type ) and comm_used.respond_to?( :sid ) )
-          via = "via the #{comm_used.type} on session #{comm_used.sid}"
-        else
-          via = ""
-        end
-
-        print_status("Started reverse handler on #{ip}:#{datastore['LPORT']} #{via}")
-        break
-      rescue
-        ex = $!
-        print_error("Handler failed to bind to #{ip}:#{datastore['LPORT']}")
-      end
-    }
-    raise ex if (ex)
-  end
-
-  #
-  # Closes the listener socket if one was created.
-  #
-  def cleanup_handler
-    stop_handler
-  end
-
-  #
-  # Starts monitoring for an inbound connection.
-  #
-  def start_handler
-    self.listener_thread = framework.threads.spawn("ReverseTcpHandlerListener-#{datastore['LPORT']}", false) {
-      client = nil
-
-      begin
-        # Accept a client connection
-        begin
-          client = self.listener_sock.accept
-        rescue
-          wlog("Exception raised during listener accept: #{$!}\n\n#{$@.join("\n")}")
-          break
-        end
-
-        # Increment the has connection counter
-        self.pending_connections += 1
-
-        self.handler_queue.push( client )
-      end while true
-    }
-
-    self.handler_thread = framework.threads.spawn("ReverseTcpHandlerWorker-#{datastore['LPORT']}", false) {
-      while true
-        client = self.handler_queue.pop
-        begin
-          handle_connection(wrap_aes_socket(client))
-        rescue ::Exception
-          elog("Exception raised from handle_connection: #{$!.class}: #{$!}\n\n#{$@.join("\n")}")
-        end
-      end
-    }
-
-  end
-
-  def wrap_aes_socket(sock)
-    if datastore["PAYLOAD"] !~ /java\// or (datastore["AESPassword"] || "") == ""
-      return sock
-    end
-
-    socks = Rex::Socket::tcp_socket_pair()
-    socks[0].extend(Rex::Socket::Tcp)
-    socks[1].extend(Rex::Socket::Tcp)
-
-    m = OpenSSL::Digest::Digest.new('md5')
-    m.reset
-    key = m.digest(datastore["AESPassword"] || "")
-
-    Rex::ThreadFactory.spawn('AESEncryption', false) {
-      c1 = OpenSSL::Cipher::Cipher.new('aes-128-cfb8')
-      c1.encrypt
-      c1.key=key
-      sock.put([0].pack('N'))
-      sock.put(c1.iv=c1.random_iv)
-      buf1 = socks[0].read(4096)
-      while buf1 and buf1 != ""
-        sock.put(c1.update(buf1))
-        buf1 = socks[0].read(4096)
-      end
-      sock.close()
-    }
-    Rex::ThreadFactory.spawn('AESEncryption', false) {
-      c2 = OpenSSL::Cipher::Cipher.new('aes-128-cfb8')
-      c2.decrypt
-      c2.key=key
-      iv=""
-      while iv.length < 16
-        iv << sock.read(16-iv.length)
-      end
-      c2.iv = iv
-      buf2 = sock.read(4096)
-      while buf2 and buf2 != ""
-        socks[0].put(c2.update(buf2))
-        buf2 = sock.read(4096)
-      end
-      socks[0].close()
-    }
-    return socks[1]
-  end
-
-  #
-  # Stops monitoring for an inbound connection.
-  #
-  def stop_handler
-    # Terminate the listener thread
-    if (self.listener_thread and self.listener_thread.alive? == true)
-      self.listener_thread.kill
-      self.listener_thread = nil
-    end
-
-    # Terminate the handler thread
-    if (self.handler_thread and self.handler_thread.alive? == true)
-      self.handler_thread.kill
-      self.handler_thread = nil
-    end
-
-    if (self.listener_sock)
-      self.listener_sock.close
-      self.listener_sock = nil
-    end
-  end
->>>>>>> 8566c1da
 
 protected
 
