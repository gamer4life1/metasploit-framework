# -*- coding: binary -*-

#
# Gems
#

require 'rex/socket'

#
# Project
#
require 'metasploit/framework/require'
require 'msf/base/config'
require 'msf/core'
require 'msf/core/database_event'
require 'msf/core/db_import_error'
require 'msf/core/host_state'
require 'msf/core/service_state'
require 'metasploit/framework/data_service'


# The db module provides persistent storage and events. This class should be instantiated LAST
# as the active_suppport library overrides Kernel.require, slowing down all future code loads.
class Msf::DBManager
  extend Metasploit::Framework::Require

  # Default proto for making new `Mdm::Service`s. This should probably be a
  # const on `Mdm::Service`
  DEFAULT_SERVICE_PROTO = "tcp"

  autoload :Adapter, 'msf/core/db_manager/adapter'
  autoload :Client, 'msf/core/db_manager/client'
  autoload :Connection, 'msf/core/db_manager/connection'
  autoload :Cred, 'msf/core/db_manager/cred'
  autoload :Event, 'msf/core/db_manager/event'
  autoload :ExploitAttempt, 'msf/core/db_manager/exploit_attempt'
  autoload :ExploitedHost, 'msf/core/db_manager/exploited_host'
  autoload :Host, 'msf/core/db_manager/host'
  autoload :HostDetail, 'msf/core/db_manager/host_detail'
  autoload :HostTag, 'msf/core/db_manager/host_tag'
  autoload :Import, 'msf/core/db_manager/import'
  autoload :ImportMsfXml, 'msf/core/db_manager/import_msf_xml'
  autoload :IPAddress, 'msf/core/db_manager/ip_address'
  autoload :Loot, 'msf/core/db_manager/loot'
  autoload :Migration, 'msf/core/db_manager/migration'
  autoload :ModuleCache, 'msf/core/db_manager/module_cache'
  autoload :Note, 'msf/core/db_manager/note'
  autoload :Ref, 'msf/core/db_manager/ref'
  autoload :Report, 'msf/core/db_manager/report'
  autoload :Route, 'msf/core/db_manager/route'
  autoload :Service, 'msf/core/db_manager/service'
  autoload :Session, 'msf/core/db_manager/session'
  autoload :SessionEvent, 'msf/core/db_manager/session_event'
  autoload :Task, 'msf/core/db_manager/task'
  autoload :Vuln, 'msf/core/db_manager/vuln'
  autoload :VulnAttempt, 'msf/core/db_manager/vuln_attempt'
  autoload :VulnDetail, 'msf/core/db_manager/vuln_detail'
  autoload :WMAP, 'msf/core/db_manager/wmap'
  autoload :Web, 'msf/core/db_manager/web'
  autoload :Workspace, 'msf/core/db_manager/workspace'

  optionally_include_metasploit_credential_creation

  # Interface must be included first
  include Metasploit::Framework::DataService

  include Msf::DBManager::Adapter
  include Msf::DBManager::Client
  include Msf::DBManager::Connection
  include Msf::DBManager::Cred
  include Msf::DBManager::Event
  include Msf::DBManager::ExploitAttempt
  include Msf::DBManager::ExploitedHost
  include Msf::DBManager::Host
  include Msf::DBManager::HostDetail
  include Msf::DBManager::HostTag
  include Msf::DBManager::Import
  include Msf::DBManager::IPAddress
  include Msf::DBManager::Loot
  include Msf::DBManager::Migration
  include Msf::DBManager::ModuleCache
  include Msf::DBManager::Note
  include Msf::DBManager::Ref
  include Msf::DBManager::Report
  include Msf::DBManager::Route
  include Msf::DBManager::Service
  include Msf::DBManager::Session
  include Msf::DBManager::SessionEvent
  include Msf::DBManager::Task
  include Msf::DBManager::Vuln
  include Msf::DBManager::VulnAttempt
  include Msf::DBManager::VulnDetail
  include Msf::DBManager::WMAP
  include Msf::DBManager::Web
  include Msf::DBManager::Workspace


  # Provides :framework and other accessors
  include Msf::Framework::Offspring

  def name
    'local_db_service'
  end

  #
  # Attributes
  #

  # Stores the error message for why the db was not loaded
  attr_accessor :error

  # Returns true if the prerequisites have been installed
  attr_accessor :usable

  #
  # initialize
  #

  def initialize(framework, opts = {})

    self.framework = framework
    self.migrated  = false
    self.modules_cached  = false
    self.modules_caching = false

    @usable = false

    # Don't load the database if the user said they didn't need it.
    if (opts['DisableDatabase'])
      self.error = "disabled"
      return
    end

<<<<<<< HEAD
    init_success = initialize_database_support

    return init_success
=======
    return initialize_database_support
>>>>>>> 2c8f27cd
  end

  #
  # Instance Methods
  #

  #
  # Determines if the database is functional
  #
  def check
  ::ActiveRecord::Base.connection_pool.with_connection {
    res = ::Mdm::Host.first
  }
  end

  #
  # Do what is necessary to load our database support
  #
  def initialize_database_support
    begin
      # Database drivers can reset our KCODE, do not let them
      $KCODE = 'NONE' if RUBY_VERSION =~ /^1\.8\./

      add_rails_engine_migration_paths

      @usable = true

    rescue ::Exception => e
      self.error = e
      elog("DB is not enabled due to load error: #{e}")
      return false
    end

    #
    # Determine what drivers are available
    #
    initialize_adapter

    true
  end

  def init_db(opts)

    init_success = false

    # Append any migration paths necessary to bring the database online
    if opts['DatabaseMigrationPaths']
      opts['DatabaseMigrationPaths'].each do |migrations_path|
        ActiveRecord::Migrator.migrations_paths << migrations_path
      end
    end

    if connection_established?
      after_establish_connection
    else
      configuration_pathname = Metasploit::Framework::Database.configurations_pathname(path: opts['DatabaseYAML'])

      unless configuration_pathname.nil?
        if configuration_pathname.readable?
          dbinfo = YAML.load_file(configuration_pathname) || {}
          dbenv  = opts['DatabaseEnv'] || Rails.env
          db     = dbinfo[dbenv]
        else
          elog("Warning, #{configuration_pathname} is not readable. Try running as root or chmod.")
        end

        if not db
          elog("No database definition for environment #{dbenv}")
        else
          init_success = connect(db)
        end
      end
    end

    # framework.db.active will be true if after_establish_connection ran directly when connection_established? was
    # already true or if framework.db.connect called after_establish_connection.
    if !! error
      if error.to_s =~ /RubyGem version.*pg.*0\.11/i
        elog("***")
        elog("*")
        elog("* Metasploit now requires version 0.11 or higher of the 'pg' gem for database support")
        elog("* There a three ways to accomplish this upgrade:")
        elog("* 1. If you run Metasploit with your system ruby, simply upgrade the gem:")
        elog("*    $ rvmsudo gem install pg ")
        elog("* 2. Use the Community Edition web interface to apply a Software Update")
        elog("* 3. Uninstall, download the latest version, and reinstall Metasploit")
        elog("*")
        elog("***")
        elog("")
        elog("")
      end

      elog("Failed to connect to the database: #{error}")
    end

    return init_success
  end
end<|MERGE_RESOLUTION|>--- conflicted
+++ resolved
@@ -131,13 +131,7 @@
       return
     end
 
-<<<<<<< HEAD
-    init_success = initialize_database_support
-
-    return init_success
-=======
     return initialize_database_support
->>>>>>> 2c8f27cd
   end
 
   #
