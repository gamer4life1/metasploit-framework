--- conflicted
+++ resolved
@@ -13,24 +13,15 @@
   #
   # Instance methods
   #
-<<<<<<< HEAD
-
-=======
     #
   # Generates a URI with a given checksum and optionally with an embedded UUID if
   # the desired length can accommodate it.
->>>>>>> b89df1b3
   #
   # @param mode [Symbol] The type of checksum to generate (:connect, :init_native, :init_python, :init_java)
   # @param len [Integer] The length of the URI not including the leading slash, optionally nil for random
   # @return [String] A URI with a leading slash that hashes to the checksum, with an optional UUID
   #
 
-<<<<<<< HEAD
-  def initialize(opts=nil)
-    self.uuid ||= SecureRandom.uuid
-    opts[:pingback_uuid] = self.uuid
-=======
   # Generate a Payload UUID
   def generate_pingback_uuid
     self.pingback_uuid ||= SecureRandom.uuid()
@@ -51,7 +42,6 @@
     ret = super(info)
     self.can_cleanup = false
     self
->>>>>>> b89df1b3
   end
 
   attr_accessor :pingback_uuid
