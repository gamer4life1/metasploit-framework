--- conflicted
+++ resolved
@@ -22,43 +22,8 @@
   # This methods returns a list of all notes in the database
   #
   def notes(opts)
-<<<<<<< HEAD
     ::ActiveRecord::Base.connection_pool.with_connection {
       wspace = Msf::Util::DBManager.process_opts_workspace(opts, framework)
-
-      search_term = opts.delete(:search_term)
-      if search_term && !search_term.empty?
-        all_columns_except_data_expression = Msf::Util::DBManager.create_all_column_search_conditions(Mdm::Note, search_term, ["data"])
-
-        # The data column is serialized so an Arel regex-based search is created following
-        # somewhat from the Mdm search scope. If data appears to be serialized it is decoded for the regex match.
-        # The Mdm search scope used 'BAh7%' which doesn't appears to result in matches against simple string
-        # values that have been serialized, so this was changed to 'BAh%'. The decoded binary data is then
-        # converted to a text value to be used for the regex match.
-        serialized_prefix = 'BAh%'
-        re_search_term = "(?mi)#{search_term}"
-        arel_table = Mdm::Note.arel_table
-        regex_data = Arel::Nodes::Regexp.new(arel_table[:data], Arel::Nodes.build_quoted(re_search_term))
-        data_no_base64_expression = arel_table.grouping(arel_table[:data].does_not_match(serialized_prefix).and(regex_data))
-
-        decode_func = Arel::Nodes::NamedFunction.new("decode", [arel_table[:data], Arel::Nodes.build_quoted('base64')])
-        convert_from_func = Arel::Nodes::NamedFunction.new("convert_from", [decode_func, Arel::Nodes.build_quoted('UTF8')])
-        regex_data_base64 = Arel::Nodes::Regexp.new(convert_from_func, Arel::Nodes.build_quoted(re_search_term))
-        data_base64_expression = arel_table.grouping(arel_table[:data].matches(serialized_prefix).and(regex_data_base64))
-
-        data_column_expression = data_no_base64_expression.or(data_base64_expression)
-        column_search_expression = all_columns_except_data_expression.or(data_column_expression)
-        wspace.notes.includes(:host).where(opts).where(column_search_expression)
-      else
-        wspace.notes.includes(:host).where(opts)
-      end
-=======
-    wspace = opts.delete(:workspace) || opts.delete(:wspace) || workspace
-    if wspace.kind_of? String
-      wspace = find_workspace(wspace)
-    end
-
-    ::ActiveRecord::Base.connection_pool.with_connection {
 
       search_term = opts.delete(:search_term)
       results = wspace.notes.includes(:host).where(opts)
@@ -69,7 +34,6 @@
         }
       end
       results
->>>>>>> 2ef451c3
     }
   end
 
@@ -215,21 +179,10 @@
   # @param opts [Hash] Hash containing the updated values. Key should match the attribute to update. Must contain :id of record to update.
   # @return [Mdm::Note] The updated Mdm::Note object.
   def update_note(opts)
-<<<<<<< HEAD
     ::ActiveRecord::Base.connection_pool.with_connection {
       wspace = Msf::Util::DBManager.process_opts_workspace(opts, framework, false)
       opts[:workspace] = wspace if wspace
 
-=======
-    # process workspace string for update if included in opts
-    wspace = opts.delete(:workspace)
-    if wspace.kind_of? String
-      wspace = find_workspace(wspace)
-      opts[:workspace] = wspace
-    end
-
-    ::ActiveRecord::Base.connection_pool.with_connection {
->>>>>>> 2ef451c3
       id = opts.delete(:id)
       Mdm::Note.update(id, opts)
     }
