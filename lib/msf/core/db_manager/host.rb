module Msf::DBManager::Host
  # TODO: doesn't appear to have any callers. How is this used?
  # Deletes a host and associated data matching this address/comm
  def del_host(wspace, address, comm='')
  ::ActiveRecord::Base.connection_pool.with_connection {
    address, scope = address.split('%', 2)
    host = wspace.hosts.find_by_address_and_comm(address, comm)
    host.destroy if host
  }
  end

  def delete_host(opts)
    wspace = opts[:workspace] || opts[:wspace] || workspace
    if wspace.is_a? String
      wspace = find_workspace(wspace)
    end

    ::ActiveRecord::Base.connection_pool.with_connection {
      hosts = []
      if opts[:address] || opts[:host]
        opt_addr = opts[:address] || opts[:host]
        host = wspace.hosts.find_by_address(opt_addr)
        return { error: { message: "Unable to find host by specified address" } } if host.nil? || host.class != ::Mdm::Host
        hosts << host
      elsif opts[:addresses]
        return { error: { message: "Unable to find host by specified addresses" } } if opts[:addresses].class != Array
        hosts = wspace.hosts.where(address: opts[:addresses])
        return { error: { message: "Unable to find hosts for specified addresses" } } if hosts.nil?
      end

      deleted = []
      hosts.each do |host|
        begin
<<<<<<< HEAD
          host.destroy
          deleted << host.address.to_s
        rescue # refs suck
          elog("Forcibly deleting #{host.address}")
          host.delete
          deleted << host.address.to_s
        end
      end

      return { deleted: deleted }
=======
          deleted << host.destroy
        rescue # refs suck
          elog("Forcibly deleting #{host.address}")
          deleted << host.delete
        end
      end

      return deleted
>>>>>>> ff9c69c7
    }
  end

  #
  # Iterates over the hosts table calling the supplied block with the host
  # instance of each entry.
  #
  def each_host(wspace=workspace, &block)
  ::ActiveRecord::Base.connection_pool.with_connection {
    wspace.hosts.each do |host|
      block.call(host)
    end
  }
  end

  # Exactly like report_host but waits for the database to create a host and returns it.
  def find_or_create_host(opts)
    host = get_host(opts)
    return host unless host.nil?

    report_host(opts)
  end

  def add_host_tag(opts)
    workspace = opts[:workspace]
    if workspace.kind_of? String
      workspace = find_workspace(workspace)
    end

    ip = opts[:ip]
    tag_name = opts[:tag_name]

    host = framework.db.get_host(:workspace => workspace, :address => ip)
    if host
      possible_tags = Mdm::Tag.joins(:hosts).where("hosts.workspace_id = ? and hosts.address = ? and tags.name = ?", workspace.id, ip, tag_name).order("tags.id DESC").limit(1)
      tag = (possible_tags.blank? ? Mdm::Tag.new : possible_tags.first)
      tag.name = tag_name
      tag.hosts = [host]
      tag.save! if tag.changed?
    end
  end

  def find_hosts_with_tag(opts)
    workspace_id = opts[:workspace_id]
    host_address = opts[:host_address]
    tag_name = opts[:tag_name]
    Mdm::Tag.joins(:hosts).where("hosts.workspace_id = ? and hosts.address = ? and tags.name = ?", workspace_id, host_address, tag_name).references(:hosts).order("tags.id DESC")
  end

  def find_host_tags(opts)
    workspace_id = opts[:workspace_id]
    host_address = opts[:host_address]
    Mdm::Tag.joins(:hosts).where("hosts.workspace_id = ? and hosts.address = ?", workspace.id, host_address).order("tags.id DESC")
  end

  def delete_host_tag(opts)
    workspace = opts[:workspace]
    if workspace.kind_of? String
      workspace = find_workspace(workspace)
    end

    ip = opts[:rws]
    tag_name = opts[:tag_name]

    tag_ids = []
    if ip.nil?
      found_tags = Mdm::Tag.joins(:hosts).where("hosts.workspace_id = ? and tags.name = ?", workspace.id, tag_name)
      found_tags.each do |t|
        tag_ids << t.id
      end
    else
      found_tags = Mdm::Tag.joins(:hosts).where("hosts.workspace_id = ? and hosts.address = ? and tags.name = ?", workspace.id, ip, tag_name)
      found_tags.each do |t|
        tag_ids << t.id
      end
    end

    tag_ids.each do |id|
      tag = Mdm::Tag.find_by_id(id)
      tag.hosts.delete
      tag.destroy
    end
  end

  #
  # Find a host.  Performs no database writes.
  #
  def get_host(opts)
    if opts.kind_of? ::Mdm::Host
      return opts
    elsif opts.kind_of? String
      raise RuntimeError, "This invokation of get_host is no longer supported: #{caller}"
    else
      address = opts[:addr] || opts[:address] || opts[:host] || return
      return address if address.kind_of? ::Mdm::Host
    end
  ::ActiveRecord::Base.connection_pool.with_connection {
    wspace = opts.delete(:workspace) || workspace
    if wspace.kind_of? String
      wspace = find_workspace(wspace)
    end

    address = Msf::Util::Host.normalize_host(address)
    return wspace.hosts.find_by_address(address)
  }
  end

  # Look for an address across all comms
  def has_host?(wspace,addr)
  ::ActiveRecord::Base.connection_pool.with_connection {
    address, scope = addr.split('%', 2)
    wspace.hosts.find_by_address(addr)
  }
  end

  # Returns a list of all hosts in the database
  def hosts(opts)
    wspace = opts[:workspace] || opts[:wspace] || workspace
    if wspace.kind_of? String
      wspace = find_workspace(wspace)
    end

  ::ActiveRecord::Base.connection_pool.with_connection {
    conditions = {}
    conditions[:state] = [Msf::HostState::Alive, Msf::HostState::Unknown] if opts[:non_dead]
    conditions[:address] = opts[:addresses] if opts[:addresses]
    wspace.hosts.where(conditions).order(:address)
  }
  end

  #
  # Report a host's attributes such as operating system and service pack
  #
  # The opts parameter MUST contain
  # +:host+::         -- the host's ip address
  #
  # The opts parameter can contain:
  # +:state+::        -- one of the Msf::HostState constants
  # +:os_name+::      -- something like "Windows", "Linux", or "Mac OS X"
  # +:os_flavor+::    -- something like "Enterprise", "Pro", or "Home"
  # +:os_sp+::        -- something like "SP2"
  # +:os_lang+::      -- something like "English", "French", or "en-US"
  # +:arch+::         -- one of the ARCH_* constants
  # +:mac+::          -- the host's MAC address
  # +:scope+::        -- interface identifier for link-local IPv6
  # +:virtual_host+:: -- the name of the virtualization software, eg "VMWare", "QEMU", "Xen", "Docker", etc.
  #
  def report_host(opts)

    return if !active
    addr = opts.delete(:host) || return

    # Sometimes a host setup through a pivot will see the address as "Remote Pipe"
    if addr.eql? "Remote Pipe"
      return
    end

  ::ActiveRecord::Base.connection_pool.with_connection {
    wspace = opts.delete(:workspace) || workspace
    if wspace.kind_of? String
      wspace = find_workspace(wspace)
    end

    ret = { }

    if !addr.kind_of? ::Mdm::Host
      addr = Msf::Util::Host.normalize_host(addr)

      unless ipv46_validator(addr)
        raise ::ArgumentError, "Invalid IP address in report_host(): #{addr}"
      end

      if opts[:comm] and opts[:comm].length > 0
        host = wspace.hosts.where(address: addr, comm: opts[:comm]).first_or_initialize
      else
        host = wspace.hosts.where(address: addr).first_or_initialize
      end
    else
      host = addr
    end

    # Truncate the info field at the maximum field length
    if opts[:info]
      opts[:info] = opts[:info][0,65535]
    end

    # Truncate the name field at the maximum field length
    if opts[:name]
      opts[:name] = opts[:name][0,255]
    end

    if opts[:os_name]
      os_name, os_flavor = split_windows_os_name(opts[:os_name])
      opts[:os_name] = os_name if os_name.present?
      if opts[:os_flavor].present?
        opts[:os_flavor] = os_flavor + opts[:os_flavor]
      else
        opts[:os_flavor] = os_flavor
      end
    end

    opts.each do |k,v|
      if (host.attribute_names.include?(k.to_s))
        unless host.attribute_locked?(k.to_s)
          host[k] = v.to_s.gsub(/[\x00-\x1f]/n, '')
        end
      elsif !v.blank?
        dlog("Unknown attribute for ::Mdm::Host: #{k}")
      end
    end
    host.info = host.info[0,::Mdm::Host.columns_hash["info"].limit] if host.info

    # Set default fields if needed
    host.state       = Msf::HostState::Alive if !host.state
    host.comm        = ''        if !host.comm
    host.workspace   = wspace    if !host.workspace

    if host.changed?
      msf_import_timestamps(opts,host)
      host.save!
    end

    if opts[:task]
      Mdm::TaskHost.create(
          :task => opts[:task],
          :host => host
      )
    end

    host
  }
  end

  def split_windows_os_name(os_name)
    return [] if os_name.nil?
    flavor_match = os_name.match(/Windows\s+(.*)/)
    return [] if flavor_match.nil?
    ["Windows", flavor_match.captures.first]
  end

  #
  # Update a host's attributes via semi-standardized sysinfo hash (Meterpreter)
  #
  # The opts parameter MUST contain the following entries
  # +:host+::           -- the host's ip address
  # +:info+::           -- the information hash
  # * 'Computer'        -- the host name
  # * 'OS'              -- the operating system string
  # * 'Architecture'    -- the hardware architecture
  # * 'System Language' -- the system language
  #
  # The opts parameter can contain:
  # +:workspace+::      -- the workspace for this host
  #
  def update_host_via_sysinfo(opts)

    return if !active
    addr = opts.delete(:host) || return
    info = opts.delete(:info) || return

    # Sometimes a host setup through a pivot will see the address as "Remote Pipe"
    if addr.eql? "Remote Pipe"
      return
    end

  ::ActiveRecord::Base.connection_pool.with_connection {
    wspace = opts.delete(:workspace) || workspace
    if wspace.kind_of? String
      wspace = find_workspace(wspace)
    end

    if !addr.kind_of? ::Mdm::Host
      addr = Msf::Util::Host.normalize_host(addr)
      addr, scope = addr.split('%', 2)
      opts[:scope] = scope if scope

      unless ipv46_validator(addr)
        raise ::ArgumentError, "Invalid IP address in report_host(): #{addr}"
      end

      if opts[:comm] and opts[:comm].length > 0
        host = wspace.hosts.where(address: addr, comm: opts[:comm]).first_or_initialize
      else
        host = wspace.hosts.where(address: addr).first_or_initialize
      end
    else
      host = addr
    end

    res = {}

    if info['Computer']
      res[:name] = info['Computer']
    end

    if info['Architecture']
      res[:arch] = info['Architecture'].split(/\s+/).first
    end

    if info['OS'] =~ /^Windows\s*([^\(]+)\(([^\)]+)\)/i
      res[:os_name]   = "Windows"
      res[:os_flavor] = $1.strip
      build = $2.strip

      if build =~ /Service Pack (\d+)/
        res[:os_sp] = "SP" + $1
      end
    end

    if info["System Language"]
      case info["System Language"]
        when /^en_/
          res[:os_lang] = "English"
      end
    end


    # Truncate the info field at the maximum field length
    if res[:info]
      res[:info] = res[:info][0,65535]
    end

    # Truncate the name field at the maximum field length
    if res[:name]
      res[:name] = res[:name][0,255]
    end

    res.each do |k,v|
      if (host.attribute_names.include?(k.to_s))
        unless host.attribute_locked?(k.to_s)
          host[k] = v.to_s.gsub(/[\x00-\x1f]/n, '')
        end
      elsif !v.blank?
        dlog("Unknown attribute for Host: #{k}")
      end
    end

    # Set default fields if needed
    host.state       = Msf::HostState::Alive if !host.state
    host.comm        = ''        if !host.comm
    host.workspace   = wspace    if !host.workspace

    if host.changed?
      host.save!
    end

    host
  }
  end
end<|MERGE_RESOLUTION|>--- conflicted
+++ resolved
@@ -31,18 +31,6 @@
       deleted = []
       hosts.each do |host|
         begin
-<<<<<<< HEAD
-          host.destroy
-          deleted << host.address.to_s
-        rescue # refs suck
-          elog("Forcibly deleting #{host.address}")
-          host.delete
-          deleted << host.address.to_s
-        end
-      end
-
-      return { deleted: deleted }
-=======
           deleted << host.destroy
         rescue # refs suck
           elog("Forcibly deleting #{host.address}")
@@ -51,7 +39,6 @@
       end
 
       return deleted
->>>>>>> ff9c69c7
     }
   end
 
