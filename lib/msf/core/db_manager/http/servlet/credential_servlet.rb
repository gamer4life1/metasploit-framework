--- conflicted
+++ resolved
@@ -18,13 +18,9 @@
     lambda {
       begin
         opts = parse_json_request(request, false)
-<<<<<<< HEAD
-        data = get_db.creds(opts)
-=======
         sanitized_params = sanitize_params(params)
         opts.merge!(sanitized_params)
-        data = get_db().creds(opts)
->>>>>>> f782cac3
+        data = get_db.creds(opts)
         includes = [:logins, :public, :private, :realm]
         # Need to append the human attribute into the private sub-object before converting to json
         # This is normally pulled from a class method from the MetasploitCredential class
