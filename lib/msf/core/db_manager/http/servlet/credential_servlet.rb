module CredentialServlet

  def self.api_path
    '/api/v1/credentials'
  end

  def self.api_path_with_id
    "#{CredentialServlet.api_path}/?:id?"
  end

  def self.registered(app)
    app.get CredentialServlet.api_path, &get_credentials
    app.post CredentialServlet.api_path, &create_credential
    app.put CredentialServlet.api_path_with_id, &update_credential
    app.delete CredentialServlet.api_path, &delete_credentials
  end

  #######
  private
  #######

  def self.get_credentials
    lambda {
      warden.authenticate!
      begin
        sanitized_params = sanitize_params(params)
        data = get_db.creds(sanitized_params)

        # Need to append the human attribute into the private sub-object before converting to json
        # This is normally pulled from a class method from the MetasploitCredential class
<<<<<<< HEAD
        response = []
        data.each do |cred|
          json = cred.as_json(include: includes).merge('private_class' => cred.private.class.to_s)
          response << json
        end
        set_json_data_response(response: response)
=======
        response = format_cred_json(data)
        set_json_response(response)
>>>>>>> c557f21f
      rescue => e
        set_json_error_response(error: e, code: 500)
      end
    }
  end

  def self.create_credential
    lambda {
      warden.authenticate!
      job = lambda { |opts|
        opts[:origin_type] = opts[:origin_type].to_sym if opts[:origin_type]
        opts[:private_type] = opts[:private_type].to_sym if opts[:private_type]
        get_db.create_credential(opts)
      }
      exec_report_job(request, &job)
    }
  end

  def self.update_credential
    lambda {
      begin
        opts = parse_json_request(request, false)
        tmp_params = sanitize_params(params)
        opts[:id] = tmp_params[:id] if tmp_params[:id]
        data = get_db.update_credential(opts)
        response = format_cred_json(data)
        set_json_response(response.first)
      rescue => e
        set_error_on_response(e)
      end
    }
  end

  def self.delete_credentials
    lambda {
      begin
        opts = parse_json_request(request, false)
        data = get_db.delete_credentials(opts)
        set_json_response(data)
      rescue => e
        set_error_on_response(e)
      end
    }
  end
end<|MERGE_RESOLUTION|>--- conflicted
+++ resolved
@@ -28,17 +28,13 @@
 
         # Need to append the human attribute into the private sub-object before converting to json
         # This is normally pulled from a class method from the MetasploitCredential class
-<<<<<<< HEAD
         response = []
         data.each do |cred|
           json = cred.as_json(include: includes).merge('private_class' => cred.private.class.to_s)
           response << json
         end
-        set_json_data_response(response: response)
-=======
         response = format_cred_json(data)
         set_json_response(response)
->>>>>>> c557f21f
       rescue => e
         set_json_error_response(error: e, code: 500)
       end
