--- conflicted
+++ resolved
@@ -107,18 +107,6 @@
           )
           elog("Call Stack\n#{e.backtrace.join("\n")}")
           raise e
-<<<<<<< HEAD
-        # ensure
-        #   if framework.db and framework.db.active
-        #     # NOTE: despite the Deprecation Warning's advice, this should *NOT*
-        #     # be ActiveRecord::Base.connection.close which causes unrelated
-        #     # threads to raise ActiveRecord::StatementInvalid exceptions at
-        #     # some point in the future, presumably due to the pool manager
-        #     # believing that the connection is still usable and handing it out
-        #     # to another thread.
-        #     ::ActiveRecord::Base.connection_pool.release_connection
-        #   end
-=======
         ensure
           if framework.db and framework.db.active framework.db.is_local?
             # NOTE: despite the Deprecation Warning's advice, this should *NOT*
@@ -129,7 +117,6 @@
             # to another thread.
             ::ActiveRecord::Base.connection_pool.release_connection
           end
->>>>>>> 2c8f27cd
         end
       end
     else
