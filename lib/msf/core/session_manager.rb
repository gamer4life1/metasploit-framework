--- conflicted
+++ resolved
@@ -131,26 +131,18 @@
 
 
         #
-<<<<<<< HEAD
-        # Skip the database cleanup code below if there is no database
-        #
-        #next if not (framework.db and framework.db.active)
-
-        #
-=======
->>>>>>> 2c8f27cd
         # Clean out any stale sessions that have been orphaned by a dead
         # framework instance.
         #
-        # ::ActiveRecord::Base.connection_pool.with_connection do |conn|
-        #   ::Mdm::Session.where(closed_at: nil).each do |db_session|
-        #     if db_session.last_seen.nil? or ((Time.now.utc - db_session.last_seen) > (2*LAST_SEEN_INTERVAL))
-        #       db_session.closed_at    = db_session.last_seen || Time.now.utc
-        #       db_session.close_reason = "Orphaned"
-        #       db_session.save
-        #     end
-        #   end
-        # end
+        ::ActiveRecord::Base.connection_pool.with_connection do |conn|
+          ::Mdm::Session.where(closed_at: nil).each do |db_session|
+            if db_session.last_seen.nil? or ((Time.now.utc - db_session.last_seen) > (2*LAST_SEEN_INTERVAL))
+              db_session.closed_at    = db_session.last_seen || Time.now.utc
+              db_session.close_reason = "Orphaned"
+              db_session.save
+            end
+          end
+        end
       end
 
       #
