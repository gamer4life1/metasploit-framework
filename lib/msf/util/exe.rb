--- conflicted
+++ resolved
@@ -2011,13 +2011,11 @@
 				when ARCH_X64     then to_win64pe(framework, code, exeopts)
 				end
 
-		when 'exe-service'
-			if (not arch or (arch.index(ARCH_X86)))
-				output = Msf::Util::EXE.to_win32pe_service(framework, code, exeopts)
-			end
-
-			if(arch and (arch.index( ARCH_X86_64 ) or arch.index( ARCH_X64 )))
-				output = Msf::Util::EXE.to_win64pe_service(framework, code, exeopts)
+		when 'exe'
+			output = case arch
+				when ARCH_X86,nil then to_win32pe_service(framework, code, exeopts)
+				when ARCH_X86_64  then to_win64pe_service(framework, code, exeopts)
+				when ARCH_X64     then to_win64pe_service(framework, code, exeopts)
 			end
 
 		when 'exe-small'
@@ -2093,14 +2091,10 @@
 	end
 
 	def self.to_executable_fmt_formats
-<<<<<<< HEAD
-		['dll','exe','exe-service','exe-small','exe-only','elf','macho','vba','vba-exe','vbs','loop-vbs','asp','aspx','war','psh','psh-net']
-=======
 		[
 			'dll','exe','exe-small','exe-only','elf','macho','vba','vba-exe',
 			'vbs','loop-vbs','asp','aspx','war','psh','psh-net'
 		]
->>>>>>> 7b5e98d5
 	end
 
 	#
