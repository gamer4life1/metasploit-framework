--- conflicted
+++ resolved
@@ -59,14 +59,10 @@
   # Needed for some admin modules (scrutinizer_add_user.rb)
   spec.add_runtime_dependency 'json'
   # Metasploit::Concern hooks
-  spec.add_runtime_dependency 'metasploit-concern', '~> 0.2.1'
+  spec.add_runtime_dependency 'metasploit-concern'
   # Things that would normally be part of the database model, but which
   # are needed when there's no database
-<<<<<<< HEAD
   spec.add_runtime_dependency 'metasploit-model'
-=======
-  spec.add_runtime_dependency 'metasploit-model', '~> 0.27.1'
->>>>>>> 091be3f4
   # Needed for Meterpreter on Windows, soon others.
   spec.add_runtime_dependency 'meterpreter_bins', '0.0.7'
   # Needed by msfgui and other rpc components
