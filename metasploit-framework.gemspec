# coding: utf-8

# During build, the Gemfile is temporarily moved and
# we must manually define the project root
if ENV['MSF_ROOT']
  lib = File.realpath(File.expand_path('lib', ENV['MSF_ROOT']))
else
  # have to use realpath as metasploit-framework is often loaded through a symlink and tools like Coverage and debuggers
  # require realpaths.
  lib = File.realpath(File.expand_path('../lib', __FILE__))
end

$LOAD_PATH.unshift(lib) unless $LOAD_PATH.include?(lib)
require 'metasploit/framework/version'
require 'metasploit/framework/rails_version_constraint'

Gem::Specification.new do |spec|
  spec.name          = 'metasploit-framework'
  spec.version       = Metasploit::Framework::GEM_VERSION
  spec.authors       = ['Metasploit Hackers']
  spec.email         = ['metasploit-hackers@lists.sourceforge.net']
  spec.summary       = 'metasploit-framework'
  spec.description   = 'metasploit-framework'
  spec.homepage      = 'https://www.metasploit.com'
  spec.license       = 'BSD-3-clause'

  spec.files         = `git ls-files`.split($/).reject { |file|
    file =~ /^documentation|^data\/gui|^external/
  }
  spec.bindir = '.'
  if ENV['CREATE_BINSTUBS']
    spec.executables   = [
      'msfbinscan',
      'msfconsole',
      'msfd',
      'msfelfscan',
      'msfmachscan',
      'msfpescan',
      'msfrop',
      'msfrpc',
      'msfrpcd',
      'msfupdate',
      'msfvenom'
    ]
  end
  spec.test_files    = spec.files.grep(%r{^spec/})
  spec.require_paths = ["lib"]

  # Database support
  spec.add_runtime_dependency 'activerecord', *Metasploit::Framework::RailsVersionConstraint::RAILS_VERSION
  # Need 3+ for ActiveSupport::Concern
  spec.add_runtime_dependency 'activesupport', *Metasploit::Framework::RailsVersionConstraint::RAILS_VERSION
  # Needed for config.action_view for view plugin compatibility for Pro
  spec.add_runtime_dependency 'actionpack', *Metasploit::Framework::RailsVersionConstraint::RAILS_VERSION
  # Needed for some admin modules (cfme_manageiq_evm_pass_reset.rb)
  spec.add_runtime_dependency 'bcrypt'
  # Needed for Javascript obfuscation
  spec.add_runtime_dependency 'jsobfu', '~> 0.4.1'
  # Needed for some admin modules (scrutinizer_add_user.rb)
  spec.add_runtime_dependency 'json'
  # Metasm compiler/decompiler/assembler
  spec.add_runtime_dependency 'metasm', '~> 1.0.2'
  # Metasploit::Concern hooks
<<<<<<< HEAD
  spec.add_runtime_dependency 'metasploit-concern'
=======
  #spec.add_runtime_dependency 'metasploit-concern', '1.0.0'
>>>>>>> 2ec7149a
  # Metasploit::Credential database models
  #spec.add_runtime_dependency 'metasploit-credential', '1.0.1'
  # Database models shared between framework and Pro.
  #spec.add_runtime_dependency 'metasploit_data_models', '1.2.10'
  # Things that would normally be part of the database model, but which
  # are needed when there's no database
  spec.add_runtime_dependency 'metasploit-model', '1.0.0'
  # Needed for Meterpreter
  spec.add_runtime_dependency 'metasploit-payloads', '1.1.0'
  # Needed by msfgui and other rpc components
  spec.add_runtime_dependency 'msgpack'
  # get list of network interfaces, like eth* from OS.
  spec.add_runtime_dependency 'network_interface', '~> 0.0.1'
  # Needed by anemone crawler
  spec.add_runtime_dependency 'nokogiri'
  # Needed by db.rb and Msf::Exploit::Capture
  spec.add_runtime_dependency 'packetfu', '1.1.11'
  # For sniffer and raw socket modules
  spec.add_runtime_dependency 'pcaprub'
  # Needed for module caching in Mdm::ModuleDetails
  spec.add_runtime_dependency 'pg', '>= 0.11'
  # Run initializers for metasploit-concern, metasploit-credential, metasploit_data_models Rails::Engines
  spec.add_runtime_dependency 'railties'
  # required for OS fingerprinting
  spec.add_runtime_dependency 'recog', '2.0.14'
  # required for bitlocker fvek extraction
  spec.add_runtime_dependency 'openssl-ccm', '1.2.1'

  # rb-readline doesn't work with Ruby Installer due to error with Fiddle:
  #   NoMethodError undefined method `dlopen' for Fiddle:Module
  unless Gem.win_platform?
    # Command line editing, history, and tab completion in msfconsole
    # Use the Rapid7 fork until the official gem catches up
    spec.add_runtime_dependency 'rb-readline-r7'
  end

  # Needed by anemone crawler
  spec.add_runtime_dependency 'robots'
  # Needed by some modules
  spec.add_runtime_dependency 'rubyzip', '~> 1.1'
  # Needed for some post modules
  spec.add_runtime_dependency 'sqlite3'
  # required for Time::TZInfo in ActiveSupport
  spec.add_runtime_dependency 'tzinfo'
  # Needed so that disk size output isn't horrible
  spec.add_runtime_dependency 'filesize'
end<|MERGE_RESOLUTION|>--- conflicted
+++ resolved
@@ -61,11 +61,7 @@
   # Metasm compiler/decompiler/assembler
   spec.add_runtime_dependency 'metasm', '~> 1.0.2'
   # Metasploit::Concern hooks
-<<<<<<< HEAD
   spec.add_runtime_dependency 'metasploit-concern'
-=======
-  #spec.add_runtime_dependency 'metasploit-concern', '1.0.0'
->>>>>>> 2ec7149a
   # Metasploit::Credential database models
   #spec.add_runtime_dependency 'metasploit-credential', '1.0.1'
   # Database models shared between framework and Pro.
