# coding: utf-8

# During build, the Gemfile is temporarily moved and
# we must manually define the project root
if ENV['MSF_ROOT']
  lib = File.realpath(File.expand_path('lib', ENV['MSF_ROOT']))
else
  # have to use realpath as metasploit-framework is often loaded through a symlink and tools like Coverage and debuggers
  # require realpaths.
  lib = File.realpath(File.expand_path('../lib', __FILE__))
end

$LOAD_PATH.unshift(lib) unless $LOAD_PATH.include?(lib)
require 'metasploit/framework/version'
require 'metasploit/framework/rails_version_constraint'
require 'msf/util/helper'

Gem::Specification.new do |spec|
  spec.name          = 'metasploit-framework'
  spec.version       = Metasploit::Framework::GEM_VERSION
  spec.authors       = ['Metasploit Hackers']
  spec.email         = ['msfdev@metasploit.com']
  spec.summary       = 'metasploit-framework'
  spec.description   = 'metasploit-framework'
  spec.homepage      = 'https://www.metasploit.com'
  spec.license       = 'BSD-3-clause'

  # only do a git ls-files if the .git folder exists and we have a git binary in PATH
  if File.directory?(File.join(File.dirname(__FILE__), ".git")) && Msf::Util::Helper.which("git")
    spec.files         = `git ls-files`.split($/).reject { |file|
      file =~ /^documentation|^external/
    }
  end
  spec.bindir = '.'
  if ENV['CREATE_BINSTUBS']
    spec.executables   = [
      'msfconsole',
      'msfd',
      'msfrpc',
      'msfrpcd',
      'msfvenom'
    ]
  end
  spec.test_files    = spec.files.grep(%r{^spec/})
  spec.require_paths = ["lib"]

  # Database support
  spec.add_runtime_dependency 'activerecord', *Metasploit::Framework::RailsVersionConstraint::RAILS_VERSION
  # Need 3+ for ActiveSupport::Concern
  spec.add_runtime_dependency 'activesupport', *Metasploit::Framework::RailsVersionConstraint::RAILS_VERSION
  # Needed for config.action_view for view plugin compatibility for Pro
  spec.add_runtime_dependency 'actionpack', *Metasploit::Framework::RailsVersionConstraint::RAILS_VERSION
  # Backports Ruby features across language versions
  spec.add_runtime_dependency 'backports'
  # Needed for some admin modules (cfme_manageiq_evm_pass_reset.rb)
  spec.add_runtime_dependency 'bcrypt', '3.1.12'
  # Needed for Javascript obfuscation
  spec.add_runtime_dependency 'jsobfu'
  # Needed for some admin modules (scrutinizer_add_user.rb)
  spec.add_runtime_dependency 'json'
  # Metasm compiler/decompiler/assembler
  spec.add_runtime_dependency 'metasm'
  # Metasploit::Concern hooks
  spec.add_runtime_dependency 'metasploit-concern'
  # Metasploit::Credential database models
  spec.add_runtime_dependency 'metasploit-credential'
  # Database models shared between framework and Pro.
  spec.add_runtime_dependency 'metasploit_data_models', '3.0.10'
  # Things that would normally be part of the database model, but which
  # are needed when there's no database
  spec.add_runtime_dependency 'metasploit-model'
  # Needed for Meterpreter
<<<<<<< HEAD
  spec.add_runtime_dependency 'metasploit-payloads', '1.3.78'
=======
  spec.add_runtime_dependency 'metasploit-payloads', '1.3.79'
>>>>>>> 381963e2
  # Needed for the next-generation POSIX Meterpreter
  spec.add_runtime_dependency 'metasploit_payloads-mettle', '0.5.16'
  # Needed by msfgui and other rpc components
  spec.add_runtime_dependency 'msgpack'
  # get list of network interfaces, like eth* from OS.
  spec.add_runtime_dependency 'network_interface'
  # NTLM authentication
  spec.add_runtime_dependency 'rubyntlm'
  # Needed by anemone crawler
  spec.add_runtime_dependency 'nokogiri'
  # Needed by db.rb and Msf::Exploit::Capture
  spec.add_runtime_dependency 'packetfu'
  # For sniffer and raw socket modules
  spec.add_runtime_dependency 'pcaprub'
  # Used by the Metasploit data model, etc.
  # bound to 0.2x for Activerecord 4.2.8 deprecation warnings:
  # https://github.com/ged/ruby-pg/commit/c90ac644e861857ae75638eb6954b1cb49617090
  spec.add_runtime_dependency 'pg', '~> 0.20'
  # Run initializers for metasploit-concern, metasploit-credential, metasploit_data_models Rails::Engines
  spec.add_runtime_dependency 'railties'
  # required for OS fingerprinting
  spec.add_runtime_dependency 'recog'
  # required for bitlocker fvek extraction
  spec.add_runtime_dependency 'openssl-ccm'
  # Needed for documentation generation
  spec.add_runtime_dependency 'octokit'
  spec.add_runtime_dependency 'redcarpet'
  # Needed for Microsoft patch finding tool (msu_finder)
  spec.add_runtime_dependency 'patch_finder'
  # Required for Metasploit Web Services
  spec.add_runtime_dependency 'thin'
  spec.add_runtime_dependency 'sinatra'
  spec.add_runtime_dependency 'warden'
  # Required for JSON-RPC client
  spec.add_runtime_dependency 'em-http-request'
  # TimeZone info
  spec.add_runtime_dependency 'tzinfo-data'
  # Gem for dealing with SSHKeys
  spec.add_runtime_dependency 'sshkey'
  # BitStruct Library used for handling certain Protocol Header/Packet construction
  spec.add_runtime_dependency 'bit-struct'
  # Library for interpreting Windows error codes and strings
  spec.add_runtime_dependency 'windows_error'
  # This used to be depended on by nokogiri, depended on by wmap
  if Gem::Version.new(RUBY_VERSION) >= Gem::Version.new('2.3.0')
    spec.add_runtime_dependency 'xmlrpc'
  end

  #
  # File Parsing Libraries
  #
  # Needed by auxiliary/gather/http_pdf_authors module
  spec.add_runtime_dependency 'pdf-reader'
  spec.add_runtime_dependency 'ruby-macho'

  #
  # Protocol Libraries
  #
  spec.add_runtime_dependency 'dnsruby'
  spec.add_runtime_dependency 'mqtt'
  spec.add_runtime_dependency 'net-ssh'
  spec.add_runtime_dependency 'ed25519' # Adds ed25519 keys for net-ssh
  spec.add_runtime_dependency 'bcrypt_pbkdf'
  spec.add_runtime_dependency 'ruby_smb'

  #
  # REX Libraries
  #
  # Core of the Ruby Exploitation Library
  spec.add_runtime_dependency 'rex-core'
  # Text manipulation library for things like generating random string
  spec.add_runtime_dependency 'rex-text'
  # Library for Generating Randomized strings valid as Identifiers such as variable names
  spec.add_runtime_dependency 'rex-random_identifier'
  # library for creating Powershell scripts for exploitation purposes
  spec.add_runtime_dependency 'rex-powershell'
  # Library for processing and creating Zip compatbile archives
  spec.add_runtime_dependency 'rex-zip'
  # Library for parsing offline Windows Registry files
  spec.add_runtime_dependency 'rex-registry'
  # Library for parsing Java serialized streams
  spec.add_runtime_dependency 'rex-java'
  # Library for C-style structs
  spec.add_runtime_dependency 'rex-struct2'
  # Library which contains architecture specific information such as registers, opcodes,
  # and stack manipulation routines.
  spec.add_runtime_dependency 'rex-arch'
  # Library for working with OLE.
  spec.add_runtime_dependency 'rex-ole'
  # Library for creating and/or parsing MIME messages.
  spec.add_runtime_dependency 'rex-mime'
  # Library for Dynamic Multi-byte x86 NOP generation
  spec.add_runtime_dependency 'rex-nop'
  # Library for parsing and manipulating executable binaries
  spec.add_runtime_dependency 'rex-bin_tools'
  # Rex Socket Abstraction Layer
  spec.add_runtime_dependency 'rex-socket'
  # Library for scanning a server's SSL/TLS capabilities
  spec.add_runtime_dependency 'rex-sslscan'
  # Library and tool for finding ROP gadgets in a supplied binary
  spec.add_runtime_dependency 'rex-rop_builder'
  # Library for polymorphic encoders; used for payload encoding
  spec.add_runtime_dependency 'rex-encoder'
  # Library for exploit development helpers
  spec.add_runtime_dependency 'rex-exploitation'
  # Command line editing, history, and tab completion in msfconsole
  spec.add_runtime_dependency 'rb-readline'
  # Needed by some modules
  spec.add_runtime_dependency 'rubyzip'
  # Needed for some post modules
  spec.add_runtime_dependency 'sqlite3'
  # required for Time::TZInfo in ActiveSupport
  spec.add_runtime_dependency 'tzinfo'
  # Needed so that disk size output isn't horrible
  spec.add_runtime_dependency 'filesize'
  # Needed for openvas plugin
  spec.add_runtime_dependency 'openvas-omp'
  # Needed by metasploit nessus bridge
  spec.add_runtime_dependency 'nessus_rest'
  # Nexpose Gem
  spec.add_runtime_dependency 'nexpose'
  # Needed for NDMP sockets
  spec.add_runtime_dependency 'xdr'
  # Needed for ::Msf...CertProvider
  spec.add_runtime_dependency 'faker'
  # Pinned as a dependency of i18n to the last working version
  spec.add_runtime_dependency 'concurrent-ruby','1.0.5'

  # AWS enumeration modules
  spec.add_runtime_dependency 'aws-sdk-s3'
  spec.add_runtime_dependency 'aws-sdk-ec2'
  spec.add_runtime_dependency 'aws-sdk-iam'
end<|MERGE_RESOLUTION|>--- conflicted
+++ resolved
@@ -70,11 +70,7 @@
   # are needed when there's no database
   spec.add_runtime_dependency 'metasploit-model'
   # Needed for Meterpreter
-<<<<<<< HEAD
-  spec.add_runtime_dependency 'metasploit-payloads', '1.3.78'
-=======
   spec.add_runtime_dependency 'metasploit-payloads', '1.3.79'
->>>>>>> 381963e2
   # Needed for the next-generation POSIX Meterpreter
   spec.add_runtime_dependency 'metasploit_payloads-mettle', '0.5.16'
   # Needed by msfgui and other rpc components
