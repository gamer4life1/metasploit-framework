# coding: utf-8

# During build, the Gemfile is temporarily moved and
# we must manually define the project root
if ENV['MSF_ROOT']
  lib = File.realpath(File.expand_path('lib', ENV['MSF_ROOT']))
else
  # have to use realpath as metasploit-framework is often loaded through a symlink and tools like Coverage and debuggers
  # require realpaths.
  lib = File.realpath(File.expand_path('../lib', __FILE__))
end

$LOAD_PATH.unshift(lib) unless $LOAD_PATH.include?(lib)
require 'metasploit/framework/version'
require 'metasploit/framework/rails_version_constraint'

Gem::Specification.new do |spec|
  spec.name          = 'metasploit-framework'
  spec.version       = Metasploit::Framework::GEM_VERSION
  spec.authors       = ['Metasploit Hackers']
  spec.email         = ['metasploit-hackers@lists.sourceforge.net']
  spec.summary       = 'metasploit-framework'
  spec.description   = 'metasploit-framework'
  spec.homepage      = 'https://www.metasploit.com'
  spec.license       = 'BSD-3-clause'

  spec.files         = `git ls-files`.split($/).reject { |file|
    file =~ /^documentation|^data\/gui|^external/
  }
  spec.bindir = '.'
  if ENV['CREATE_BINSTUBS']
    spec.executables   = [
      'msfbinscan',
      'msfconsole',
      'msfd',
      'msfelfscan',
      'msfmachscan',
      'msfpescan',
      'msfrop',
      'msfrpc',
      'msfrpcd',
      'msfupdate',
      'msfvenom'
    ]
  end
  spec.test_files    = spec.files.grep(%r{^spec/})
  spec.require_paths = ["lib"]

  # Database support
  spec.add_runtime_dependency 'activerecord', *Metasploit::Framework::RailsVersionConstraint::RAILS_VERSION
  # Need 3+ for ActiveSupport::Concern
  spec.add_runtime_dependency 'activesupport', *Metasploit::Framework::RailsVersionConstraint::RAILS_VERSION
  # Needed for config.action_view for view plugin compatibility for Pro
  spec.add_runtime_dependency 'actionpack', *Metasploit::Framework::RailsVersionConstraint::RAILS_VERSION
  # Needed for some admin modules (cfme_manageiq_evm_pass_reset.rb)
  spec.add_runtime_dependency 'bcrypt'
  # Needed for Javascript obfuscation
  spec.add_runtime_dependency 'jsobfu'
  # Needed for some admin modules (scrutinizer_add_user.rb)
  spec.add_runtime_dependency 'json'
  # Metasm compiler/decompiler/assembler
  spec.add_runtime_dependency 'metasm'
  # Metasploit::Concern hooks
  spec.add_runtime_dependency 'metasploit-concern'
  # Metasploit::Credential database models
  spec.add_runtime_dependency 'metasploit-credential'
  # Database models shared between framework and Pro.
  spec.add_runtime_dependency 'metasploit_data_models'
  # Things that would normally be part of the database model, but which
  # are needed when there's no database
  spec.add_runtime_dependency 'metasploit-model'
  # Needed for Meterpreter
  spec.add_runtime_dependency 'metasploit-payloads', '1.1.12'
  # Needed by msfgui and other rpc components
  spec.add_runtime_dependency 'msgpack'
  # get list of network interfaces, like eth* from OS.
  spec.add_runtime_dependency 'network_interface'
  # NTLM authentication
  spec.add_runtime_dependency 'rubyntlm'
  # Needed by anemone crawler
  spec.add_runtime_dependency 'nokogiri'
  # Needed by db.rb and Msf::Exploit::Capture
  spec.add_runtime_dependency 'packetfu'
  # For sniffer and raw socket modules
  spec.add_runtime_dependency 'pcaprub'
  # Needed for module caching in Mdm::ModuleDetails
  spec.add_runtime_dependency 'pg'
  # Run initializers for metasploit-concern, metasploit-credential, metasploit_data_models Rails::Engines
  spec.add_runtime_dependency 'railties'
  # required for OS fingerprinting
  spec.add_runtime_dependency 'recog'
  # required for bitlocker fvek extraction
  spec.add_runtime_dependency 'openssl-ccm'
  # Needed for documentation generation
  spec.add_runtime_dependency 'octokit'
  spec.add_runtime_dependency 'redcarpet'
  # Needed for Microsoft patch finding tool (msu_finder)
  spec.add_runtime_dependency 'patch_finder'
  # TimeZone info
  spec.add_runtime_dependency 'tzinfo-data'
  # Gem for dealing with SSHKeys
  spec.add_runtime_dependency 'sshkey'
  # BitStruct Library used for handling certain Protocol Header/Packet construction
  spec.add_runtime_dependency 'bit-struct'

  #
  # REX Libraries
  #
  # Text manipulation library for things like generating random string
  spec.add_runtime_dependency 'rex-text'
  # Library for Generating Randomized strings valid as Identifiers such as variable names
  spec.add_runtime_dependency 'rex-random_identifier'
  # library for creating Powershell scripts for exploitation purposes
  spec.add_runtime_dependency 'rex-powershell'
  # Library for processing and creating Zip compatbile archives
  spec.add_runtime_dependency 'rex-zip'
  # Library for parsing offline Windows Registry files
  spec.add_runtime_dependency 'rex-registry'
  # Library for parsing Java serialized streams
  spec.add_runtime_dependency 'rex-java'

<<<<<<< HEAD
  #
  # Protocol Libraries
  #
  spec.add_runtime_dependency 'net-ssh'

=======
>>>>>>> 7f341336
  # rb-readline doesn't work with Ruby Installer due to error with Fiddle:
  #   NoMethodError undefined method `dlopen' for Fiddle:Module
  unless Gem.win_platform?
    # Command line editing, history, and tab completion in msfconsole
    # Use the Rapid7 fork until the official gem catches up
    spec.add_runtime_dependency 'rb-readline-r7'
  end

  # Needed by anemone crawler
  spec.add_runtime_dependency 'robots'
  # Needed by some modules
  spec.add_runtime_dependency 'rubyzip'
  # Needed for some post modules
  spec.add_runtime_dependency 'sqlite3'
  # required for Time::TZInfo in ActiveSupport
  spec.add_runtime_dependency 'tzinfo'
  # Needed so that disk size output isn't horrible
  spec.add_runtime_dependency 'filesize'
end<|MERGE_RESOLUTION|>--- conflicted
+++ resolved
@@ -119,14 +119,6 @@
   # Library for parsing Java serialized streams
   spec.add_runtime_dependency 'rex-java'
 
-<<<<<<< HEAD
-  #
-  # Protocol Libraries
-  #
-  spec.add_runtime_dependency 'net-ssh'
-
-=======
->>>>>>> 7f341336
   # rb-readline doesn't work with Ruby Installer due to error with Fiddle:
   #   NoMethodError undefined method `dlopen' for Fiddle:Module
   unless Gem.win_platform?
