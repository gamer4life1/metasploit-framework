--- conflicted
+++ resolved
@@ -70,11 +70,7 @@
   # are needed when there's no database
   spec.add_runtime_dependency 'metasploit-model', '~> 2.0.4'
   # Needed for Meterpreter
-<<<<<<< HEAD
-  spec.add_runtime_dependency 'metasploit-payloads', '2.0.8'
-=======
   spec.add_runtime_dependency 'metasploit-payloads', '2.0.9'
->>>>>>> ff5ad268
   # Needed for the next-generation POSIX Meterpreter
   spec.add_runtime_dependency 'metasploit_payloads-mettle', '1.0.1'
   # Needed by msfgui and other rpc components
