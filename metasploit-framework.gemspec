# coding: utf-8

# During build, the Gemfile is temporarily moved and
# we must manually define the project root
if ENV['MSF_ROOT']
  lib = File.realpath(File.expand_path('lib', ENV['MSF_ROOT']))
else
  # have to use realpath as metasploit-framework is often loaded through a symlink and tools like Coverage and debuggers
  # require realpaths.
  lib = File.realpath(File.expand_path('../lib', __FILE__))
end

$LOAD_PATH.unshift(lib) unless $LOAD_PATH.include?(lib)
require 'metasploit/framework/version'
require 'metasploit/framework/rails_version_constraint'
require 'msf/util/helper'

Gem::Specification.new do |spec|
  spec.name          = 'metasploit-framework'
  spec.version       = Metasploit::Framework::GEM_VERSION
  spec.authors       = ['Metasploit Hackers']
  spec.email         = ['msfdev@metasploit.com']
  spec.summary       = 'metasploit-framework'
  spec.description   = 'metasploit-framework'
  spec.homepage      = 'https://www.metasploit.com'
  spec.license       = 'BSD-3-clause'

  # only do a git ls-files if the .git folder exists and we have a git binary in PATH
  if File.directory?(File.join(File.dirname(__FILE__), ".git")) && Msf::Util::Helper.which("git")
    spec.files         = `git ls-files`.split($/).reject { |file|
      file =~ /^documentation|^external/
    }
  end
  spec.bindir = '.'
  if ENV['CREATE_BINSTUBS']
    spec.executables   = [
      'msfconsole',
      'msfd',
      'msfrpc',
      'msfrpcd',
      'msfvenom'
    ]
  end
  spec.test_files    = spec.files.grep(%r{^spec/})
  spec.require_paths = ["lib"]

  spec.required_ruby_version = '>= 2.5'

  # Database support
  spec.add_runtime_dependency 'activerecord', *Metasploit::Framework::RailsVersionConstraint::RAILS_VERSION
  # Need 3+ for ActiveSupport::Concern
  spec.add_runtime_dependency 'activesupport', *Metasploit::Framework::RailsVersionConstraint::RAILS_VERSION
  # Needed for config.action_view for view plugin compatibility for Pro
  spec.add_runtime_dependency 'actionpack', *Metasploit::Framework::RailsVersionConstraint::RAILS_VERSION
  # Needed for some admin modules (cfme_manageiq_evm_pass_reset.rb)
  spec.add_runtime_dependency 'bcrypt', '3.1.12'
  # Needed for Javascript obfuscation
  spec.add_runtime_dependency 'jsobfu'
  # Needed for some admin modules (scrutinizer_add_user.rb)
  spec.add_runtime_dependency 'json'
  # Metasm compiler/decompiler/assembler
  spec.add_runtime_dependency 'metasm'
  # Metasploit::Concern hooks
  spec.add_runtime_dependency 'metasploit-concern', '~> 2.0.0'
  # Metasploit::Credential database models
  spec.add_runtime_dependency 'metasploit-credential', '~> 3.0.0'
  # Database models shared between framework and Pro.
  spec.add_runtime_dependency 'metasploit_data_models', '~> 3.0.10'
  # Things that would normally be part of the database model, but which
  # are needed when there's no database
  spec.add_runtime_dependency 'metasploit-model', '~> 2.0.4'
  # Needed for Meterpreter
  spec.add_runtime_dependency 'metasploit-payloads', '1.3.84'
  # Needed for the next-generation POSIX Meterpreter
  spec.add_runtime_dependency 'metasploit_payloads-mettle', '0.5.16'
  # Needed by msfgui and other rpc components
  spec.add_runtime_dependency 'msgpack'
  # get list of network interfaces, like eth* from OS.
  spec.add_runtime_dependency 'network_interface'
  # NTLM authentication
  spec.add_runtime_dependency 'rubyntlm'
  # Needed by anemone crawler
  spec.add_runtime_dependency 'nokogiri'
  # Needed by db.rb and Msf::Exploit::Capture
  spec.add_runtime_dependency 'packetfu'
  # For sniffer and raw socket modules
  spec.add_runtime_dependency 'pcaprub'
  # Used by the Metasploit data model, etc.
  # bound to 0.2x for Activerecord 4.2.8 deprecation warnings:
  # https://github.com/ged/ruby-pg/commit/c90ac644e861857ae75638eb6954b1cb49617090
  spec.add_runtime_dependency 'pg', '~> 0.20'
  # Run initializers for metasploit-concern, metasploit-credential, metasploit_data_models Rails::Engines
  spec.add_runtime_dependency 'railties'
  # required for OS fingerprinting
  spec.add_runtime_dependency 'recog'
  # required for bitlocker fvek extraction
  spec.add_runtime_dependency 'openssl-ccm'
  # Needed for documentation generation
  spec.add_runtime_dependency 'octokit'
  spec.add_runtime_dependency 'redcarpet'
  # Needed for Microsoft patch finding tool (msu_finder)
  spec.add_runtime_dependency 'patch_finder'
  # Required for Metasploit Web Services
  spec.add_runtime_dependency 'thin'
  spec.add_runtime_dependency 'sinatra'
  spec.add_runtime_dependency 'warden'
  # Required for JSON-RPC client
  spec.add_runtime_dependency 'em-http-request'
  # TimeZone info
  spec.add_runtime_dependency 'tzinfo-data'
  # Gem for dealing with SSHKeys
  spec.add_runtime_dependency 'sshkey'
  # BitStruct Library used for handling certain Protocol Header/Packet construction
  spec.add_runtime_dependency 'bit-struct'
  # Library for interpreting Windows error codes and strings
  spec.add_runtime_dependency 'windows_error'
  # This used to be depended on by nokogiri, depended on by wmap
  if Gem::Version.new(RUBY_VERSION) >= Gem::Version.new('2.3.0')
    spec.add_runtime_dependency 'xmlrpc'
  end

  #
  # File Parsing Libraries
  #
  # Needed by auxiliary/gather/http_pdf_authors module
  spec.add_runtime_dependency 'pdf-reader'
  spec.add_runtime_dependency 'ruby-macho'

  #
  # Protocol Libraries
  #
  spec.add_runtime_dependency 'dnsruby'
  spec.add_runtime_dependency 'mqtt'
  spec.add_runtime_dependency 'net-ssh'
  spec.add_runtime_dependency 'ed25519' # Adds ed25519 keys for net-ssh
  spec.add_runtime_dependency 'bcrypt_pbkdf'
  spec.add_runtime_dependency 'ruby_smb'

  #
  # REX Libraries
  #
  # Core of the Ruby Exploitation Library
  spec.add_runtime_dependency 'rex-core'
  # Text manipulation library for things like generating random string
  spec.add_runtime_dependency 'rex-text'
  # Library for Generating Randomized strings valid as Identifiers such as variable names
  spec.add_runtime_dependency 'rex-random_identifier'
  # library for creating Powershell scripts for exploitation purposes
  spec.add_runtime_dependency 'rex-powershell'
  # Library for processing and creating Zip compatbile archives
  spec.add_runtime_dependency 'rex-zip'
  # Library for parsing offline Windows Registry files
  spec.add_runtime_dependency 'rex-registry'
  # Library for parsing Java serialized streams
  spec.add_runtime_dependency 'rex-java'
  # Library for C-style structs
  spec.add_runtime_dependency 'rex-struct2'
  # Library which contains architecture specific information such as registers, opcodes,
  # and stack manipulation routines.
  spec.add_runtime_dependency 'rex-arch'
  # Library for working with OLE.
  spec.add_runtime_dependency 'rex-ole'
  # Library for creating and/or parsing MIME messages.
  spec.add_runtime_dependency 'rex-mime'
  # Library for Dynamic Multi-byte x86 NOP generation
  spec.add_runtime_dependency 'rex-nop'
  # Library for parsing and manipulating executable binaries
  spec.add_runtime_dependency 'rex-bin_tools'
  # Rex Socket Abstraction Layer
  spec.add_runtime_dependency 'rex-socket'
  # Library for scanning a server's SSL/TLS capabilities
  spec.add_runtime_dependency 'rex-sslscan'
  # Library and tool for finding ROP gadgets in a supplied binary
  spec.add_runtime_dependency 'rex-rop_builder'
  # Library for polymorphic encoders; used for payload encoding
  spec.add_runtime_dependency 'rex-encoder'
  # Library for exploit development helpers
  spec.add_runtime_dependency 'rex-exploitation'
  # Command line editing, history, and tab completion in msfconsole
  spec.add_runtime_dependency 'rb-readline'
  # Needed by some modules
  spec.add_runtime_dependency 'rubyzip'
  # Needed for some post modules
  spec.add_runtime_dependency 'sqlite3'
  # required for Time::TZInfo in ActiveSupport
  spec.add_runtime_dependency 'tzinfo'
  # Needed so that disk size output isn't horrible
  spec.add_runtime_dependency 'filesize'
  # Needed for openvas plugin
  spec.add_runtime_dependency 'openvas-omp'
  # Needed by metasploit nessus bridge
  spec.add_runtime_dependency 'nessus_rest'
  # Nexpose Gem
  spec.add_runtime_dependency 'nexpose'
  # Needed for NDMP sockets
  spec.add_runtime_dependency 'xdr'
  # Needed for ::Msf...CertProvider
  spec.add_runtime_dependency 'faker'
  # Pinned as a dependency of i18n to the last working version
  spec.add_runtime_dependency 'concurrent-ruby','1.0.5'
<<<<<<< HEAD

  # AWS enumeration modules
  spec.add_runtime_dependency 'aws-sdk-s3'
  spec.add_runtime_dependency 'aws-sdk-ec2'
  spec.add_runtime_dependency 'aws-sdk-iam'

  # Needed for WebSocket Support
  spec.add_runtime_dependency 'faye-websocket'
  spec.add_runtime_dependency 'eventmachine'

  # Earlier than latest Faraday gem is used to prevent upstream Octokit errors
  spec.add_runtime_dependency 'faraday', '<= 0.17.0'

=======
  # SSH server library
  spec.add_runtime_dependency 'hrr_rb_ssh', '0.3.0.pre2'
>>>>>>> 1aa412cc
end<|MERGE_RESOLUTION|>--- conflicted
+++ resolved
@@ -198,7 +198,8 @@
   spec.add_runtime_dependency 'faker'
   # Pinned as a dependency of i18n to the last working version
   spec.add_runtime_dependency 'concurrent-ruby','1.0.5'
-<<<<<<< HEAD
+  # SSH server library
+  spec.add_runtime_dependency 'hrr_rb_ssh', '0.3.0.pre2'
 
   # AWS enumeration modules
   spec.add_runtime_dependency 'aws-sdk-s3'
@@ -212,8 +213,4 @@
   # Earlier than latest Faraday gem is used to prevent upstream Octokit errors
   spec.add_runtime_dependency 'faraday', '<= 0.17.0'
 
-=======
-  # SSH server library
-  spec.add_runtime_dependency 'hrr_rb_ssh', '0.3.0.pre2'
->>>>>>> 1aa412cc
 end