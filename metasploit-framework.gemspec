# coding: utf-8

# During build, the Gemfile is temporarily moved and
# we must manually define the project root
if ENV['MSF_ROOT']
  lib = File.realpath(File.expand_path('lib', ENV['MSF_ROOT']))
else
  # have to use realpath as metasploit-framework is often loaded through a symlink and tools like Coverage and debuggers
  # require realpaths.
  lib = File.realpath(File.expand_path('../lib', __FILE__))
end

$LOAD_PATH.unshift(lib) unless $LOAD_PATH.include?(lib)
require 'metasploit/framework/version'
require 'metasploit/framework/rails_version_constraint'

Gem::Specification.new do |spec|
  spec.name          = 'metasploit-framework'
  spec.version       = Metasploit::Framework::GEM_VERSION
  spec.authors       = ['Metasploit Hackers']
  spec.email         = ['metasploit-hackers@lists.sourceforge.net']
  spec.summary       = 'metasploit-framework'
  spec.description   = 'metasploit-framework'
  spec.homepage      = 'https://www.metasploit.com'
  spec.license       = 'BSD-3-clause'

  spec.files         = `git ls-files`.split($/).reject { |file|
    file =~ /^documentation|^data\/gui|^external/
  }
  spec.bindir = '.'
  if ENV['CREATE_BINSTUBS']
    spec.executables   = [
      'msfconsole',
      'msfd',
      'msfrpc',
      'msfrpcd',
      'msfupdate',
      'msfvenom'
    ]
  end
  spec.test_files    = spec.files.grep(%r{^spec/})
  spec.require_paths = ["lib"]

  # Database support
  spec.add_runtime_dependency 'activerecord', *Metasploit::Framework::RailsVersionConstraint::RAILS_VERSION
  # Need 3+ for ActiveSupport::Concern
  spec.add_runtime_dependency 'activesupport', *Metasploit::Framework::RailsVersionConstraint::RAILS_VERSION
  # Needed for config.action_view for view plugin compatibility for Pro
  spec.add_runtime_dependency 'actionpack', *Metasploit::Framework::RailsVersionConstraint::RAILS_VERSION
  # Needed for some admin modules (cfme_manageiq_evm_pass_reset.rb)
  spec.add_runtime_dependency 'bcrypt'
  # Needed for Javascript obfuscation
  spec.add_runtime_dependency 'jsobfu'
  # Needed for some admin modules (scrutinizer_add_user.rb)
  spec.add_runtime_dependency 'json'
  # Metasm compiler/decompiler/assembler
  spec.add_runtime_dependency 'metasm'
  # Metasploit::Concern hooks
  spec.add_runtime_dependency 'metasploit-concern'
  # Metasploit::Credential database models
  spec.add_runtime_dependency 'metasploit-credential'
  # Database models shared between framework and Pro.
  spec.add_runtime_dependency 'metasploit_data_models'
  # Things that would normally be part of the database model, but which
  # are needed when there's no database
  spec.add_runtime_dependency 'metasploit-model'
  # Needed for Meterpreter
<<<<<<< HEAD
  spec.add_runtime_dependency 'metasploit-payloads', '1.1.26'
  # Needed for the next-generation POSIX Meterpreter
  spec.add_runtime_dependency 'metasploit_payloads-mettle', '0.0.8'
=======
  spec.add_runtime_dependency 'metasploit-payloads', '1.2.11'
  # Needed for the next-generation POSIX Meterpreter
  spec.add_runtime_dependency 'metasploit_payloads-mettle', '0.1.7'
>>>>>>> 23c2787d
  # Needed by msfgui and other rpc components
  spec.add_runtime_dependency 'msgpack'
  # get list of network interfaces, like eth* from OS.
  spec.add_runtime_dependency 'network_interface'
  # NTLM authentication
  spec.add_runtime_dependency 'rubyntlm'
  # Needed by anemone crawler
  spec.add_runtime_dependency 'nokogiri'
  # Needed by db.rb and Msf::Exploit::Capture
  spec.add_runtime_dependency 'packetfu'
  # For sniffer and raw socket modules
  spec.add_runtime_dependency 'pcaprub'
  # Needed for module caching in Mdm::ModuleDetails
  spec.add_runtime_dependency 'pg'
  # Run initializers for metasploit-concern, metasploit-credential, metasploit_data_models Rails::Engines
  spec.add_runtime_dependency 'railties'
  # required for OS fingerprinting
  spec.add_runtime_dependency 'recog'
  # required for bitlocker fvek extraction
  spec.add_runtime_dependency 'openssl-ccm'
  # Needed for documentation generation
  spec.add_runtime_dependency 'octokit'
  spec.add_runtime_dependency 'redcarpet'
  # Needed for Microsoft patch finding tool (msu_finder)
  spec.add_runtime_dependency 'patch_finder'
  # TimeZone info
  spec.add_runtime_dependency 'tzinfo-data'
  # Gem for dealing with SSHKeys
  spec.add_runtime_dependency 'sshkey'
  # BitStruct Library used for handling certain Protocol Header/Packet construction
  spec.add_runtime_dependency 'bit-struct'
  # Library for interpreting Windows error codes and strings
  spec.add_runtime_dependency 'windows_error'

  #
  # Protocol Libraries
  #
  spec.add_runtime_dependency 'net-ssh'

  #
  # REX Libraries
  #
  # Core of the Ruby Exploitation Library
  spec.add_runtime_dependency 'rex-core'
  # Text manipulation library for things like generating random string
  spec.add_runtime_dependency 'rex-text'
  # Library for Generating Randomized strings valid as Identifiers such as variable names
  spec.add_runtime_dependency 'rex-random_identifier'
  # library for creating Powershell scripts for exploitation purposes
  spec.add_runtime_dependency 'rex-powershell'
  # Library for processing and creating Zip compatbile archives
  spec.add_runtime_dependency 'rex-zip'
  # Library for parsing offline Windows Registry files
  spec.add_runtime_dependency 'rex-registry'
  # Library for parsing Java serialized streams
  spec.add_runtime_dependency 'rex-java'
  # Library for C-style structs
  spec.add_runtime_dependency 'rex-struct2'
  # Library which contains architecture specific information such as registers, opcodes,
  # and stack manipulation routines.
  spec.add_runtime_dependency 'rex-arch', '0.1.4'
  # Library for working with OLE.
  spec.add_runtime_dependency 'rex-ole'
  # Library for creating and/or parsing MIME messages.
  spec.add_runtime_dependency 'rex-mime'
  # Library for Dynamic Multi-byte x86 NOP generation
  spec.add_runtime_dependency 'rex-nop'
  # Library for parsing and manipulating executable binaries
  spec.add_runtime_dependency 'rex-bin_tools'
  # Rex Socket Abstraction Layer
  spec.add_runtime_dependency 'rex-socket'
  # Library for scanning a server's SSL/TLS capabilities
  spec.add_runtime_dependency 'rex-sslscan'
  # Library and tool for finding ROP gadgets in a supplied binary
  spec.add_runtime_dependency 'rex-rop_builder'
  # Library for polymorphic encoders; used for payload encoding
  spec.add_runtime_dependency 'rex-encoder'
  # Library for exploit development helpers
  spec.add_runtime_dependency 'rex-exploitation'
<<<<<<< HEAD

  # rb-readline doesn't work with Ruby Installer due to error with Fiddle:
  #   NoMethodError undefined method `dlopen' for Fiddle:Module
  unless Gem.win_platform?
    # Command line editing, history, and tab completion in msfconsole
    # Use the Rapid7 fork until the official gem catches up
    spec.add_runtime_dependency 'rb-readline-r7'
  end

=======
  # Command line editing, history, and tab completion in msfconsole
  spec.add_runtime_dependency 'rb-readline'
>>>>>>> 23c2787d
  # Needed by anemone crawler
  spec.add_runtime_dependency 'robots'
  # Needed by some modules
  spec.add_runtime_dependency 'rubyzip'
  # Needed for some post modules
  spec.add_runtime_dependency 'sqlite3'
  # required for Time::TZInfo in ActiveSupport
  spec.add_runtime_dependency 'tzinfo'
  # Needed so that disk size output isn't horrible
  spec.add_runtime_dependency 'filesize'
  # Needed for openvas plugin
  spec.add_runtime_dependency 'openvas-omp'
  # Needed by metasploit nessus bridge
  spec.add_runtime_dependency 'nessus_rest'
end<|MERGE_RESOLUTION|>--- conflicted
+++ resolved
@@ -65,15 +65,9 @@
   # are needed when there's no database
   spec.add_runtime_dependency 'metasploit-model'
   # Needed for Meterpreter
-<<<<<<< HEAD
-  spec.add_runtime_dependency 'metasploit-payloads', '1.1.26'
-  # Needed for the next-generation POSIX Meterpreter
-  spec.add_runtime_dependency 'metasploit_payloads-mettle', '0.0.8'
-=======
   spec.add_runtime_dependency 'metasploit-payloads', '1.2.11'
   # Needed for the next-generation POSIX Meterpreter
   spec.add_runtime_dependency 'metasploit_payloads-mettle', '0.1.7'
->>>>>>> 23c2787d
   # Needed by msfgui and other rpc components
   spec.add_runtime_dependency 'msgpack'
   # get list of network interfaces, like eth* from OS.
@@ -153,20 +147,8 @@
   spec.add_runtime_dependency 'rex-encoder'
   # Library for exploit development helpers
   spec.add_runtime_dependency 'rex-exploitation'
-<<<<<<< HEAD
-
-  # rb-readline doesn't work with Ruby Installer due to error with Fiddle:
-  #   NoMethodError undefined method `dlopen' for Fiddle:Module
-  unless Gem.win_platform?
-    # Command line editing, history, and tab completion in msfconsole
-    # Use the Rapid7 fork until the official gem catches up
-    spec.add_runtime_dependency 'rb-readline-r7'
-  end
-
-=======
   # Command line editing, history, and tab completion in msfconsole
   spec.add_runtime_dependency 'rb-readline'
->>>>>>> 23c2787d
   # Needed by anemone crawler
   spec.add_runtime_dependency 'robots'
   # Needed by some modules
