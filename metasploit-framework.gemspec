# coding: utf-8

# During build, the Gemfile is temporarily moved and
# we must manually define the project root
if ENV['MSF_ROOT']
  lib = File.realpath(File.expand_path('lib', ENV['MSF_ROOT']))
else
  # have to use realpath as metasploit-framework is often loaded through a symlink and tools like Coverage and debuggers
  # require realpaths.
  lib = File.realpath(File.expand_path('../lib', __FILE__))
end

$LOAD_PATH.unshift(lib) unless $LOAD_PATH.include?(lib)
require 'metasploit/framework/version'
require 'metasploit/framework/rails_version_constraint'

Gem::Specification.new do |spec|
  spec.name          = 'metasploit-framework'
  spec.version       = Metasploit::Framework::GEM_VERSION
  spec.authors       = ['Metasploit Hackers']
  spec.email         = ['metasploit-hackers@lists.sourceforge.net']
  spec.summary       = 'metasploit-framework'
  spec.description   = 'metasploit-framework'
  spec.homepage      = 'https://www.metasploit.com'
  spec.license       = 'BSD-3-clause'

  spec.files         = `git ls-files`.split($/).reject { |file|
    file =~ /^documentation|^data\/gui|^external/
  }
  spec.bindir = '.'
  if ENV['CREATE_BINSTUBS']
    spec.executables   = [
      'msfbinscan',
      'msfconsole',
      'msfd',
      'msfelfscan',
      'msfmachscan',
      'msfpescan',
      'msfrop',
      'msfrpc',
      'msfrpcd',
      'msfupdate',
      'msfvenom'
    ]
  end
  spec.test_files    = spec.files.grep(%r{^spec/})
  spec.require_paths = ["lib"]

  # Database support
  spec.add_runtime_dependency 'activerecord', *Metasploit::Framework::RailsVersionConstraint::RAILS_VERSION
  # Need 3+ for ActiveSupport::Concern
  spec.add_runtime_dependency 'activesupport', *Metasploit::Framework::RailsVersionConstraint::RAILS_VERSION
  # Needed for config.action_view for view plugin compatibility for Pro
  spec.add_runtime_dependency 'actionpack', *Metasploit::Framework::RailsVersionConstraint::RAILS_VERSION
  # Needed for some admin modules (cfme_manageiq_evm_pass_reset.rb)
  spec.add_runtime_dependency 'bcrypt'
  # Needed for Javascript obfuscation
  spec.add_runtime_dependency 'jsobfu'
  # Needed for some admin modules (scrutinizer_add_user.rb)
  spec.add_runtime_dependency 'json'
  # Metasm compiler/decompiler/assembler
  spec.add_runtime_dependency 'metasm'
  # Metasploit::Concern hooks
  spec.add_runtime_dependency 'metasploit-concern'
  # Metasploit::Credential database models
  spec.add_runtime_dependency 'metasploit-credential'
  # Database models shared between framework and Pro.
  spec.add_runtime_dependency 'metasploit_data_models'
  # Things that would normally be part of the database model, but which
  # are needed when there's no database
  spec.add_runtime_dependency 'metasploit-model'
  # Needed for Meterpreter
  spec.add_runtime_dependency 'metasploit-payloads', '1.1.11'
  # Needed by msfgui and other rpc components
  spec.add_runtime_dependency 'msgpack'
  # get list of network interfaces, like eth* from OS.
  spec.add_runtime_dependency 'network_interface'
  # NTLM authentication
  spec.add_runtime_dependency 'rubyntlm'
  # Needed by anemone crawler
  spec.add_runtime_dependency 'nokogiri'
  # Needed by db.rb and Msf::Exploit::Capture
  spec.add_runtime_dependency 'packetfu'
  # For sniffer and raw socket modules
  spec.add_runtime_dependency 'pcaprub'
  # Needed for module caching in Mdm::ModuleDetails
  spec.add_runtime_dependency 'pg'
  # Run initializers for metasploit-concern, metasploit-credential, metasploit_data_models Rails::Engines
  spec.add_runtime_dependency 'railties'
  # required for OS fingerprinting
  spec.add_runtime_dependency 'recog'
  # required for bitlocker fvek extraction
  spec.add_runtime_dependency 'openssl-ccm'
  # Needed for documentation generation
  spec.add_runtime_dependency 'octokit'
  spec.add_runtime_dependency 'redcarpet'
  # Needed for Microsoft patch finding tool (msu_finder)
  spec.add_runtime_dependency 'patch_finder'
  # TimeZone info
  spec.add_runtime_dependency 'tzinfo-data'

<<<<<<< HEAD
=======
  #
  # REX Libraries
  #
  # Text manipulation library for things like generating random string
  spec.add_runtime_dependency 'rex-text'
  # Library for Generating Randomized strings valid as Identifiers such as variable names
  spec.add_runtime_dependency 'rex-random_identifier'
  # library for creating Powershell scripts for exploitation purposes
  spec.add_runtime_dependency 'rex-powershell'
  # Library for processing and creating Zip compatbile archives
  spec.add_runtime_dependency 'rex-zip'
  # Library for parsing offline Windows Registry files
  spec.add_runtime_dependency 'rex-registry'
  
>>>>>>> ac5d2709
  # rb-readline doesn't work with Ruby Installer due to error with Fiddle:
  #   NoMethodError undefined method `dlopen' for Fiddle:Module
  unless Gem.win_platform?
    # Command line editing, history, and tab completion in msfconsole
    # Use the Rapid7 fork until the official gem catches up
    spec.add_runtime_dependency 'rb-readline-r7'
  end

  # Needed by anemone crawler
  spec.add_runtime_dependency 'robots'
  # Needed by some modules
  spec.add_runtime_dependency 'rubyzip'
  # Needed for some post modules
  spec.add_runtime_dependency 'sqlite3'
  # required for Time::TZInfo in ActiveSupport
  spec.add_runtime_dependency 'tzinfo'
  # Needed so that disk size output isn't horrible
  spec.add_runtime_dependency 'filesize'
end<|MERGE_RESOLUTION|>--- conflicted
+++ resolved
@@ -99,8 +99,6 @@
   # TimeZone info
   spec.add_runtime_dependency 'tzinfo-data'
 
-<<<<<<< HEAD
-=======
   #
   # REX Libraries
   #
@@ -115,7 +113,6 @@
   # Library for parsing offline Windows Registry files
   spec.add_runtime_dependency 'rex-registry'
   
->>>>>>> ac5d2709
   # rb-readline doesn't work with Ruby Installer due to error with Fiddle:
   #   NoMethodError undefined method `dlopen' for Fiddle:Module
   unless Gem.win_platform?
