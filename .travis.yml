bundler_args: --without development coverage
env:
<<<<<<< HEAD
  - RAKE_TASKS="cucumber cucumber:boot"
  - RAKE_TASKS=spec SPEC_OPTS="--tag content"
  - RAKE_TASKS=spec SPEC_OPTS="--tag ~content"
=======
  - RAKE_TASK=cucumber
# Commenting out the boot tests due to chronic timeouts.
#  - RAKE_TASK=cucumber:boot
  - RAKE_TASK=spec SPEC_OPTS="--tag content"
  - RAKE_TASK=spec SPEC_OPTS="--tag ~content"
>>>>>>> 738fc788

language: ruby
matrix:
  fast_finish: true
before_install:
  - "echo 'gem: --no-ri --no-rdoc' > ~/.gemrc"
  - rake --version
  - sudo apt-get update -qq
  - sudo apt-get install -qq libpcap-dev
  # Uncomment when we have fewer shipping msftidy warnings.
  # Merge committers will still be checking, just not autofailing.
  # See https://dev.metasploit.com/redmine/issues/8498
  # - ln -sf ../../tools/dev/pre-commit-hook.rb ./.git/hooks/post-merge
  # - ls -la ./.git/hooks
  # - ./.git/hooks/post-merge
before_script:
  - cp config/database.yml.travis config/database.yml
  - bundle exec rake --version
  - bundle exec rake db:create
  - bundle exec rake db:migrate
script:
  # fail build if db/schema.rb update is not committed
  - git diff --exit-code && bundle exec rake $RAKE_TASKS

rvm:
  - '1.9.3'
  - '2.1'

notifications:
  irc: "irc.freenode.org#msfnotify"

git:
  depth: 5

# Blacklist certain branches from triggering travis builds
branches:
  except:
    - gh-pages
    - metakitty<|MERGE_RESOLUTION|>--- conflicted
+++ resolved
@@ -1,16 +1,8 @@
 bundler_args: --without development coverage
 env:
-<<<<<<< HEAD
   - RAKE_TASKS="cucumber cucumber:boot"
   - RAKE_TASKS=spec SPEC_OPTS="--tag content"
   - RAKE_TASKS=spec SPEC_OPTS="--tag ~content"
-=======
-  - RAKE_TASK=cucumber
-# Commenting out the boot tests due to chronic timeouts.
-#  - RAKE_TASK=cucumber:boot
-  - RAKE_TASK=spec SPEC_OPTS="--tag content"
-  - RAKE_TASK=spec SPEC_OPTS="--tag ~content"
->>>>>>> 738fc788
 
 language: ruby
 matrix:
