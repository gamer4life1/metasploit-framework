require 'bundler/setup'

<<<<<<< HEAD
require 'rspec/core/rake_task'
require 'yard'

RSpec::Core::RakeTask.new(:spec)

task :default => :spec

namespace :yard do
  yard_files = [
      # Ruby source files first
      'lib/msf/**/*.rb',
      'lib/rex/**/*.rb',
      # Anything after '-' is a normal documentation, not source
      '-',
      'COPYING',
      'HACKING',
      'LICENSE',
      'CONTRIBUTING.md',
  ]
  yard_options = [
      # include documentation for protected methods for developers extending the code.
      '--protected',
      # Don't bother with files meant to be examples
      '--exclude', 'samples/',
      '--exclude', '\.ut\.rb/',
      '--exclude', '\.ts\.rb/',
  ]

  YARD::Rake::YardocTask.new(:doc) do |t|
    t.files = yard_files
    # --no-stats here as 'stats' task called after will print fuller stats
    t.options = yard_options + ['--no-stats']

    t.after = Proc.new {
      Rake::Task['yard:stats'].execute
    }
  end

  desc "Shows stats for YARD Documentation including listing undocumented modules, classes, constants, and methods"
  task :stats => :environment do
    stats = YARD::CLI::Stats.new
    yard_arguments = yard_options + ['--compact', '--list-undoc'] + yard_files
    stats.run(*yard_arguments)
  end
=======
require 'metasploit_data_models'

print_without = false

begin
	require 'rspec/core/rake_task'
rescue LoadError
	puts "rspec not in bundle, so can't set up spec tasks.  " \
	     "To run specs ensure to install the development and test groups."

	print_without = true
else
	RSpec::Core::RakeTask.new(:spec)

	task :default => :spec
end

begin
  require 'yard'
rescue LoadError
	puts "yard not in bundle, so can't set up yard tasks.  " \
	     "To generate documentation ensure to install the development group."

	print_without = true
end

metasploit_data_models_task_glob = MetasploitDataModels.root.join(
		'lib',
		'tasks',
		'**',
		'*.rake'
).to_s

# include tasks from metasplioit_data_models, such as `rake yard`.
# metasploit-framework specific yard options are in .yardopts
Dir.glob(metasploit_data_models_task_glob) do |path|
	load path
>>>>>>> addb73ec
end

if print_without
	puts "Bundle currently installed " \
	     "'--without #{Bundler.settings.without.join(' ')}'."
	puts "To clear the without option do `bundle install --without ''` " \
	     "(the --without flag with an empty string) or " \
	     "`rm -rf .bundle` to remove the .bundle/config manually and " \
	     "then `bundle install`"
end<|MERGE_RESOLUTION|>--- conflicted
+++ resolved
@@ -1,51 +1,5 @@
 require 'bundler/setup'
 
-<<<<<<< HEAD
-require 'rspec/core/rake_task'
-require 'yard'
-
-RSpec::Core::RakeTask.new(:spec)
-
-task :default => :spec
-
-namespace :yard do
-  yard_files = [
-      # Ruby source files first
-      'lib/msf/**/*.rb',
-      'lib/rex/**/*.rb',
-      # Anything after '-' is a normal documentation, not source
-      '-',
-      'COPYING',
-      'HACKING',
-      'LICENSE',
-      'CONTRIBUTING.md',
-  ]
-  yard_options = [
-      # include documentation for protected methods for developers extending the code.
-      '--protected',
-      # Don't bother with files meant to be examples
-      '--exclude', 'samples/',
-      '--exclude', '\.ut\.rb/',
-      '--exclude', '\.ts\.rb/',
-  ]
-
-  YARD::Rake::YardocTask.new(:doc) do |t|
-    t.files = yard_files
-    # --no-stats here as 'stats' task called after will print fuller stats
-    t.options = yard_options + ['--no-stats']
-
-    t.after = Proc.new {
-      Rake::Task['yard:stats'].execute
-    }
-  end
-
-  desc "Shows stats for YARD Documentation including listing undocumented modules, classes, constants, and methods"
-  task :stats => :environment do
-    stats = YARD::CLI::Stats.new
-    yard_arguments = yard_options + ['--compact', '--list-undoc'] + yard_files
-    stats.run(*yard_arguments)
-  end
-=======
 require 'metasploit_data_models'
 
 print_without = false
@@ -83,7 +37,6 @@
 # metasploit-framework specific yard options are in .yardopts
 Dir.glob(metasploit_data_models_task_glob) do |path|
 	load path
->>>>>>> addb73ec
 end
 
 if print_without
