--- conflicted
+++ resolved
@@ -8,7 +8,6 @@
   # Needed for Msf::DbManager
   gem 'activerecord', *rails_version_constraints
   # Metasploit::Credential database models
-<<<<<<< HEAD
   gem 'metasploit-credential', :github => 'rapid7/metasploit-credential', :branch => 'staging/rails-4.0'
   # Database models shared between framework and Pro.
   gem 'metasploit_data_models', :github => 'rapid7/metasploit_data_models', :branch => 'staging/rails-4.0'
@@ -16,11 +15,6 @@
   gem 'metasploit-concern', :github => 'rapid7/metasploit-concern', :branch => 'staging/rails-4.0'
   gem 'metasploit-model', :github => 'rapid7/metasploit-model', :branch => 'staging/rails-4.0'
   
-=======
-  gem 'metasploit-credential', '~> 0.12.0'
-  # Database models shared between framework and Pro.
-  gem 'metasploit_data_models', '~> 0.21.1'
->>>>>>> fdd79e64
   # Needed for module caching in Mdm::ModuleDetails
   gem 'pg', '>= 0.11'
 end
