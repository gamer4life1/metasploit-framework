--- conflicted
+++ resolved
@@ -3,13 +3,6 @@
 #   spec.add_runtime_dependency '<name>', [<version requirements>]
 gemspec name: 'metasploit-framework'
 
-<<<<<<< HEAD
-gem 'bit-struct', git: 'https://github.com/busterb/bit-struct', branch: 'ruby-2.4'
-gem 'method_source', git: 'https://github.com/banister/method_source', branch: 'master'
-
-gem 'ruby_smb', path: '/Users/dmaloney/rapid7/ruby_smb'
-=======
->>>>>>> 9d82e5a9
 # separate from test as simplecov is not run on travis-ci
 group :coverage do
   # code coverage for tests
